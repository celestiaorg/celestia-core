package cat

import (
	"bytes"
	"fmt"
	"sync"
	"testing"
	"time"

	"github.com/stretchr/testify/require"
	"github.com/tendermint/tendermint/types"
)

func TestStoreSimple(t *testing.T) {
	store := newStore()

	tx := types.Tx("tx1")
	key := tx.Key()
	wtx := newWrappedTx(tx.ToCachedTx(), 1, 1, 1, "")

	// asset zero state
	require.Nil(t, store.get(key))
	require.False(t, store.has(key))
	require.False(t, store.remove(key))
	require.Zero(t, store.size())
	require.Zero(t, store.totalBytes())
	require.Empty(t, store.getAllKeys())
	require.Empty(t, store.getAllTxs())

	// add a tx
	store.set(wtx)
	require.True(t, store.has(key))
	require.Equal(t, wtx, store.get(key))
	require.Equal(t, int(1), store.size())
	require.Equal(t, wtx.size(), store.totalBytes())

	// remove a tx
	store.remove(key)
	require.False(t, store.has(key))
	require.Nil(t, store.get(key))
	require.Zero(t, store.size())
	require.Zero(t, store.totalBytes())
<<<<<<< HEAD
=======
	require.Empty(t, store.orderedTxs)
	require.Empty(t, store.txs)
}

func TestStoreOrdering(t *testing.T) {
	store := newStore()

	tx1 := types.Tx("tx1")
	tx2 := types.Tx("tx2")
	tx3 := types.Tx("tx3")

	// Create wrapped txs with different priorities
	wtx1 := newWrappedTx(tx1.ToCachedTx(), 1, 1, 1, "")
	wtx2 := newWrappedTx(tx2.ToCachedTx(), 2, 2, 2, "")
	wtx3 := newWrappedTx(tx3.ToCachedTx(), 3, 3, 3, "")

	// Add txs in reverse priority order
	store.set(wtx1)
	store.set(wtx2)
	store.set(wtx3)

	// Check that iteration returns txs in correct priority order
	var orderedTxs []*wrappedTx
	store.iterateOrderedTxs(func(tx *wrappedTx) bool {
		orderedTxs = append(orderedTxs, tx)
		return true
	})

	require.Equal(t, 3, len(orderedTxs))
	require.Equal(t, wtx3, orderedTxs[0])
	require.Equal(t, wtx2, orderedTxs[1])
	require.Equal(t, wtx1, orderedTxs[2])
}

func TestStore(t *testing.T) {
	t.Run("deleteOrderedTx", func(*testing.T) {
		store := newStore()

		tx1 := types.Tx("tx1")
		tx2 := types.Tx("tx2")
		tx3 := types.Tx("tx3")

		// Create wrapped txs with different priorities
		wtx1 := newWrappedTx(tx1.ToCachedTx(), 1, 1, 1, "")
		wtx2 := newWrappedTx(tx2.ToCachedTx(), 2, 2, 2, "")
		wtx3 := newWrappedTx(tx3.ToCachedTx(), 3, 3, 3, "")

		// Add txs in reverse priority order
		store.set(wtx1)
		store.set(wtx2)
		store.set(wtx3)

		orderedTxs := getOrderedTxs(store)
		require.Equal(t, []*wrappedTx{wtx3, wtx2, wtx1}, orderedTxs)

		err := store.deleteOrderedTx(wtx2)
		require.NoError(t, err)
		require.Equal(t, []*wrappedTx{wtx3, wtx1}, getOrderedTxs(store))

		err = store.deleteOrderedTx(wtx3)
		require.NoError(t, err)
		require.Equal(t, []*wrappedTx{wtx1}, getOrderedTxs(store))

		err = store.deleteOrderedTx(wtx1)
		require.NoError(t, err)
		require.Equal(t, []*wrappedTx{}, getOrderedTxs(store))

		err = store.deleteOrderedTx(wtx1)
		require.ErrorContains(t, err, "ordered transactions list is empty")
	})
}

func getOrderedTxs(store *store) []*wrappedTx {
	orderedTxs := []*wrappedTx{}
	store.iterateOrderedTxs(func(tx *wrappedTx) bool {
		orderedTxs = append(orderedTxs, tx)
		return true
	})
	return orderedTxs
>>>>>>> ba4c592d
}

func TestStoreReservingTxs(t *testing.T) {
	store := newStore()

	tx := types.Tx("tx1")
	key := tx.Key()
	wtx := newWrappedTx(tx.ToCachedTx(), 1, 1, 1, "")

	// asset zero state
	store.release(key)

	// reserve a tx
	store.reserve(key)
	require.True(t, store.isReserved(key))
	// should not update the total bytes
	require.Zero(t, store.totalBytes())

	// should be able to add a tx
	store.set(wtx)
	require.Equal(t, tx, store.get(key).tx.Tx)
	require.Equal(t, wtx.size(), store.totalBytes())

	// releasing should do nothing on a set tx
	store.release(key)
	require.True(t, store.has(key))
	require.Equal(t, tx, store.get(key).tx.Tx)

	store.remove(key)
	require.False(t, store.has(key))

	// reserve the tx again
	store.reserve(key)
	require.True(t, store.isReserved(key))

	// release should remove the tx
	store.release(key)
	require.False(t, store.has(key))
}

func TestReadReserved(t *testing.T) {
	store := newStore()
	tx := types.Tx("tx1")
	store.reserve(tx.Key())

	require.Nil(t, store.get(tx.Key()))
	require.False(t, store.has(tx.Key()))
	require.Len(t, store.getAllKeys(), 0)
	require.Len(t, store.getAllTxs(), 0)
}

func TestStoreConcurrentAccess(t *testing.T) {
	store := newStore()

	numTxs := 100

	wg := &sync.WaitGroup{}
	for i := 0; i < numTxs; i++ {
		wg.Add(1)
		go func(i int) {
			defer wg.Done()
			ticker := time.NewTicker(10 * time.Millisecond)
			for range ticker.C {
				tx := types.Tx(fmt.Sprintf("tx%d", i%(numTxs/10)))
				key := tx.Key()
				wtx := newWrappedTx(tx.ToCachedTx(), 1, 1, 1, "")
				existingTx := store.get(key)
				if existingTx != nil && bytes.Equal(existingTx.tx.Tx, tx) {
					// tx has already been added
					return
				}
				if store.reserve(key) {
					// some fail
					if i%3 == 0 {
						store.release(key)
						return
					}
					store.set(wtx)
					// this should be a noop
					store.release(key)
					return
				}
				// already reserved so we retry in 10 milliseconds
			}
		}(i)
	}
	wg.Wait()

	require.Equal(t, numTxs/10, store.size())
}

func TestStoreGetTxs(t *testing.T) {
	store := newStore()

	numTxs := 100
	for i := 0; i < numTxs; i++ {
		tx := types.Tx(fmt.Sprintf("tx%d", i))
		wtx := newWrappedTx(tx.ToCachedTx(), 1, 1, int64(i), "")
		store.set(wtx)
	}

	require.Equal(t, numTxs, store.size())

	// get all txs
	txs := store.getAllTxs()
	require.Equal(t, numTxs, len(txs))

	// get txs by keys
	keys := store.getAllKeys()
	require.Equal(t, numTxs, len(keys))

	// get txs below a certain priority
	txs, bz := store.getTxsBelowPriority(int64(numTxs / 2))
	require.Equal(t, numTxs/2, len(txs))
	var actualBz int64
	for _, tx := range txs {
		actualBz += tx.size()
	}
	require.Equal(t, actualBz, bz)
}

func TestStoreExpiredTxs(t *testing.T) {
	store := newStore()
	numTxs := 100
	for i := 0; i < numTxs; i++ {
		tx := types.Tx(fmt.Sprintf("tx%d", i))
		wtx := newWrappedTx(tx.ToCachedTx(), int64(i), 1, 1, "")
		store.set(wtx)
	}

	// half of them should get purged
	store.purgeExpiredTxs(int64(numTxs/2), time.Time{})

	remainingTxs := store.getAllTxs()
	require.Equal(t, numTxs/2, len(remainingTxs))
	for _, tx := range remainingTxs {
		require.GreaterOrEqual(t, tx.height, int64(numTxs/2))
	}

	store.purgeExpiredTxs(int64(0), time.Now().Add(time.Second))
	require.Empty(t, store.getAllTxs())
}<|MERGE_RESOLUTION|>--- conflicted
+++ resolved
@@ -40,88 +40,6 @@
 	require.Nil(t, store.get(key))
 	require.Zero(t, store.size())
 	require.Zero(t, store.totalBytes())
-<<<<<<< HEAD
-=======
-	require.Empty(t, store.orderedTxs)
-	require.Empty(t, store.txs)
-}
-
-func TestStoreOrdering(t *testing.T) {
-	store := newStore()
-
-	tx1 := types.Tx("tx1")
-	tx2 := types.Tx("tx2")
-	tx3 := types.Tx("tx3")
-
-	// Create wrapped txs with different priorities
-	wtx1 := newWrappedTx(tx1.ToCachedTx(), 1, 1, 1, "")
-	wtx2 := newWrappedTx(tx2.ToCachedTx(), 2, 2, 2, "")
-	wtx3 := newWrappedTx(tx3.ToCachedTx(), 3, 3, 3, "")
-
-	// Add txs in reverse priority order
-	store.set(wtx1)
-	store.set(wtx2)
-	store.set(wtx3)
-
-	// Check that iteration returns txs in correct priority order
-	var orderedTxs []*wrappedTx
-	store.iterateOrderedTxs(func(tx *wrappedTx) bool {
-		orderedTxs = append(orderedTxs, tx)
-		return true
-	})
-
-	require.Equal(t, 3, len(orderedTxs))
-	require.Equal(t, wtx3, orderedTxs[0])
-	require.Equal(t, wtx2, orderedTxs[1])
-	require.Equal(t, wtx1, orderedTxs[2])
-}
-
-func TestStore(t *testing.T) {
-	t.Run("deleteOrderedTx", func(*testing.T) {
-		store := newStore()
-
-		tx1 := types.Tx("tx1")
-		tx2 := types.Tx("tx2")
-		tx3 := types.Tx("tx3")
-
-		// Create wrapped txs with different priorities
-		wtx1 := newWrappedTx(tx1.ToCachedTx(), 1, 1, 1, "")
-		wtx2 := newWrappedTx(tx2.ToCachedTx(), 2, 2, 2, "")
-		wtx3 := newWrappedTx(tx3.ToCachedTx(), 3, 3, 3, "")
-
-		// Add txs in reverse priority order
-		store.set(wtx1)
-		store.set(wtx2)
-		store.set(wtx3)
-
-		orderedTxs := getOrderedTxs(store)
-		require.Equal(t, []*wrappedTx{wtx3, wtx2, wtx1}, orderedTxs)
-
-		err := store.deleteOrderedTx(wtx2)
-		require.NoError(t, err)
-		require.Equal(t, []*wrappedTx{wtx3, wtx1}, getOrderedTxs(store))
-
-		err = store.deleteOrderedTx(wtx3)
-		require.NoError(t, err)
-		require.Equal(t, []*wrappedTx{wtx1}, getOrderedTxs(store))
-
-		err = store.deleteOrderedTx(wtx1)
-		require.NoError(t, err)
-		require.Equal(t, []*wrappedTx{}, getOrderedTxs(store))
-
-		err = store.deleteOrderedTx(wtx1)
-		require.ErrorContains(t, err, "ordered transactions list is empty")
-	})
-}
-
-func getOrderedTxs(store *store) []*wrappedTx {
-	orderedTxs := []*wrappedTx{}
-	store.iterateOrderedTxs(func(tx *wrappedTx) bool {
-		orderedTxs = append(orderedTxs, tx)
-		return true
-	})
-	return orderedTxs
->>>>>>> ba4c592d
 }
 
 func TestStoreReservingTxs(t *testing.T) {
