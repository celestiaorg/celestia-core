package coretypes

import (
	"encoding/json"
	"time"

	"github.com/cometbft/cometbft/crypto/merkle"

	abci "github.com/cometbft/cometbft/abci/types"
	"github.com/cometbft/cometbft/crypto"
	"github.com/cometbft/cometbft/libs/bytes"
	"github.com/cometbft/cometbft/p2p"
	cmtproto "github.com/cometbft/cometbft/proto/tendermint/types"
	"github.com/cometbft/cometbft/types"
)

// List of blocks
type ResultBlockchainInfo struct {
	LastHeight int64              `json:"last_height"`
	BlockMetas []*types.BlockMeta `json:"block_metas"`
}

// Genesis file
type ResultGenesis struct {
	Genesis *types.GenesisDoc `json:"genesis"`
}

// ResultGenesisChunk is the output format for the chunked/paginated
// interface. These chunks are produced by converting the genesis
// document to JSON and then splitting the resulting payload into
// 16 megabyte blocks and then base64 encoding each block.
type ResultGenesisChunk struct {
	ChunkNumber int    `json:"chunk"`
	TotalChunks int    `json:"total"`
	Data        string `json:"data"`
}

// Single block (with meta)
type ResultBlock struct {
	BlockID types.BlockID `json:"block_id"`
	Block   *types.Block  `json:"block"`
}

// Single block with all data for validation
type ResultSignedBlock struct {
	Header       types.Header       `json:"header"`
	Commit       types.Commit       `json:"commit"`
	Data         types.Data         `json:"data"`
	ValidatorSet types.ValidatorSet `json:"validator_set"`
}

// ResultHeader represents the response for a Header RPC Client query
type ResultHeader struct {
	Header *types.Header `json:"header"`
}

// Commit and Header
type ResultCommit struct {
	types.SignedHeader `json:"signed_header"`
	CanonicalCommit    bool `json:"canonical"`
}

// ResultTxStatus contains info to locate a tx in a committed block.
//TODO: nina update godoc
type ResultTxStatus struct {
<<<<<<< HEAD
	Height int64 `json:"height"`
	Index  int64 `json:"index"`
	ExecutionCode uint32 `json:"execution_code"`
	Status        string `json:"status"`
=======
	Height int64  `json:"height"`
	Index  int64  `json:"index"`
	Status string `json:"status"`
>>>>>>> ff2bff4a
}

// ABCI results from a block
type ResultBlockResults struct {
	Height                int64                     `json:"height"`
	TxsResults            []*abci.ResponseDeliverTx `json:"txs_results"`
	BeginBlockEvents      []abci.Event              `json:"begin_block_events"`
	EndBlockEvents        []abci.Event              `json:"end_block_events"`
	ValidatorUpdates      []abci.ValidatorUpdate    `json:"validator_updates"`
	ConsensusParamUpdates *cmtproto.ConsensusParams `json:"consensus_param_updates"`
}

type ResultDataCommitment struct {
	DataCommitment bytes.HexBytes `json:"data_commitment"`
}

type ResultDataRootInclusionProof struct {
	Proof merkle.Proof `json:"proof"`
}

// NewResultCommit is a helper to initialize the ResultCommit with
// the embedded struct
func NewResultCommit(header *types.Header, commit *types.Commit,
	canonical bool) *ResultCommit {

	return &ResultCommit{
		SignedHeader: types.SignedHeader{
			Header: header,
			Commit: commit,
		},
		CanonicalCommit: canonical,
	}
}

// Info about the node's syncing state
type SyncInfo struct {
	LatestBlockHash   bytes.HexBytes `json:"latest_block_hash"`
	LatestAppHash     bytes.HexBytes `json:"latest_app_hash"`
	LatestBlockHeight int64          `json:"latest_block_height"`
	LatestBlockTime   time.Time      `json:"latest_block_time"`

	EarliestBlockHash   bytes.HexBytes `json:"earliest_block_hash"`
	EarliestAppHash     bytes.HexBytes `json:"earliest_app_hash"`
	EarliestBlockHeight int64          `json:"earliest_block_height"`
	EarliestBlockTime   time.Time      `json:"earliest_block_time"`

	CatchingUp bool `json:"catching_up"`
}

// Info about the node's validator
type ValidatorInfo struct {
	Address     bytes.HexBytes `json:"address"`
	PubKey      crypto.PubKey  `json:"pub_key"`
	VotingPower int64          `json:"voting_power"`
}

// Node Status
type ResultStatus struct {
	NodeInfo      p2p.DefaultNodeInfo `json:"node_info"`
	SyncInfo      SyncInfo            `json:"sync_info"`
	ValidatorInfo ValidatorInfo       `json:"validator_info"`
}

// Is TxIndexing enabled
func (s *ResultStatus) TxIndexEnabled() bool {
	if s == nil {
		return false
	}
	return s.NodeInfo.Other.TxIndex == "on"
}

// Info about peer connections
type ResultNetInfo struct {
	Listening bool     `json:"listening"`
	Listeners []string `json:"listeners"`
	NPeers    int      `json:"n_peers"`
	Peers     []Peer   `json:"peers"`
}

// Log from dialing seeds
type ResultDialSeeds struct {
	Log string `json:"log"`
}

// Log from dialing peers
type ResultDialPeers struct {
	Log string `json:"log"`
}

// A peer
type Peer struct {
	NodeInfo         p2p.DefaultNodeInfo  `json:"node_info"`
	IsOutbound       bool                 `json:"is_outbound"`
	ConnectionStatus p2p.ConnectionStatus `json:"connection_status"`
	RemoteIP         string               `json:"remote_ip"`
}

// Validators for a height.
type ResultValidators struct {
	BlockHeight int64              `json:"block_height"`
	Validators  []*types.Validator `json:"validators"`
	// Count of actual validators in this result
	Count int `json:"count"`
	// Total number of validators
	Total int `json:"total"`
}

// ConsensusParams for given height
type ResultConsensusParams struct {
	BlockHeight     int64                 `json:"block_height"`
	ConsensusParams types.ConsensusParams `json:"consensus_params"`
}

// Info about the consensus state.
// UNSTABLE
type ResultDumpConsensusState struct {
	RoundState json.RawMessage `json:"round_state"`
	Peers      []PeerStateInfo `json:"peers"`
}

// UNSTABLE
type PeerStateInfo struct {
	NodeAddress string          `json:"node_address"`
	PeerState   json.RawMessage `json:"peer_state"`
}

// UNSTABLE
type ResultConsensusState struct {
	RoundState json.RawMessage `json:"round_state"`
}

// CheckTx result
type ResultBroadcastTx struct {
	Code      uint32         `json:"code"`
	Data      bytes.HexBytes `json:"data"`
	Log       string         `json:"log"`
	Codespace string         `json:"codespace"`

	Hash bytes.HexBytes `json:"hash"`
}

// CheckTx and DeliverTx results
type ResultBroadcastTxCommit struct {
	CheckTx   abci.ResponseCheckTx   `json:"check_tx"`
	DeliverTx abci.ResponseDeliverTx `json:"deliver_tx"`
	Hash      bytes.HexBytes         `json:"hash"`
	Height    int64                  `json:"height"`
}

// ResultCheckTx wraps abci.ResponseCheckTx.
type ResultCheckTx struct {
	abci.ResponseCheckTx
}

// Result of querying for a tx
type ResultTx struct {
	Hash     bytes.HexBytes         `json:"hash"`
	Height   int64                  `json:"height"`
	Index    uint32                 `json:"index"`
	TxResult abci.ResponseDeliverTx `json:"tx_result"`
	Tx       types.Tx               `json:"tx"`
	Proof    types.ShareProof       `json:"proof,omitempty"`
}

// Result of searching for txs
type ResultTxSearch struct {
	Txs        []*ResultTx `json:"txs"`
	TotalCount int         `json:"total_count"`
}

// ResultBlockSearch defines the RPC response type for a block search by events.
type ResultBlockSearch struct {
	Blocks     []*ResultBlock `json:"blocks"`
	TotalCount int            `json:"total_count"`
}

// List of mempool txs
type ResultUnconfirmedTxs struct {
	Count      int        `json:"n_txs"`
	Total      int        `json:"total"`
	TotalBytes int64      `json:"total_bytes"`
	Txs        []types.Tx `json:"txs"`
}

// Info abci msg
type ResultABCIInfo struct {
	Response abci.ResponseInfo `json:"response"`
}

// Query abci msg
type ResultABCIQuery struct {
	Response abci.ResponseQuery `json:"response"`
}

// Result of broadcasting evidence
type ResultBroadcastEvidence struct {
	Hash []byte `json:"hash"`
}

// empty results
type (
	ResultUnsafeFlushMempool struct{}
	ResultUnsafeProfile      struct{}
	ResultSubscribe          struct{}
	ResultUnsubscribe        struct{}
	ResultHealth             struct{}
)

// Event data from a subscription
type ResultEvent struct {
	Query  string              `json:"query"`
	Data   types.TMEventData   `json:"data"`
	Events map[string][]string `json:"events"`
}

// ResultShareProof API proof response of a set of shares
type ResultShareProof struct {
	Proof types.ShareProof `json:"proof"`
}<|MERGE_RESOLUTION|>--- conflicted
+++ resolved
@@ -63,16 +63,10 @@
 // ResultTxStatus contains info to locate a tx in a committed block.
 //TODO: nina update godoc
 type ResultTxStatus struct {
-<<<<<<< HEAD
 	Height int64 `json:"height"`
 	Index  int64 `json:"index"`
 	ExecutionCode uint32 `json:"execution_code"`
 	Status        string `json:"status"`
-=======
-	Height int64  `json:"height"`
-	Index  int64  `json:"index"`
-	Status string `json:"status"`
->>>>>>> ff2bff4a
 }
 
 // ABCI results from a block
