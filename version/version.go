package version

const Maj = "0"
<<<<<<< HEAD
const Min = "19"
=======
const Min = "18"
>>>>>>> 4930b61a
const Fix = "0"

var (
	// Version is the current version of Tendermint
	// Must be a string because scripts like dist.sh read this file.
<<<<<<< HEAD
	Version = "0.19.0"
=======
	Version = "0.18.0"
>>>>>>> 4930b61a

	// GitCommit is the current HEAD set using ldflags.
	GitCommit string
)

func init() {
	if GitCommit != "" {
		Version += "-" + GitCommit
	}
}<|MERGE_RESOLUTION|>--- conflicted
+++ resolved
@@ -1,21 +1,13 @@
 package version
 
 const Maj = "0"
-<<<<<<< HEAD
 const Min = "19"
-=======
-const Min = "18"
->>>>>>> 4930b61a
 const Fix = "0"
 
 var (
 	// Version is the current version of Tendermint
 	// Must be a string because scripts like dist.sh read this file.
-<<<<<<< HEAD
-	Version = "0.19.0"
-=======
-	Version = "0.18.0"
->>>>>>> 4930b61a
+	Version = "0.19.0-dev"
 
 	// GitCommit is the current HEAD set using ldflags.
 	GitCommit string
