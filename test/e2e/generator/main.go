--- conflicted
+++ resolved
@@ -62,26 +62,17 @@
 }
 
 // generate generates manifests in a directory.
-<<<<<<< HEAD
-func (cli *CLI) generate(dir string, groups int) error {
-=======
 func (cli *CLI) generate(dir string, groups int, multiVersion string) error {
->>>>>>> 5989a731
 	err := os.MkdirAll(dir, 0o755)
 	if err != nil {
 		return err
 	}
 
-<<<<<<< HEAD
-	//nolint:gosec // G404: Use of weak random number generator (math/rand instead of crypto/rand)
-	manifests, err := Generate(rand.New(rand.NewSource(randomSeed)))
-=======
 	cfg := &generateConfig{
 		randSource:   rand.New(rand.NewSource(randomSeed)), //nolint:gosec
 		multiVersion: multiVersion,
 	}
 	manifests, err := Generate(cfg)
->>>>>>> 5989a731
 	if err != nil {
 		return err
 	}
