--- conflicted
+++ resolved
@@ -180,11 +180,7 @@
 	// wait to see that only two evidence is sent
 	time.Sleep(1800 * time.Millisecond)
 
-<<<<<<< HEAD
 	peerEv, _ = pools[1].PendingEvidence(10000)
-=======
-	peerEv, _ = pools[1].PendingEvidence(2000)
->>>>>>> 8da16447
 	assert.EqualValues(t, []types.Evidence{evList[0], evList[1]}, peerEv)
 }
 
