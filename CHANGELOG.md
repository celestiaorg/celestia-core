# Changelog

<<<<<<< HEAD
## 0.20.0

BREAKING:

- [libs/pubsub] TagMap#Get returns a string value
- [libs/pubsub] NewTagMap accepts a map of strings

## 0.19.6

FEATURES

- [rpc] the RPC documentation is now published to https://tendermint.github.io/slate

IMPROVEMENTS:

- [consensus] consensus reactor now receives events from a separate event bus,
  which is not dependant on external RPC load
- [consensus/wal] do not look for height in older files if we've seen height - 1
=======
## 0.19.6

*May 29th, 2018*

BUG FIXES

- [blockchain] Fix fast-sync deadlock during high peer turnover
>>>>>>> 846ca5ce

## 0.19.5

*May 20th, 2018*

BREAKING CHANGES

- [rpc/client] TxSearch and UnconfirmedTxs have new arguments (see below)
- [rpc/client] TxSearch returns ResultTxSearch
- [version] Breaking changes to Go APIs will not be reflected in breaking
  version change, but will be included in changelog.

FEATURES

- [rpc] `/tx_search` takes `page` (starts at 1) and `per_page` (max 100, default 30) args to paginate results
- [rpc] `/unconfirmed_txs` takes `limit` (max 100, default 30) arg to limit the output
- [config] `mempool.size` and `mempool.cache_size` options

IMPROVEMENTS

- [docs] Lots of updates
- [consensus] Only Fsync() the WAL before executing msgs from ourselves

BUG FIXES

- [mempool] Enforce upper bound on number of transactions

## 0.19.4 (May 17th, 2018)

IMPROVEMENTS

- [state] Improve tx indexing by using batches
- [consensus, state] Improve logging (more consensus logs, fewer tx logs)
- [spec] Moved to `docs/spec` (TODO cleanup the rest of the docs ...)

BUG FIXES

- [consensus] Fix issue #1575 where a late proposer can get stuck

## 0.19.3 (May 14th, 2018)

FEATURES

- [rpc] New `/consensus_state` returns just the votes seen at the current height

IMPROVEMENTS

- [rpc] Add stringified votes and fraction of power voted to `/dump_consensus_state`
- [rpc] Add PeerStateStats to `/dump_consensus_state`

BUG FIXES

- [cmd] Set GenesisTime during `tendermint init`
- [consensus] fix ValidBlock rules

## 0.19.2 (April 30th, 2018)

FEATURES:

- [p2p] Allow peers with different Minor versions to connect
- [rpc] `/net_info` includes `n_peers`

IMPROVEMENTS:

- [p2p] Various code comments, cleanup, error types
- [p2p] Change some Error logs to Debug

BUG FIXES:

- [p2p] Fix reconnect to persistent peer when first dial fails
- [p2p] Validate NodeInfo.ListenAddr
- [p2p] Only allow (MaxNumPeers - MaxNumOutboundPeers) inbound peers
- [p2p/pex] Limit max msg size to 64kB
- [p2p] Fix panic when pex=false
- [p2p] Allow multiple IPs per ID in AddrBook
- [p2p] Fix before/after bugs in addrbook isBad()

## 0.19.1 (April 27th, 2018)

Note this release includes some small breaking changes in the RPC and one in the
config that are really bug fixes. v0.19.1 will work with existing chains, and make Tendermint
easier to use and debug. With <3

BREAKING (MINOR)

- [config] Removed `wal_light` setting. If you really needed this, let us know

FEATURES:

- [networks] moved in tooling from devops repo: terraform and ansible scripts for deploying testnets !
- [cmd] Added `gen_node_key` command

BUG FIXES

Some of these are breaking in the RPC response, but they're really bugs!

- [spec] Document address format and pubkey encoding pre and post Amino
- [rpc] Lower case JSON field names
- [rpc] Fix missing entries, improve, and lower case the fields in `/dump_consensus_state`
- [rpc] Fix NodeInfo.Channels format to hex
- [rpc] Add Validator address to `/status`
- [rpc] Fix `prove` in ABCIQuery
- [cmd] MarshalJSONIndent on init

## 0.19.0 (April 13th, 2018)

BREAKING:
- [cmd] improved `testnet` command; now it can fill in `persistent_peers` for you in the config file and much more (see `tendermint testnet --help` for details)
- [cmd] `show_node_id` now returns an error if there is no node key
- [rpc]: changed the output format for the `/status` endpoint (see https://godoc.org/github.com/tendermint/tendermint/rpc/core#Status)

Upgrade from go-wire to go-amino. This is a sweeping change that breaks everything that is
serialized to disk or over the network.

See github.com/tendermint/go-amino for details on the new format.

See `scripts/wire2amino.go` for a tool to upgrade
genesis/priv_validator/node_key JSON files.

FEATURES

- [test] docker-compose for local testnet setup (thanks Greg!)

## 0.18.0 (April 6th, 2018)

BREAKING:

- [types] Merkle tree uses different encoding for varints (see tmlibs v0.8.0)
- [types] ValidtorSet.GetByAddress returns -1 if no validator found
- [p2p] require all addresses come with an ID no matter what
- [rpc] Listening address must contain tcp:// or unix:// prefix

FEATURES:

- [rpc] StartHTTPAndTLSServer (not used yet)
- [rpc] Include validator's voting power in `/status`
- [rpc] `/tx` and `/tx_search` responses now include the transaction hash
- [rpc] Include peer NodeIDs in `/net_info`

IMPROVEMENTS:
- [config] trim whitespace from elements of lists (like `persistent_peers`)
- [rpc] `/tx_search` results are sorted by height
- [p2p] do not try to connect to ourselves (ok, maybe only once)
- [p2p] seeds respond with a bias towards good peers

BUG FIXES:
- [rpc] fix subscribing using an abci.ResponseDeliverTx tag
- [rpc] fix tx_indexers matchRange
- [rpc] fix unsubscribing (see tmlibs v0.8.0)

## 0.17.1 (March 27th, 2018)

BUG FIXES:
- [types] Actually support `app_state` in genesis as `AppStateJSON`

## 0.17.0 (March 27th, 2018)

BREAKING:
- [types] WriteSignBytes -> SignBytes

IMPROVEMENTS:
- [all] renamed `dummy` (`persistent_dummy`) to `kvstore` (`persistent_kvstore`) (name "dummy" is deprecated and will not work in the next breaking release)
- [docs] note on determinism (docs/determinism.rst)
- [genesis] `app_options` field is deprecated. please rename it to `app_state` in your genesis file(s). `app_options` will not work in the next breaking release
- [p2p] dial seeds directly without potential peers
- [p2p] exponential backoff for addrs in the address book
- [p2p] mark peer as good if it contributed enough votes or block parts
- [p2p] stop peer if it sends incorrect data, msg to unknown channel, msg we did not expect
- [p2p] when `auth_enc` is true, all dialed peers must have a node ID in their address
- [spec] various improvements
- switched from glide to dep internally for package management
- [wire] prep work for upgrading to new go-wire (which is now called go-amino)

FEATURES:
- [config] exposed `auth_enc` flag to enable/disable encryption
- [config] added the `--p2p.private_peer_ids` flag and `PrivatePeerIDs` config variable (see config for description)
- [rpc] added `/health` endpoint, which returns empty result for now
- [types/priv_validator] new format and socket client, allowing for remote signing

BUG FIXES:
- [consensus] fix liveness bug by introducing ValidBlock mechanism

## 0.16.0 (February 20th, 2018)

BREAKING CHANGES:
- [config] use $TMHOME/config for all config and json files
- [p2p] old `--p2p.seeds` is now `--p2p.persistent_peers` (persistent peers to which TM will always connect to)
- [p2p] now `--p2p.seeds` only used for getting addresses (if addrbook is empty; not persistent)
- [p2p] NodeInfo: remove RemoteAddr and add Channels
    - we must have at least one overlapping channel with peer
    - we only send msgs for channels the peer advertised
- [p2p/conn] pong timeout
- [lite] comment out IAVL related code

FEATURES:
- [p2p] added new `/dial_peers&persistent=_` **unsafe** endpoint
- [p2p] persistent node key in `$THMHOME/config/node_key.json`
- [p2p] introduce peer ID and authenticate peers by ID using addresses like `ID@IP:PORT`
- [p2p/pex] new seed mode crawls the network and serves as a seed.
- [config] MempoolConfig.CacheSize
- [config] P2P.SeedMode (`--p2p.seed_mode`)

IMPROVEMENT:
- [p2p/pex] stricter rules in the PEX reactor for better handling of abuse
- [p2p] various improvements to code structure including subpackages for `pex` and `conn`
- [docs] new spec!
- [all] speed up the tests!

BUG FIX:
- [blockchain] StopPeerForError on timeout
- [consensus] StopPeerForError on a bad Maj23 message
- [state] flush mempool conn before calling commit
- [types] fix priv val signing things that only differ by timestamp
- [mempool] fix memory leak causing zombie peers
- [p2p/conn] fix potential deadlock

## 0.15.0 (December 29, 2017)

BREAKING CHANGES:
- [p2p] enable the Peer Exchange reactor by default
- [types] add Timestamp field to Proposal/Vote
- [types] add new fields to Header: TotalTxs, ConsensusParamsHash, LastResultsHash, EvidenceHash
- [types] add Evidence to Block
- [types] simplify ValidateBasic
- [state] updates to support changes to the header
- [state] Enforce <1/3 of validator set can change at a time

FEATURES:
- [state] Send indices of absent validators and addresses of byzantine validators in BeginBlock
- [state] Historical ConsensusParams and ABCIResponses
- [docs] Specification for the base Tendermint data structures.
- [evidence] New evidence reactor for gossiping and managing evidence
- [rpc] `/block_results?height=X` returns the DeliverTx results for a given height.

IMPROVEMENTS:
- [consensus] Better handling of corrupt WAL file

BUG FIXES:
- [lite] fix race
- [state] validate block.Header.ValidatorsHash
- [p2p] allow seed addresses to be prefixed with eg. `tcp://`
- [p2p] use consistent key to refer to peers so we dont try to connect to existing peers
- [cmd] fix `tendermint init` to ignore files that are there and generate files that aren't.

## 0.14.0 (December 11, 2017)

BREAKING CHANGES:
- consensus/wal: removed separator
- rpc/client: changed Subscribe/Unsubscribe/UnsubscribeAll funcs signatures to be identical to event bus.

FEATURES:
- new `tendermint lite` command (and `lite/proxy` pkg) for running a light-client RPC proxy.
    NOTE it is currently insecure and its APIs are not yet covered by semver

IMPROVEMENTS:
- rpc/client: can act as event bus subscriber (See https://github.com/tendermint/tendermint/issues/945).
- p2p: use exponential backoff from seconds to hours when attempting to reconnect to persistent peer
- config: moniker defaults to the machine's hostname instead of "anonymous"

BUG FIXES:
- p2p: no longer exit if one of the seed addresses is incorrect

## 0.13.0 (December 6, 2017)

BREAKING CHANGES:
- abci: update to v0.8 using gogo/protobuf; includes tx tags, vote info in RequestBeginBlock, data.Bytes everywhere, use int64, etc.
- types: block heights are now `int64` everywhere
- types & node: EventSwitch and EventCache have been replaced by EventBus and EventBuffer; event types have been overhauled
- node: EventSwitch methods now refer to EventBus
- rpc/lib/types: RPCResponse is no longer a pointer; WSRPCConnection interface has been modified
- rpc/client: WaitForOneEvent takes an EventsClient instead of types.EventSwitch
- rpc/client: Add/RemoveListenerForEvent are now Subscribe/Unsubscribe
- rpc/core/types: ResultABCIQuery wraps an abci.ResponseQuery
- rpc: `/subscribe` and `/unsubscribe` take `query` arg instead of `event`
- rpc: `/status` returns the LatestBlockTime in human readable form instead of in nanoseconds
- mempool: cached transactions return an error instead of an ABCI response with BadNonce

FEATURES:
- rpc: new `/unsubscribe_all` WebSocket RPC endpoint
- rpc: new `/tx_search` endpoint for filtering transactions by more complex queries
- p2p/trust: new trust metric for tracking peers. See ADR-006
- config: TxIndexConfig allows to set what DeliverTx tags to index

IMPROVEMENTS:
- New asynchronous events system using `tmlibs/pubsub`
- logging: Various small improvements
- consensus: Graceful shutdown when app crashes
- tests: Fix various non-deterministic errors
- p2p: more defensive programming

BUG FIXES:
- consensus: fix panic where prs.ProposalBlockParts is not initialized
- p2p: fix panic on bad channel

## 0.12.1 (November 27, 2017)

BUG FIXES:
- upgrade tmlibs dependency to enable Windows builds for Tendermint

## 0.12.0 (October 27, 2017)

BREAKING CHANGES:
 - rpc/client: websocket ResultsCh and ErrorsCh unified in ResponsesCh.
 - rpc/client: ABCIQuery no longer takes `prove`
 - state: remove GenesisDoc from state.
 - consensus: new binary WAL format provides efficiency and uses checksums to detect corruption
    - use scripts/wal2json to convert to json for debugging

FEATURES:
 - new `certifiers` pkg contains the tendermint light-client library (name subject to change)!
 - rpc: `/genesis` includes the `app_options` .
 - rpc: `/abci_query` takes an additional `height` parameter to support historical queries.
 - rpc/client: new ABCIQueryWithOptions supports options like `trusted` (set false to get a proof) and `height` to query a historical height.

IMPROVEMENTS:
 - rpc: `/genesis` result includes `app_options`
 - rpc/lib/client: add jitter to reconnects.
 - rpc/lib/types: `RPCError` satisfies the `error` interface.

BUG FIXES:
 - rpc/client: fix ws deadlock after stopping
 - blockchain: fix panic on AddBlock when peer is nil
 - mempool: fix sending on TxsAvailable when a tx has been invalidated
 - consensus: dont run WAL catchup if we fast synced

## 0.11.1 (October 10, 2017)

IMPROVEMENTS:
 - blockchain/reactor: respondWithNoResponseMessage for missing height

BUG FIXES:
 - rpc: fixed client WebSocket timeout
 - rpc: client now resubscribes on reconnection
 - rpc: fix panics on missing params
 - rpc: fix `/dump_consensus_state` to have normal json output (NOTE: technically breaking, but worth a bug fix label)
 - types: fixed out of range error in VoteSet.addVote
 - consensus: fix wal autofile via https://github.com/tendermint/tmlibs/blob/master/CHANGELOG.md#032-october-2-2017

## 0.11.0 (September 22, 2017)

BREAKING:
 - genesis file: validator `amount` is now `power`
 - abci: Info, BeginBlock, InitChain all take structs
 - rpc: various changes to match JSONRPC spec (http://www.jsonrpc.org/specification), including breaking ones:
    - requests that previously returned HTTP code 4XX now return 200 with an error code in the JSONRPC.
    - `rpctypes.RPCResponse` uses new `RPCError` type instead of `string`.

 - cmd: if there is no genesis, exit immediately instead of waiting around for one to show.
 - types: `Signer.Sign` returns an error.
 - state: every validator set change is persisted to disk, which required some changes to the `State` structure.
 - p2p: new `p2p.Peer` interface used for all reactor methods (instead of `*p2p.Peer` struct).

FEATURES:
 - rpc: `/validators?height=X` allows querying of validators at previous heights.
 - rpc: Leaving the `height` param empty for `/block`, `/validators`, and `/commit` will return the value for the latest height.

IMPROVEMENTS:
 - docs: Moved all docs from the website and tools repo in, converted to `.rst`, and cleaned up for presentation on `tendermint.readthedocs.io`

BUG FIXES:
 - fix WAL openning issue on Windows

## 0.10.4 (September 5, 2017)

IMPROVEMENTS:
- docs: Added Slate docs to each rpc function (see rpc/core)
- docs: Ported all website docs to Read The Docs
- config: expose some p2p params to tweak performance: RecvRate, SendRate, and MaxMsgPacketPayloadSize
- rpc: Upgrade the websocket client and server, including improved auto reconnect, and proper ping/pong

BUG FIXES:
- consensus: fix panic on getVoteBitArray
- consensus: hang instead of panicking on byzantine consensus failures
- cmd: dont load config for version command

## 0.10.3 (August 10, 2017)

FEATURES:
- control over empty block production:
  - new flag, `--consensus.create_empty_blocks`; when set to false, blocks are only created when there are txs or when the AppHash changes.
  - new config option, `consensus.create_empty_blocks_interval`; an empty block is created after this many seconds.
  - in normal operation, `create_empty_blocks = true` and `create_empty_blocks_interval = 0`, so blocks are being created all the time (as in all previous versions of tendermint). The number of empty blocks can be reduced by increasing `create_empty_blocks_interval` or by setting `create_empty_blocks = false`.
  - new `TxsAvailable()` method added to Mempool that returns a channel which fires when txs are available.
  - new heartbeat message added to consensus reactor to notify peers that a node is waiting for txs before entering propose step.
- rpc: Add `syncing` field to response returned by `/status`. Is `true` while in fast-sync mode.

IMPROVEMENTS:
- various improvements to documentation and code comments

BUG FIXES:
- mempool: pass height into constructor so it doesn't always start at 0

## 0.10.2 (July 10, 2017)

FEATURES:
- Enable lower latency block commits by adding consensus reactor sleep durations and p2p flush throttle timeout to the config

IMPROVEMENTS:
- More detailed logging in the consensus reactor and state machine
- More in-code documentation for many exposed functions, especially in consensus/reactor.go and p2p/switch.go
- Improved readability for some function definitions and code blocks with long lines

## 0.10.1 (June 28, 2017)

FEATURES:
- Use `--trace` to get stack traces for logged errors
- types: GenesisDoc.ValidatorHash returns the hash of the genesis validator set
- types: GenesisDocFromFile parses a GenesiDoc from a JSON file

IMPROVEMENTS:
- Add a Code of Conduct
- Variety of improvements as suggested by `megacheck` tool
- rpc: deduplicate tests between rpc/client and rpc/tests
- rpc: addresses without a protocol prefix default to `tcp://`. `http://` is also accepted as an alias for `tcp://`
- cmd: commands are more easily reuseable from other tools
- DOCKER: automate build/push

BUG FIXES:
- Fix log statements using keys with spaces (logger does not currently support spaces)
- rpc: set logger on websocket connection
- rpc: fix ws connection stability by setting write deadline on pings

## 0.10.0 (June 2, 2017)

Includes major updates to configuration, logging, and json serialization.
Also includes the Grand Repo-Merge of 2017.

BREAKING CHANGES:

- Config and Flags:
  - The `config` map is replaced with a [`Config` struct](https://github.com/tendermint/tendermint/blob/master/config/config.go#L11),
containing substructs: `BaseConfig`, `P2PConfig`, `MempoolConfig`, `ConsensusConfig`, `RPCConfig`
  - This affects the following flags:
    - `--seeds` is now `--p2p.seeds`
    - `--node_laddr` is now `--p2p.laddr`
    - `--pex` is now `--p2p.pex`
    - `--skip_upnp` is now `--p2p.skip_upnp`
    - `--rpc_laddr` is now `--rpc.laddr`
    - `--grpc_laddr` is now `--rpc.grpc_laddr`
  - Any configuration option now within a substract must come under that heading in the `config.toml`, for instance:
    ```
    [p2p]
    laddr="tcp://1.2.3.4:46656"

    [consensus]
    timeout_propose=1000
    ```
  - Use viper and `DefaultConfig() / TestConfig()` functions to handle defaults, and remove `config/tendermint` and `config/tendermint_test`
  - Change some function and method signatures to
  - Change some [function and method signatures](https://gist.github.com/ebuchman/640d5fc6c2605f73497992fe107ebe0b) accomodate new config

- Logger
  - Replace static `log15` logger with a simple interface, and provide a new implementation using `go-kit`.
See our new [logging library](https://github.com/tendermint/tmlibs/log) and [blog post](https://tendermint.com/blog/abstracting-the-logger-interface-in-go) for more details
  - Levels `warn` and `notice` are removed (you may need to change them in your `config.toml`!)
  - Change some [function and method signatures](https://gist.github.com/ebuchman/640d5fc6c2605f73497992fe107ebe0b) to accept a logger

- JSON serialization:
  - Replace `[TypeByte, Xxx]` with `{"type": "some-type", "data": Xxx}` in RPC and all `.json` files by using `go-wire/data`. For instance, a public key is now:
    ```
    "pub_key": {
      "type": "ed25519",
      "data": "83DDF8775937A4A12A2704269E2729FCFCD491B933C4B0A7FFE37FE41D7760D0"
    }
    ```
  - Remove type information about RPC responses, so `[TypeByte, {"jsonrpc": "2.0", ... }]` is now just `{"jsonrpc": "2.0", ... }`
  - Change `[]byte` to `data.Bytes` in all serialized types (for hex encoding)
  - Lowercase the JSON tags in `ValidatorSet` fields
  - Introduce `EventDataInner` for serializing events

- Other:
  - Send InitChain message in handshake if `appBlockHeight == 0`
  - Do not include the `Accum` field when computing the validator hash. This makes the ValidatorSetHash unique for a given validator set, rather than changing with every block (as the Accum changes)
  - Unsafe RPC calls are not enabled by default. This includes `/dial_seeds`, and all calls prefixed with `unsafe`. Use the `--rpc.unsafe` flag to enable.


FEATURES:

- Per-module log levels. For instance, the new default is `state:info,*:error`, which means the `state` package logs at `info` level, and everything else logs at `error` level
- Log if a node is validator or not in every consensus round
- Use ldflags to set git hash as part of the version
- Ignore `address` and `pub_key` fields in `priv_validator.json` and overwrite them with the values derrived from the `priv_key`

IMPROVEMENTS:

- Merge `tendermint/go-p2p -> tendermint/tendermint/p2p` and `tendermint/go-rpc -> tendermint/tendermint/rpc/lib`
- Update paths for grand repo merge:
  - `go-common -> tmlibs/common`
  - `go-data -> go-wire/data`
  - All other `go-` libs, except `go-crypto` and `go-wire`, are merged under `tmlibs`
- No global loggers (loggers are passed into constructors, or preferably set with a SetLogger method)
- Return HTTP status codes with errors for RPC responses
- Limit `/blockchain_info` call to return a maximum of 20 blocks
- Use `.Wrap()` and `.Unwrap()` instead of eg. `PubKeyS` for `go-crypto` types
- RPC JSON responses use pretty printing (via `json.MarshalIndent`)
- Color code different instances of the consensus for tests
- Isolate viper to `cmd/tendermint/commands` and do not read config from file for tests


## 0.9.2 (April 26, 2017)

BUG FIXES:

- Fix bug in `ResetPrivValidator` where we were using the global config and log (causing external consumers, eg. basecoin, to fail).

## 0.9.1 (April 21, 2017)

FEATURES:

- Transaction indexing - txs are indexed by their hash using a simple key-value store; easily extended to more advanced indexers
- New `/tx?hash=X` endpoint to query for transactions and their DeliverTx result by hash. Optionally returns a proof of the tx's inclusion in the block
- `tendermint testnet` command initializes files for a testnet

IMPROVEMENTS:

- CLI now uses Cobra framework
- TMROOT is now TMHOME (TMROOT will stop working in 0.10.0)
- `/broadcast_tx_XXX` also returns the Hash (can be used to query for the tx)
- `/broadcast_tx_commit` also returns the height the block was committed in
- ABCIResponses struct persisted to disk before calling Commit; makes handshake replay much cleaner
- WAL uses #ENDHEIGHT instead of #HEIGHT (#HEIGHT will stop working in 0.10.0)
- Peers included via `--seeds`, under `seeds` in the config, or in `/dial_seeds` are now persistent, and will be reconnected to if the connection breaks

BUG FIXES:

- Fix bug in fast-sync where we stop syncing after a peer is removed, even if they're re-added later
- Fix handshake replay to handle validator set changes and results of DeliverTx when we crash after app.Commit but before state.Save()

## 0.9.0 (March 6, 2017)

BREAKING CHANGES:

- Update ABCI to v0.4.0, where Query is now `Query(RequestQuery) ResponseQuery`, enabling precise proofs at particular heights:

```
message RequestQuery{
	bytes data = 1;
	string path = 2;
	uint64 height = 3;
	bool prove = 4;
}

message ResponseQuery{
	CodeType          code        = 1;
	int64             index       = 2;
	bytes             key         = 3;
	bytes             value       = 4;
	bytes             proof       = 5;
	uint64            height      = 6;
	string            log         = 7;
}
```


- `BlockMeta` data type unifies its Hash and PartSetHash under a `BlockID`:

```
type BlockMeta struct {
	BlockID BlockID `json:"block_id"` // the block hash and partsethash
	Header  *Header `json:"header"`   // The block's Header
}
```

- `ValidatorSet.Proposer` is exposed as a field and persisted with the `State`. Use `GetProposer()` to initialize or update after validator-set changes.

- `tendermint gen_validator` command output is now pure JSON

FEATURES:

- New RPC endpoint `/commit?height=X` returns header and commit for block at height `X`
- Client API for each endpoint, including mocks for testing

IMPROVEMENTS:

- `Node` is now a `BaseService`
- Simplified starting Tendermint in-process from another application
- Better organized Makefile
- Scripts for auto-building binaries across platforms
- Docker image improved, slimmed down (using Alpine), and changed from tendermint/tmbase to tendermint/tendermint
- New repo files: `CONTRIBUTING.md`, Github `ISSUE_TEMPLATE`, `CHANGELOG.md`
- Improvements on CircleCI for managing build/test artifacts
- Handshake replay is doen through the consensus package, possibly using a mockApp
- Graceful shutdown of RPC listeners
- Tests for the PEX reactor and DialSeeds

BUG FIXES:

- Check peer.Send for failure before updating PeerState in consensus
- Fix panic in `/dial_seeds` with invalid addresses
- Fix proposer selection logic in ValidatorSet by taking the address into account in the `accumComparable`
- Fix inconcistencies with `ValidatorSet.Proposer` across restarts by persisting it in the `State`


## 0.8.0 (January 13, 2017)

BREAKING CHANGES:

- New data type `BlockID` to represent blocks:

```
type BlockID struct {
	Hash        []byte        `json:"hash"`
	PartsHeader PartSetHeader `json:"parts"`
}
```

- `Vote` data type now includes validator address and index:

```
type Vote struct {
	ValidatorAddress []byte           `json:"validator_address"`
	ValidatorIndex   int              `json:"validator_index"`
	Height           int              `json:"height"`
	Round            int              `json:"round"`
	Type             byte             `json:"type"`
	BlockID          BlockID          `json:"block_id"` // zero if vote is nil.
	Signature        crypto.Signature `json:"signature"`
}
```

- Update TMSP to v0.3.0, where it is now called ABCI and AppendTx is DeliverTx
- Hex strings in the RPC are now "0x" prefixed


FEATURES:

- New message type on the ConsensusReactor, `Maj23Msg`, for peers to alert others they've seen a Maj23,
in order to track and handle conflicting votes intelligently to prevent Byzantine faults from causing halts:

```
type VoteSetMaj23Message struct {
	Height  int
	Round   int
	Type    byte
	BlockID types.BlockID
}
```

- Configurable block part set size
- Validator set changes
- Optionally skip TimeoutCommit if we have all the votes
- Handshake between Tendermint and App on startup to sync latest state and ensure consistent recovery from crashes
- GRPC server for BroadcastTx endpoint

IMPROVEMENTS:

- Less verbose logging
- Better test coverage (37% -> 49%)
- Canonical SignBytes for signable types
- Write-Ahead Log for Mempool and Consensus via tmlibs/autofile
- Better in-process testing for the consensus reactor and byzantine faults
- Better crash/restart testing for individual nodes at preset failure points, and of networks at arbitrary points
- Better abstraction over timeout mechanics

BUG FIXES:

- Fix memory leak in mempool peer
- Fix panic on POLRound=-1
- Actually set the CommitTime
- Actually send BeginBlock message
- Fix a liveness issues caused by Byzantine proposals/votes. Uses the new `Maj23Msg`.


## 0.7.4 (December 14, 2016)

FEATURES:

- Enable the Peer Exchange reactor with the `--pex` flag for more resilient gossip network (feature still in development, beware dragons)

IMPROVEMENTS:

- Remove restrictions on RPC endpoint `/dial_seeds` to enable manual network configuration

## 0.7.3 (October 20, 2016)

IMPROVEMENTS:

- Type safe FireEvent
- More WAL/replay tests
- Cleanup some docs

BUG FIXES:

- Fix deadlock in mempool for synchronous apps
- Replay handles non-empty blocks
- Fix race condition in HeightVoteSet

## 0.7.2 (September 11, 2016)

BUG FIXES:

- Set mustConnect=false so tendermint will retry connecting to the app

## 0.7.1 (September 10, 2016)

FEATURES:

- New TMSP connection for Query/Info
- New RPC endpoints:
	- `tmsp_query`
	- `tmsp_info`
- Allow application to filter peers through Query (off by default)

IMPROVEMENTS:

- TMSP connection type enforced at compile time
- All listen/client urls use a "tcp://" or "unix://" prefix

BUG FIXES:

- Save LastSignature/LastSignBytes to `priv_validator.json` for recovery
- Fix event unsubscribe
- Fix fastsync/blockchain reactor

## 0.7.0 (August 7, 2016)

BREAKING CHANGES:

- Strict SemVer starting now!
- Update to ABCI v0.2.0
- Validation types now called Commit
- NewBlock event only returns the block header


FEATURES:

- TMSP and RPC support TCP and UNIX sockets
- Addition config options including block size and consensus parameters
- New WAL mode `cswal_light`; logs only the validator's own votes
- New RPC endpoints:
	- for starting/stopping profilers, and for updating config
	- `/broadcast_tx_commit`, returns when tx is included in a block, else an error
	- `/unsafe_flush_mempool`, empties the mempool


IMPROVEMENTS:

- Various optimizations
- Remove bad or invalidated transactions from the mempool cache (allows later duplicates)
- More elaborate testing using CircleCI including benchmarking throughput on 4 digitalocean droplets

BUG FIXES:

- Various fixes to WAL and replay logic
- Various race conditions

## PreHistory

Strict versioning only began with the release of v0.7.0, in late summer 2016.
The project itself began in early summer 2014 and was workable decentralized cryptocurrency software by the end of that year.
Through the course of 2015, in collaboration with Eris Industries (now Monax Indsutries),
many additional features were integrated, including an implementation from scratch of the Ethereum Virtual Machine.
That implementation now forms the heart of [Burrow](https://github.com/hyperledger/burrow).
In the later half of 2015, the consensus algorithm was upgraded with a more asynchronous design and a more deterministic and robust implementation.

By late 2015, frustration with the difficulty of forking a large monolithic stack to create alternative cryptocurrency designs led to the
invention of the Application Blockchain Interface (ABCI), then called the Tendermint Socket Protocol (TMSP).
The Ethereum Virtual Machine and various other transaction features were removed, and Tendermint was whittled down to a core consensus engine
driving an application running in another process.
The ABCI interface and implementation were iterated on and improved over the course of 2016,
until versioned history kicked in with v0.7.0.<|MERGE_RESOLUTION|>--- conflicted
+++ resolved
@@ -1,14 +1,11 @@
 # Changelog
 
-<<<<<<< HEAD
-## 0.20.0
+## 0.19.7
 
 BREAKING:
 
 - [libs/pubsub] TagMap#Get returns a string value
 - [libs/pubsub] NewTagMap accepts a map of strings
-
-## 0.19.6
 
 FEATURES
 
@@ -19,7 +16,7 @@
 - [consensus] consensus reactor now receives events from a separate event bus,
   which is not dependant on external RPC load
 - [consensus/wal] do not look for height in older files if we've seen height - 1
-=======
+
 ## 0.19.6
 
 *May 29th, 2018*
@@ -27,7 +24,6 @@
 BUG FIXES
 
 - [blockchain] Fix fast-sync deadlock during high peer turnover
->>>>>>> 846ca5ce
 
 ## 0.19.5
 
