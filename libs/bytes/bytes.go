package bytes

import (
	"bytes"
	"encoding/binary"
	"encoding/hex"
	"encoding/json"
	"fmt"
	"strings"
)

// HexBytes enables HEX-encoding for json/encoding.
type HexBytes []byte

var (
	_ json.Marshaler   = HexBytes{}
	_ json.Unmarshaler = &HexBytes{}
)

// Marshal needed for protobuf compatibility
func (bz HexBytes) Marshal() ([]byte, error) {
	return bz, nil
}

// Unmarshal needed for protobuf compatibility
func (bz *HexBytes) Unmarshal(data []byte) error {
	*bz = data
	return nil
}

<<<<<<< HEAD
func (bz HexBytes) MarshalDelimited() ([]byte, error) {
	lenBuf := make([]byte, binary.MaxVarintLen64)
	length := uint64(len(bz))
	n := binary.PutUvarint(lenBuf, length)

	return append(lenBuf[:n], bz...), nil
}

// MarshalJSON implements the json.Marshaler interface. The hex bytes is a
// quoted hexadecimal encoded string.
=======
// MarshalJSON implements the json.Marshaler interface. The encoding is a JSON
// quoted string of hexadecimal digits.
>>>>>>> 9b458a1c
func (bz HexBytes) MarshalJSON() ([]byte, error) {
	size := hex.EncodedLen(len(bz)) + 2 // +2 for quotation marks
	buf := make([]byte, size)
	hex.Encode(buf[1:], []byte(bz))
	buf[0] = '"'
	buf[size-1] = '"'

	// Ensure letter digits are capitalized.
	for i := 1; i < size-1; i++ {
		if buf[i] >= 'a' && buf[i] <= 'f' {
			buf[i] = 'A' + (buf[i] - 'a')
		}
	}
	return buf, nil
}

// UnmarshalJSON implements the json.Umarshaler interface.
func (bz *HexBytes) UnmarshalJSON(data []byte) error {
	if bytes.Equal(data, []byte("null")) {
		return nil
	}

	if len(data) < 2 || data[0] != '"' || data[len(data)-1] != '"' {
		return fmt.Errorf("invalid hex string: %s", data)
	}

	bz2, err := hex.DecodeString(string(data[1 : len(data)-1]))
	if err != nil {
		return err
	}

	*bz = bz2

	return nil
}

// Bytes fulfills various interfaces in light-client, etc...
func (bz HexBytes) Bytes() []byte {
	return bz
}

func (bz HexBytes) String() string {
	return strings.ToUpper(hex.EncodeToString(bz))
}

// Format writes either address of 0th element in a slice in base 16 notation,
// with leading 0x (%p), or casts HexBytes to bytes and writes as hexadecimal
// string to s.
func (bz HexBytes) Format(s fmt.State, verb rune) {
	switch verb {
	case 'p':
		s.Write([]byte(fmt.Sprintf("%p", bz)))
	default:
		s.Write([]byte(fmt.Sprintf("%X", []byte(bz))))
	}
}<|MERGE_RESOLUTION|>--- conflicted
+++ resolved
@@ -28,7 +28,6 @@
 	return nil
 }
 
-<<<<<<< HEAD
 func (bz HexBytes) MarshalDelimited() ([]byte, error) {
 	lenBuf := make([]byte, binary.MaxVarintLen64)
 	length := uint64(len(bz))
@@ -39,10 +38,6 @@
 
 // MarshalJSON implements the json.Marshaler interface. The hex bytes is a
 // quoted hexadecimal encoded string.
-=======
-// MarshalJSON implements the json.Marshaler interface. The encoding is a JSON
-// quoted string of hexadecimal digits.
->>>>>>> 9b458a1c
 func (bz HexBytes) MarshalJSON() ([]byte, error) {
 	size := hex.EncodedLen(len(bz)) + 2 // +2 for quotation marks
 	buf := make([]byte, size)
