package privval

import (
	"context"
	"fmt"
	"testing"
	"time"

	"github.com/stretchr/testify/assert"
	"github.com/stretchr/testify/require"

	"github.com/celestiaorg/celestia-core/crypto"
	"github.com/celestiaorg/celestia-core/crypto/tmhash"
	tmrand "github.com/celestiaorg/celestia-core/libs/rand"
	cryptoproto "github.com/celestiaorg/celestia-core/proto/tendermint/crypto"
	privvalproto "github.com/celestiaorg/celestia-core/proto/tendermint/privval"
	tmproto "github.com/celestiaorg/celestia-core/proto/tendermint/types"
	"github.com/celestiaorg/celestia-core/types"
)

type signerTestCase struct {
	chainID      string
	mockPV       types.PrivValidator
	signerClient *SignerClient
	signerServer *SignerServer
}

func getSignerTestCases(t *testing.T) []signerTestCase {
	testCases := make([]signerTestCase, 0)

	// Get test cases for each possible dialer (DialTCP / DialUnix / etc)
	for _, dtc := range getDialerTestCases(t) {
		chainID := tmrand.Str(12)
		mockPV := types.NewMockPV()

		// get a pair of signer listener, signer dialer endpoints
		sl, sd := getMockEndpoints(t, dtc.addr, dtc.dialer)
		sc, err := NewSignerClient(sl, chainID)
		require.NoError(t, err)
		ss := NewSignerServer(sd, chainID, mockPV)

		err = ss.Start()
		require.NoError(t, err)

		tc := signerTestCase{
			chainID:      chainID,
			mockPV:       mockPV,
			signerClient: sc,
			signerServer: ss,
		}

		testCases = append(testCases, tc)
	}

	return testCases
}

func TestSignerClose(t *testing.T) {
	for _, tc := range getSignerTestCases(t) {
		err := tc.signerClient.Close()
		assert.NoError(t, err)

		err = tc.signerServer.Stop()
		assert.NoError(t, err)
	}
}

func TestSignerPing(t *testing.T) {
	for _, tc := range getSignerTestCases(t) {
		tc := tc
		t.Cleanup(func() {
			if err := tc.signerServer.Stop(); err != nil {
				t.Error(err)
			}
		})
		t.Cleanup(func() {
			if err := tc.signerClient.Close(); err != nil {
				t.Error(err)
			}
		})

		err := tc.signerClient.Ping()
		assert.NoError(t, err)
	}
}

func TestSignerGetPubKey(t *testing.T) {
	for _, tc := range getSignerTestCases(t) {
		tc := tc
		t.Cleanup(func() {
			if err := tc.signerServer.Stop(); err != nil {
				t.Error(err)
			}
		})
		t.Cleanup(func() {
			if err := tc.signerClient.Close(); err != nil {
				t.Error(err)
			}
		})

		pubKey, err := tc.signerClient.GetPubKey(context.Background())
		require.NoError(t, err)
		expectedPubKey, err := tc.mockPV.GetPubKey(context.Background())
		require.NoError(t, err)

		assert.Equal(t, expectedPubKey, pubKey)

		pubKey, err = tc.signerClient.GetPubKey(context.Background())
		require.NoError(t, err)
		expectedpk, err := tc.mockPV.GetPubKey(context.Background())
		require.NoError(t, err)
		expectedAddr := expectedpk.Address()

		assert.Equal(t, expectedAddr, pubKey.Address())
	}
}

func TestSignerProposal(t *testing.T) {
	for _, tc := range getSignerTestCases(t) {
		ts := time.Now()
		hash := tmrand.Bytes(tmhash.Size)
		have := &types.Proposal{
			Type:      tmproto.ProposalType,
			Height:    1,
			Round:     2,
			POLRound:  2,
			BlockID:   types.BlockID{Hash: hash, PartSetHeader: types.PartSetHeader{Hash: hash, Total: 2}},
			Timestamp: ts,
		}
		want := &types.Proposal{
			Type:      tmproto.ProposalType,
			Height:    1,
			Round:     2,
			POLRound:  2,
			BlockID:   types.BlockID{Hash: hash, PartSetHeader: types.PartSetHeader{Hash: hash, Total: 2}},
			Timestamp: ts,
		}

		tc := tc
		t.Cleanup(func() {
			if err := tc.signerServer.Stop(); err != nil {
				t.Error(err)
			}
		})
		t.Cleanup(func() {
			if err := tc.signerClient.Close(); err != nil {
				t.Error(err)
			}
		})

<<<<<<< HEAD
		p := want.ToProto()
		err := tc.mockPV.SignProposal(tc.chainID, p)
		require.NoError(t, err)

		p = have.ToProto()
		err = tc.signerClient.SignProposal(tc.chainID, p)
		require.NoError(t, err)
=======
		require.NoError(t, tc.mockPV.SignProposal(context.Background(), tc.chainID, want.ToProto()))
		require.NoError(t, tc.signerClient.SignProposal(context.Background(), tc.chainID, have.ToProto()))
>>>>>>> 9b458a1c

		assert.Equal(t, want.Signature, have.Signature)
	}
}

func TestSignerVote(t *testing.T) {
	for _, tc := range getSignerTestCases(t) {
		ts := time.Now()
		hash := tmrand.Bytes(tmhash.Size)
		valAddr := tmrand.Bytes(crypto.AddressSize)
		want := &types.Vote{
			Type:             tmproto.PrecommitType,
			Height:           1,
			Round:            2,
			BlockID:          types.BlockID{Hash: hash, PartSetHeader: types.PartSetHeader{Hash: hash, Total: 2}},
			Timestamp:        ts,
			ValidatorAddress: valAddr,
			ValidatorIndex:   1,
		}

		have := &types.Vote{
			Type:             tmproto.PrecommitType,
			Height:           1,
			Round:            2,
			BlockID:          types.BlockID{Hash: hash, PartSetHeader: types.PartSetHeader{Hash: hash, Total: 2}},
			Timestamp:        ts,
			ValidatorAddress: valAddr,
			ValidatorIndex:   1,
		}

		tc := tc
		t.Cleanup(func() {
			if err := tc.signerServer.Stop(); err != nil {
				t.Error(err)
			}
		})
		t.Cleanup(func() {
			if err := tc.signerClient.Close(); err != nil {
				t.Error(err)
			}
		})

		require.NoError(t, tc.mockPV.SignVote(context.Background(), tc.chainID, want.ToProto()))
		require.NoError(t, tc.signerClient.SignVote(context.Background(), tc.chainID, have.ToProto()))

		assert.Equal(t, want.Signature, have.Signature)
	}
}

func TestSignerVoteResetDeadline(t *testing.T) {
	for _, tc := range getSignerTestCases(t) {
		ts := time.Now()
		hash := tmrand.Bytes(tmhash.Size)
		valAddr := tmrand.Bytes(crypto.AddressSize)
		want := &types.Vote{
			Type:             tmproto.PrecommitType,
			Height:           1,
			Round:            2,
			BlockID:          types.BlockID{Hash: hash, PartSetHeader: types.PartSetHeader{Hash: hash, Total: 2}},
			Timestamp:        ts,
			ValidatorAddress: valAddr,
			ValidatorIndex:   1,
		}

		have := &types.Vote{
			Type:             tmproto.PrecommitType,
			Height:           1,
			Round:            2,
			BlockID:          types.BlockID{Hash: hash, PartSetHeader: types.PartSetHeader{Hash: hash, Total: 2}},
			Timestamp:        ts,
			ValidatorAddress: valAddr,
			ValidatorIndex:   1,
		}

		tc := tc
		t.Cleanup(func() {
			if err := tc.signerServer.Stop(); err != nil {
				t.Error(err)
			}
		})
		t.Cleanup(func() {
			if err := tc.signerClient.Close(); err != nil {
				t.Error(err)
			}
		})

		time.Sleep(testTimeoutReadWrite2o3)

		require.NoError(t, tc.mockPV.SignVote(context.Background(), tc.chainID, want.ToProto()))
		require.NoError(t, tc.signerClient.SignVote(context.Background(), tc.chainID, have.ToProto()))
		assert.Equal(t, want.Signature, have.Signature)

		// TODO(jleni): Clarify what is actually being tested

		// This would exceed the deadline if it was not extended by the previous message
		time.Sleep(testTimeoutReadWrite2o3)

		require.NoError(t, tc.mockPV.SignVote(context.Background(), tc.chainID, want.ToProto()))
		require.NoError(t, tc.signerClient.SignVote(context.Background(), tc.chainID, have.ToProto()))
		assert.Equal(t, want.Signature, have.Signature)
	}
}

func TestSignerVoteKeepAlive(t *testing.T) {
	for _, tc := range getSignerTestCases(t) {
		ts := time.Now()
		hash := tmrand.Bytes(tmhash.Size)
		valAddr := tmrand.Bytes(crypto.AddressSize)
		want := &types.Vote{
			Type:             tmproto.PrecommitType,
			Height:           1,
			Round:            2,
			BlockID:          types.BlockID{Hash: hash, PartSetHeader: types.PartSetHeader{Hash: hash, Total: 2}},
			Timestamp:        ts,
			ValidatorAddress: valAddr,
			ValidatorIndex:   1,
		}

		have := &types.Vote{
			Type:             tmproto.PrecommitType,
			Height:           1,
			Round:            2,
			BlockID:          types.BlockID{Hash: hash, PartSetHeader: types.PartSetHeader{Hash: hash, Total: 2}},
			Timestamp:        ts,
			ValidatorAddress: valAddr,
			ValidatorIndex:   1,
		}

		tc := tc
		t.Cleanup(func() {
			if err := tc.signerServer.Stop(); err != nil {
				t.Error(err)
			}
		})
		t.Cleanup(func() {
			if err := tc.signerClient.Close(); err != nil {
				t.Error(err)
			}
		})

		// Check that even if the client does not request a
		// signature for a long time. The service is still available

		// in this particular case, we use the dialer logger to ensure that
		// test messages are properly interleaved in the test logs
		tc.signerServer.Logger.Debug("TEST: Forced Wait -------------------------------------------------")
		time.Sleep(testTimeoutReadWrite * 3)
		tc.signerServer.Logger.Debug("TEST: Forced Wait DONE---------------------------------------------")

		require.NoError(t, tc.mockPV.SignVote(context.Background(), tc.chainID, want.ToProto()))
		require.NoError(t, tc.signerClient.SignVote(context.Background(), tc.chainID, have.ToProto()))

		assert.Equal(t, want.Signature, have.Signature)
	}
}

func TestSignerSignProposalErrors(t *testing.T) {
	for _, tc := range getSignerTestCases(t) {
		// Replace service with a mock that always fails
		tc.signerServer.privVal = types.NewErroringMockPV()
		tc.mockPV = types.NewErroringMockPV()

		tc := tc
		t.Cleanup(func() {
			if err := tc.signerServer.Stop(); err != nil {
				t.Error(err)
			}
		})
		t.Cleanup(func() {
			if err := tc.signerClient.Close(); err != nil {
				t.Error(err)
			}
		})

		ts := time.Now()
		hash := tmrand.Bytes(tmhash.Size)
		proposal := &types.Proposal{
			Type:      tmproto.ProposalType,
			Height:    1,
			Round:     2,
			POLRound:  2,
			BlockID:   types.BlockID{Hash: hash, PartSetHeader: types.PartSetHeader{Hash: hash, Total: 2}},
			Timestamp: ts,
			Signature: []byte("signature"),
		}

<<<<<<< HEAD
		p := proposal.ToProto()
		err := tc.signerClient.SignProposal(tc.chainID, p)
		require.Equal(t, err.(*RemoteSignerError).Description, types.ErroringMockPVErr.Error())

		p = proposal.ToProto()
		err = tc.mockPV.SignProposal(tc.chainID, p)
		require.Error(t, err)

		p = proposal.ToProto()
		err = tc.signerClient.SignProposal(tc.chainID, p)
=======
		err := tc.signerClient.SignProposal(context.Background(), tc.chainID, proposal.ToProto())
		require.Equal(t, err.(*RemoteSignerError).Description, types.ErroringMockPVErr.Error())

		err = tc.mockPV.SignProposal(context.Background(), tc.chainID, proposal.ToProto())
		require.Error(t, err)

		err = tc.signerClient.SignProposal(context.Background(), tc.chainID, proposal.ToProto())
>>>>>>> 9b458a1c
		require.Error(t, err)
	}
}

func TestSignerSignVoteErrors(t *testing.T) {
	for _, tc := range getSignerTestCases(t) {
		ts := time.Now()
		hash := tmrand.Bytes(tmhash.Size)
		valAddr := tmrand.Bytes(crypto.AddressSize)
		vote := &types.Vote{
			Type:             tmproto.PrecommitType,
			Height:           1,
			Round:            2,
			BlockID:          types.BlockID{Hash: hash, PartSetHeader: types.PartSetHeader{Hash: hash, Total: 2}},
			Timestamp:        ts,
			ValidatorAddress: valAddr,
			ValidatorIndex:   1,
			Signature:        []byte("signature"),
		}

		// Replace signer service privval with one that always fails
		tc.signerServer.privVal = types.NewErroringMockPV()
		tc.mockPV = types.NewErroringMockPV()

		tc := tc
		t.Cleanup(func() {
			if err := tc.signerServer.Stop(); err != nil {
				t.Error(err)
			}
		})
		t.Cleanup(func() {
			if err := tc.signerClient.Close(); err != nil {
				t.Error(err)
			}
		})

		err := tc.signerClient.SignVote(context.Background(), tc.chainID, vote.ToProto())
		require.Equal(t, err.(*RemoteSignerError).Description, types.ErroringMockPVErr.Error())

		err = tc.mockPV.SignVote(context.Background(), tc.chainID, vote.ToProto())
		require.Error(t, err)

		err = tc.signerClient.SignVote(context.Background(), tc.chainID, vote.ToProto())
		require.Error(t, err)
	}
}

func brokenHandler(ctx context.Context, privVal types.PrivValidator, request privvalproto.Message,
	chainID string) (privvalproto.Message, error) {
	var res privvalproto.Message
	var err error

	switch r := request.Sum.(type) {
	// This is broken and will answer most requests with a pubkey response
	case *privvalproto.Message_PubKeyRequest:
		res = mustWrapMsg(&privvalproto.PubKeyResponse{PubKey: cryptoproto.PublicKey{}, Error: nil})
	case *privvalproto.Message_SignVoteRequest:
		res = mustWrapMsg(&privvalproto.PubKeyResponse{PubKey: cryptoproto.PublicKey{}, Error: nil})
	case *privvalproto.Message_SignProposalRequest:
		res = mustWrapMsg(&privvalproto.PubKeyResponse{PubKey: cryptoproto.PublicKey{}, Error: nil})
	case *privvalproto.Message_PingRequest:
		err, res = nil, mustWrapMsg(&privvalproto.PingResponse{})
	default:
		err = fmt.Errorf("unknown msg: %v", r)
	}

	return res, err
}

func TestSignerUnexpectedResponse(t *testing.T) {
	for _, tc := range getSignerTestCases(t) {
		tc.signerServer.privVal = types.NewMockPV()
		tc.mockPV = types.NewMockPV()

		tc.signerServer.SetRequestHandler(brokenHandler)

		tc := tc
		t.Cleanup(func() {
			if err := tc.signerServer.Stop(); err != nil {
				t.Error(err)
			}
		})
		t.Cleanup(func() {
			if err := tc.signerClient.Close(); err != nil {
				t.Error(err)
			}
		})

		ts := time.Now()
		want := &types.Vote{Timestamp: ts, Type: tmproto.PrecommitType}

		e := tc.signerClient.SignVote(context.Background(), tc.chainID, want.ToProto())
		assert.EqualError(t, e, "empty response")
	}
}<|MERGE_RESOLUTION|>--- conflicted
+++ resolved
@@ -148,18 +148,8 @@
 			}
 		})
 
-<<<<<<< HEAD
-		p := want.ToProto()
-		err := tc.mockPV.SignProposal(tc.chainID, p)
-		require.NoError(t, err)
-
-		p = have.ToProto()
-		err = tc.signerClient.SignProposal(tc.chainID, p)
-		require.NoError(t, err)
-=======
 		require.NoError(t, tc.mockPV.SignProposal(context.Background(), tc.chainID, want.ToProto()))
 		require.NoError(t, tc.signerClient.SignProposal(context.Background(), tc.chainID, have.ToProto()))
->>>>>>> 9b458a1c
 
 		assert.Equal(t, want.Signature, have.Signature)
 	}
@@ -346,18 +336,6 @@
 			Signature: []byte("signature"),
 		}
 
-<<<<<<< HEAD
-		p := proposal.ToProto()
-		err := tc.signerClient.SignProposal(tc.chainID, p)
-		require.Equal(t, err.(*RemoteSignerError).Description, types.ErroringMockPVErr.Error())
-
-		p = proposal.ToProto()
-		err = tc.mockPV.SignProposal(tc.chainID, p)
-		require.Error(t, err)
-
-		p = proposal.ToProto()
-		err = tc.signerClient.SignProposal(tc.chainID, p)
-=======
 		err := tc.signerClient.SignProposal(context.Background(), tc.chainID, proposal.ToProto())
 		require.Equal(t, err.(*RemoteSignerError).Description, types.ErroringMockPVErr.Error())
 
@@ -365,7 +343,6 @@
 		require.Error(t, err)
 
 		err = tc.signerClient.SignProposal(context.Background(), tc.chainID, proposal.ToProto())
->>>>>>> 9b458a1c
 		require.Error(t, err)
 	}
 }
