package propagation

import (
	"errors"
	"fmt"
	"time"

	"github.com/cosmos/gogoproto/proto"

	proptypes "github.com/cometbft/cometbft/consensus/propagation/types"
	"github.com/cometbft/cometbft/crypto/merkle"
	"github.com/cometbft/cometbft/libs/bits"
	"github.com/cometbft/cometbft/libs/trace/schema"
	"github.com/cometbft/cometbft/p2p"
	"github.com/cometbft/cometbft/proto/tendermint/mempool"
	"github.com/cometbft/cometbft/proto/tendermint/propagation"
	"github.com/cometbft/cometbft/types"
)

var _ Propagator = (*Reactor)(nil)

const (
	CompactBlockUID = "compactBlock"
)

// ProposeBlock is called when the consensus routine has created a new proposal,
// and it needs to be gossiped to the rest of the network.
func (blockProp *Reactor) ProposeBlock(proposal *types.Proposal, block *types.PartSet, txs []proptypes.TxMetaData) {
	start := time.Now()
	defer func() {
		processingTime := time.Since(start)
		schema.WriteMessageStats(blockProp.traceClient, "propagation", "ProposeBlock", processingTime.Nanoseconds(), fmt.Sprintf("propose block: %d %d %d", proposal.Height, proposal.Round, block.Total()))
	}()
	// create the parity data and the compact block
	parityBlock, lastLen, err := types.Encode(block, types.BlockPartSizeBytes)
	if err != nil {
		blockProp.Logger.Error("failed to encode block", "err", err)
		return
	}

	partHashes := extractHashes(block, parityBlock)
	proofs := extractProofs(block, parityBlock)

	cb := proptypes.CompactBlock{
		Proposal:    *proposal,
		LastLen:     uint32(lastLen),
		BpHash:      parityBlock.Hash(),
		Blobs:       txs,
		PartsHashes: partHashes,
	}

	cb.SetProofCache(proofs)

	sbz, err := cb.SignBytes()
	if err != nil {
		blockProp.Logger.Error("failed to create signature for compact block", "err", err)
		return
	}

	// sign the hash of the compact block NOTE: p2p message sign bytes are
	// prepended with the chain id and UID
	sig, err := blockProp.privval.SignRawBytes(blockProp.chainID, CompactBlockUID, sbz)
	if err != nil {
		blockProp.Logger.Error("failed to sign compact block", "err", err)
		return
	}

	cb.Signature = sig

	// save the compact block locally and broadcast it to the connected peers
	blockProp.handleCompactBlock(&cb, blockProp.self, true)

	_, parts, _, has := blockProp.getAllState(proposal.Height, proposal.Round, false)
	if !has {
		panic(fmt.Sprintf("failed to get all state for this node's proposal %d/%d", proposal.Height, proposal.Round))
	}

	parts.SetProposalData(block, parityBlock)

	// distribute equal portions of haves to each of the proposer's peers
	peers := blockProp.getPeers()
	chunks := chunkParts(parts.BitArray(), len(peers), 1)
	// chunks = Shuffle(chunks)
	for index, peer := range peers {
		partsMeta := chunkToPartMetaData(chunks[index], parts)
		e := p2p.Envelope{
			ChannelID: DataChannel,
			Message: &propagation.HaveParts{
				Height: proposal.Height,
				Round:  proposal.Round,
				Parts:  partsMeta,
			},
		}

		if !peer.peer.TrySend(e) {
			blockProp.Logger.Error("failed to send have part", "peer", peer, "height", proposal.Height, "round", proposal.Round)
			continue
		}

		peer.Initialize(cb.Proposal.Height, cb.Proposal.Round, int(parts.Total()))

		for _, part := range partsMeta {
<<<<<<< HEAD
			err := peer.SetHave(proposal.Height, proposal.Round, int(part.GetIndex()))
			if err != nil {
				blockProp.Logger.Debug("failed to set have part peer state", "peer", peer, "height", proposal.Height, "round", proposal.Round, "error", err)
=======
			// since this node is proposing, it already has the data and
			// there's not a lot of reason to update this peer's have
			// state other than to be consistent atm.
			err := peer.SetHave(proposal.Height, proposal.Round, int(part.GetIndex()))
			if err != nil {
				blockProp.Logger.Debug("failed to set have part peer state", "peer", peer, "height", proposal.Height, "round", proposal.Round, "error", err)
				// skip saving the old routine's state if the state here
				// cannot also be saved
>>>>>>> 24b52e4b
				continue
			}

			// this might not get set depending on when the consensus peer
			// state is getting updated. This will result in sending the
			// peer redundant parts :shrug:
			peer.consensusPeerState.SetHasProposalBlockPart(proposal.Height, proposal.Round, int(part.GetIndex()))
		}

		schema.WriteBlockPartState(blockProp.traceClient, proposal.Height, proposal.Round, chunks[index].GetTrueIndices(), true, string(peer.peer.ID()), schema.Upload)
	}
}

func extractHashes(blocks ...*types.PartSet) [][]byte {
	total := uint32(0)
	for _, block := range blocks {
		total += block.Total()
	}

	partHashes := make([][]byte, 0, total) // Preallocate capacity
	for _, block := range blocks {
		for i := uint32(0); i < block.Total(); i++ {
			partHashes = append(partHashes, block.GetPart(int(i)).Proof.LeafHash)
		}
	}
	return partHashes
}

func extractProofs(blocks ...*types.PartSet) []*merkle.Proof {
	total := uint32(0)
	for _, block := range blocks {
		total += block.Total()
	}

	proofs := make([]*merkle.Proof, 0, total) // Preallocate capacity
	for _, block := range blocks {
		for i := uint32(0); i < block.Total(); i++ {
			proofs = append(proofs, &block.GetPart(int(i)).Proof)
		}
	}
	return proofs
}

func chunkToPartMetaData(chunk *bits.BitArray, partSet *proptypes.CombinedPartSet) []*propagation.PartMetaData {
	partMetaData := make([]*propagation.PartMetaData, 0)
	for _, partIndex := range chunk.GetTrueIndices() {
		part, _ := partSet.GetPart(uint32(partIndex))
		partMetaData = append(partMetaData, &propagation.PartMetaData{
			Index: uint32(partIndex),
			Hash:  part.Proof.LeafHash,
		})
	}
	return partMetaData
}

// handleCompactBlock adds a proposal to the data routine. This should be called any
// time a proposal is received from a peer or when a proposal is created. If the
// proposal is new, it will be stored and broadcast to the relevant peers.
func (blockProp *Reactor) handleCompactBlock(cb *proptypes.CompactBlock, peer p2p.ID, proposer bool) {
	added := blockProp.AddProposal(cb)
	if !added {
		p := blockProp.getPeer(peer)
		if p == nil {
			return
		}
		p.consensusPeerState.SetHasProposal(&cb.Proposal)
		return
	} else if !proposer {
		p := blockProp.getPeer(peer)
		if p == nil {
			return
		}
		p.consensusPeerState.SetHasProposal(&cb.Proposal)
	}

	err := blockProp.validateCompactBlock(cb)
	if !proposer && err != nil {
		blockProp.DeleteRound(cb.Proposal.Height, cb.Proposal.Round)
		blockProp.Logger.Debug("failed to validate proposal. ignoring", "err", err, "height", cb.Proposal.Height, "round", cb.Proposal.Round)
		return
	}

	// generate (and cache) the proofs from the partset hashes in the compact block
	_, err = cb.Proofs()
	if err != nil {
		blockProp.DeleteRound(cb.Proposal.Height, cb.Proposal.Round)
		blockProp.Logger.Error("received invalid compact block", "err", err.Error())
		blockProp.Switch.StopPeerForError(blockProp.getPeer(peer).peer, err, blockProp.String())
		return
	}

	schema.WriteCompleteBlock(blockProp.traceClient, cb.Proposal.Height, cb.Proposal.Round, false)

	if !proposer {
		select {
		case <-blockProp.ctx.Done():
			return
		case blockProp.proposalChan <- cb.Proposal:
		}
		// check if we have any transactions that are in the compact block
		blockProp.recoverPartsFromMempool(cb)
	}

	blockProp.broadcastCompactBlock(cb, peer)
}

// recoverPartsFromMempool queries the mempool to see if we can recover any block parts locally.
func (blockProp *Reactor) recoverPartsFromMempool(cb *proptypes.CompactBlock) {
	// find the compact block transactions that exist in our mempool
	txsFound := make([]proptypes.UnmarshalledTx, 0)
	for _, txMetaData := range cb.Blobs {
		txKey, err := types.TxKeyFromBytes(txMetaData.Hash)
		if err != nil {
			blockProp.Logger.Error("failed to decode tx key", "err", err, "tx", txMetaData)
			continue
		}

		tx, has := blockProp.mempool.GetTxByKey(txKey)
		if !has {
			continue
		}

		protoTxs := mempool.Txs{Txs: [][]byte{tx.Tx}}
		marshalledTx, err := proto.Marshal(&protoTxs)
		if err != nil {
			blockProp.Logger.Error("failed to encode tx", "err", err, "tx", txMetaData)
			continue
		}

		txsFound = append(txsFound, proptypes.UnmarshalledTx{MetaData: txMetaData, Key: txKey, TxBytes: marshalledTx})
	}

	if len(txsFound) == 0 {
		return
	}

	parts, err := proptypes.TxsToParts(txsFound, cb.Proposal.BlockID.PartSetHeader.Total, types.BlockPartSizeBytes, cb.LastLen)
	if err != nil {
		blockProp.Logger.Error("invalid compact block", "err", err)
		return
	}

	_, partSet, _, found := blockProp.getAllState(cb.Proposal.Height, cb.Proposal.Round, false)
	if !found {
		blockProp.Logger.Error("failed to get all state for this node's proposal", "height", cb.Proposal.Height, "round", cb.Proposal.Round)
	}

	proofs, err := cb.Proofs()
	if err != nil {
		blockProp.Logger.Error("failed to get proofs from compact block", "err", err)
		return
	}

	// todo: investigate why this could get hit, it shouldn't ever get hit
	if partSet == nil {
		blockProp.Logger.Error("unexpected nil partset while attempting to reuse transactions from the mempool")
		return
	}

	recoveredCount := 0
	haves := proptypes.HaveParts{
		Height: cb.Proposal.Height,
		Round:  cb.Proposal.Round,
		Parts:  make([]proptypes.PartMetaData, 0),
	}
	for _, p := range parts {
		if partSet.HasPart(int(p.Index)) {
			continue
		}
		p.Proof = *proofs[p.Index]

		added, err := partSet.AddOriginalPart(p)
		if err != nil {
			blockProp.Logger.Error("failed to add locally recovered part", "err", err)
			continue
		}

		if !added {
			blockProp.Logger.Error("failed to add locally recovered part", "part", p.Index)
			continue
		}

		select {
		case <-blockProp.ctx.Done():
			return
		case blockProp.partChan <- types.PartInfo{
			Part:   p,
			Height: cb.Proposal.Height,
			Round:  cb.Proposal.Round,
		}:
		}

		recoveredCount++

		haves.Parts = append(haves.Parts, proptypes.PartMetaData{Index: p.Index, Hash: p.Proof.LeafHash})
	}

	schema.WriteMempoolRecoveredParts(blockProp.traceClient, cb.Proposal.Height, cb.Proposal.Round, recoveredCount)

	if len(haves.Parts) > 0 {
		blockProp.broadcastHaves(&haves, blockProp.self, int(partSet.Total()))
	}
}

// broadcastProposal gossips the provided proposal to all peers. This should
// only be called upon receiving a proposal for the first time or after creating
// a proposal block.
func (blockProp *Reactor) broadcastCompactBlock(cb *proptypes.CompactBlock, from p2p.ID) {
	e := p2p.Envelope{
		ChannelID: DataChannel,
		Message:   cb.ToProto(),
	}

	peers := blockProp.getPeers()

	for _, peer := range peers {
		if peer.peer.ID() == from {
			continue
		}

		if !peer.peer.TrySend(e) {
			blockProp.Logger.Debug("failed to send proposal to peer", "peer", peer.peer.ID())
			// todo: we need to avoid sending this peer anything else until we can queue this message.
			continue
		}

		schema.WriteProposal(blockProp.traceClient, cb.Proposal.Height, cb.Proposal.Round, string(peer.peer.ID()), schema.Upload)
	}
}

// chunkParts takes a bit array then returns an array of chunked bit arrays.
func chunkParts(p *bits.BitArray, peerCount, redundancy int) []*bits.BitArray {
	size := p.Size()
	if peerCount == 0 {
		peerCount = 1
	}
	chunkSize := size / peerCount
	// round up to use the ceil
	if size%peerCount != 0 || chunkSize == 0 {
		chunkSize++
	}

	// Create empty bit arrays for each peer
	parts := make([]*bits.BitArray, peerCount)
	for i := 0; i < peerCount; i++ {
		parts[i] = bits.NewBitArray(size)
	}

	chunks := chunkIndexes(size, chunkSize)
	cursor := 0
	for p := 0; p < peerCount; p++ {
		for r := 0; r < redundancy; r++ {
			start, end := chunks[cursor][0], chunks[cursor][1]
			for i := start; i < end; i++ {
				parts[p].SetIndex(i, true)
			}
			cursor++
			if cursor >= len(chunks) {
				cursor = 0
			}
		}
	}

	return parts
}

// chunkIndexes creates a nested slice of starting and ending indexes for each
// chunk. totalSize indicates the number of chunks. chunkSize indicates the size
// of each chunk.
func chunkIndexes(totalSize, chunkSize int) [][2]int {
	if totalSize <= 0 || chunkSize <= 0 {
		panic(fmt.Sprintf("invalid input: totalSize=%d, chunkSize=%d \n", totalSize, chunkSize))
		// return nil // Handle invalid input gracefully
	}

	var chunks [][2]int
	for start := 0; start < totalSize; start += chunkSize {
		end := start + chunkSize
		if end > totalSize {
			end = totalSize // Ensure the last chunk doesn't exceed the total size
		}
		chunks = append(chunks, [2]int{start, end})
	}

	return chunks
}

// validateCompactBlock stateful validation of the compact block.
func (blockProp *Reactor) validateCompactBlock(cb *proptypes.CompactBlock) error {
	blockProp.mtx.Lock()
	proposer := blockProp.currentProposer
	blockProp.mtx.Unlock()
	blockProp.pmtx.Lock()
	currentHeight := blockProp.currentHeight
	currentRound := blockProp.currentRound
	blockProp.pmtx.Unlock()
	if proposer == nil {
		return errors.New("nil proposer key")
	}
	// Does not apply
	if cb.Proposal.Height != currentHeight || cb.Proposal.Round != currentRound {
		return fmt.Errorf("proposal height %v round %v does not match state height %v round %v", cb.Proposal.Height, cb.Proposal.Round, currentHeight, currentRound)
	}

	if cb.LastLen > types.BlockPartSizeBytes {
		return fmt.Errorf("invalid last length %d > %d", cb.LastLen, types.BlockPartSizeBytes)
	}

	// Verify POLRound, which must be -1 or in range [0, proposal.Round).
	if cb.Proposal.POLRound < -1 ||
		(cb.Proposal.POLRound >= 0 && cb.Proposal.POLRound >= cb.Proposal.Round) {
		return fmt.Errorf("error invalid proposal POL round: %v %v", cb.Proposal.POLRound, cb.Proposal.Round)
	}

	p := cb.Proposal.ToProto()
	// Verify proposal signature
	if !proposer.VerifySignature(
		types.ProposalSignBytes(blockProp.chainID, p), cb.Proposal.Signature,
	) {
		return errors.New("error invalid proposal signature")
	}

	// Validate the proposed block size, derived from its PartSetHeader
	maxBytes := blockProp.BlockMaxBytes
	if maxBytes == -1 {
		maxBytes = int64(types.MaxBlockSizeBytes)
	}
	if int64(cb.Proposal.BlockID.PartSetHeader.Total) > (maxBytes-1)/int64(types.BlockPartSizeBytes)+1 {
		return errors.New("proposal block has too many parts")
	}

	// validate the compact block
	cbz, err := cb.SignBytes()
	if err != nil {
		return err
	}

	p2pBz, err := types.RawBytesMessageSignBytes(blockProp.chainID, CompactBlockUID, cbz)
	if err != nil {
		return err
	}

	if proposer.VerifySignature(p2pBz, cb.Signature) {
		return nil
	}

	return fmt.Errorf("invalid signature over the compact block: height %d round %d", cb.Proposal.Height, cb.Proposal.Round)
}<|MERGE_RESOLUTION|>--- conflicted
+++ resolved
@@ -100,11 +100,6 @@
 		peer.Initialize(cb.Proposal.Height, cb.Proposal.Round, int(parts.Total()))
 
 		for _, part := range partsMeta {
-<<<<<<< HEAD
-			err := peer.SetHave(proposal.Height, proposal.Round, int(part.GetIndex()))
-			if err != nil {
-				blockProp.Logger.Debug("failed to set have part peer state", "peer", peer, "height", proposal.Height, "round", proposal.Round, "error", err)
-=======
 			// since this node is proposing, it already has the data and
 			// there's not a lot of reason to update this peer's have
 			// state other than to be consistent atm.
@@ -113,7 +108,6 @@
 				blockProp.Logger.Debug("failed to set have part peer state", "peer", peer, "height", proposal.Height, "round", proposal.Round, "error", err)
 				// skip saving the old routine's state if the state here
 				// cannot also be saved
->>>>>>> 24b52e4b
 				continue
 			}
 
