package proxy

import (
	"fmt"

	abcicli "github.com/tendermint/tendermint/abci/client"
	"github.com/tendermint/tendermint/abci/example/kvstore"
	"github.com/tendermint/tendermint/abci/types"
	tmsync "github.com/tendermint/tendermint/libs/sync"
	e2e "github.com/tendermint/tendermint/test/e2e/app"
)

<<<<<<< HEAD
//go:generate mockery --case underscore --name ClientCreator
=======
//go:generate ../scripts/mockery_generate.sh ClientCreator
>>>>>>> f36999e4

// ClientCreator creates new ABCI clients.
type ClientCreator interface {
	// NewABCIClient returns a new ABCI client.
	NewABCIClient() (abcicli.Client, error)
}

//----------------------------------------------------
// local proxy uses a mutex on an in-proc app

type localClientCreator struct {
	mtx *tmsync.Mutex
	app types.Application
}

// NewLocalClientCreator returns a ClientCreator for the given app,
// which will be running locally.
func NewLocalClientCreator(app types.Application) ClientCreator {
	return &localClientCreator{
		mtx: new(tmsync.Mutex),
		app: app,
	}
}

func (l *localClientCreator) NewABCIClient() (abcicli.Client, error) {
	return abcicli.NewLocalClient(l.mtx, l.app), nil
}

//---------------------------------------------------------------
// remote proxy opens new connections to an external app process

type remoteClientCreator struct {
	addr        string
	transport   string
	mustConnect bool
}

// NewRemoteClientCreator returns a ClientCreator for the given address (e.g.
// "192.168.0.1") and transport (e.g. "tcp"). Set mustConnect to true if you
// want the client to connect before reporting success.
func NewRemoteClientCreator(addr, transport string, mustConnect bool) ClientCreator {
	return &remoteClientCreator{
		addr:        addr,
		transport:   transport,
		mustConnect: mustConnect,
	}
}

func (r *remoteClientCreator) NewABCIClient() (abcicli.Client, error) {
	remoteApp, err := abcicli.NewClient(r.addr, r.transport, r.mustConnect)
	if err != nil {
		return nil, fmt.Errorf("failed to connect to proxy: %w", err)
	}

	return remoteApp, nil
}

// DefaultClientCreator returns a default ClientCreator, which will create a
// local client if addr is one of: 'kvstore',
// 'persistent_kvstore' or 'noop', otherwise - a remote client.
func DefaultClientCreator(addr, transport, dbDir string) ClientCreator {
	switch addr {
	case "kvstore":
		return NewLocalClientCreator(kvstore.NewApplication())
	case "persistent_kvstore":
		return NewLocalClientCreator(kvstore.NewPersistentKVStoreApplication(dbDir))
	case "e2e":
		app, err := e2e.NewApplication(e2e.DefaultConfig(dbDir))
		if err != nil {
			panic(err)
		}
		return NewLocalClientCreator(app)
	case "noop":
		return NewLocalClientCreator(types.NewBaseApplication())
	default:
		mustConnect := false // loop retrying
		return NewRemoteClientCreator(addr, transport, mustConnect)
	}
}<|MERGE_RESOLUTION|>--- conflicted
+++ resolved
@@ -10,11 +10,7 @@
 	e2e "github.com/tendermint/tendermint/test/e2e/app"
 )
 
-<<<<<<< HEAD
-//go:generate mockery --case underscore --name ClientCreator
-=======
 //go:generate ../scripts/mockery_generate.sh ClientCreator
->>>>>>> f36999e4
 
 // ClientCreator creates new ABCI clients.
 type ClientCreator interface {
