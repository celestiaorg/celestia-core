--- conflicted
+++ resolved
@@ -86,23 +86,10 @@
   // Txs that will be applied by state @ block.Height+1.
   // NOTE: not all txs here are valid.  We're just agreeing on the order first.
   // This means that block.AppHash does not include these txs.
-  repeated bytes txs = 1;
-<<<<<<< HEAD
+  repeated bytes         txs                      = 1;
   IntermediateStateRoots intermediate_state_roots = 2 [(gogoproto.nullable) = false];
-  EvidenceData evidence    = 3 [(gogoproto.nullable) = false];
-  Messages messages        = 4 [(gogoproto.nullable) = false];
-}
-
-// DuplicateVoteEvidence contains evidence a validator signed two conflicting
-// votes.
-message DuplicateVoteEvidence {
-  Vote vote_a = 1;
-  Vote vote_b = 2;
-}
-
-message LightClientAttackEvidence {
-  LightBlock conflicting_block = 1;
-  int64      common_height     = 2;
+  EvidenceList           evidence                 = 3 [(gogoproto.nullable) = false];
+  Messages               messages                 = 4 [(gogoproto.nullable) = false];
 }
 
 message Evidence {
@@ -112,8 +99,25 @@
   }
 }
 
-// EvidenceData contains any evidence of malicious wrong-doing by validators
-message EvidenceData {
+// DuplicateVoteEvidence contains evidence of a validator signed two conflicting votes.
+message DuplicateVoteEvidence {
+  tendermint.types.Vote     vote_a             = 1;
+  tendermint.types.Vote     vote_b             = 2;
+  int64                     total_voting_power = 3;
+  int64                     validator_power    = 4;
+  google.protobuf.Timestamp timestamp          = 5 [(gogoproto.nullable) = false, (gogoproto.stdtime) = true];
+}
+
+// LightClientAttackEvidence contains evidence of a set of validators attempting to mislead a light client.
+message LightClientAttackEvidence {
+  tendermint.types.LightBlock conflicting_block            = 1;
+  int64                       common_height                = 2;
+  repeated tendermint.types.Validator byzantine_validators = 3;
+  int64                               total_voting_power   = 4;
+  google.protobuf.Timestamp           timestamp            = 5 [(gogoproto.nullable) = false, (gogoproto.stdtime) = true];
+}
+
+message EvidenceList {
   repeated Evidence evidence = 1 [(gogoproto.nullable) = false];
 }
 
@@ -127,7 +131,7 @@
 
 message Message {
   bytes namespace_id = 1;
-  bytes data = 2;
+  bytes data         = 2;
 }
 
 // DataAvailabilityHeader contains the row and column roots of the erasure
@@ -145,8 +149,6 @@
   repeated bytes row_roots = 1;
   // ColumnRoot_j = root((M_{1,j} || M_{2,j} || ... || M_{2k,j} ))
   repeated bytes column_roots = 2;
-=======
->>>>>>> 1547a7e6
 }
 
 // Vote represents a prevote, precommit, or commit vote from validators for
@@ -166,17 +168,10 @@
 
 // Commit contains the evidence that a block was committed by a set of validators.
 message Commit {
-<<<<<<< HEAD
-  int64                         height     = 1;
-  int32                         round      = 2;
-  BlockID                       block_id   = 3 [(gogoproto.nullable) = false, (gogoproto.customname) = "BlockID"];
-  repeated CommitSig            signatures = 4 [(gogoproto.nullable) = false];
-=======
   int64              height     = 1;
   int32              round      = 2;
   BlockID            block_id   = 3 [(gogoproto.nullable) = false, (gogoproto.customname) = "BlockID"];
   repeated CommitSig signatures = 4 [(gogoproto.nullable) = false];
->>>>>>> 1547a7e6
 }
 
 // CommitSig is a part of the Vote included in a Commit.
