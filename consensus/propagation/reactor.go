--- conflicted
+++ resolved
@@ -70,17 +70,6 @@
 		tracer = trace.NoOpTracer()
 	}
 	reactor := &Reactor{
-<<<<<<< HEAD
-		self:              self,
-		traceClient:       tracer,
-		peerstate:         make(map[p2p.ID]*PeerState),
-		mtx:               &sync.RWMutex{},
-		ProposalCache:     NewProposalCache(store),
-		mempool:           mempool,
-		proposalValidator: func(proposer crypto.PubKey, proposal *types.Proposal) error { return nil },
-		stateInfo:         func() *StateInfo { return &StateInfo{} },
-		ProposersCache:    NewProposersCache(),
-=======
 		self:          self,
 		traceClient:   tracer,
 		peerstate:     make(map[p2p.ID]*PeerState),
@@ -88,7 +77,9 @@
 		ProposalCache: NewProposalCache(store),
 		mempool:       mempool,
 		started:       atomic.Bool{},
->>>>>>> 98db3ced
+		proposalValidator: func(proposer crypto.PubKey, proposal *types.Proposal) error { return nil },
+		stateInfo:         func() *StateInfo { return &StateInfo{} },
+		ProposersCache:    NewProposersCache(),
 	}
 	reactor.BaseReactor = *p2p.NewBaseReactor("BlockProp", reactor, p2p.WithIncomingQueueSize(ReactorIncomingMessageQueueSize))
 
@@ -207,13 +198,9 @@
 	case DataChannel:
 		switch msg := msg.(type) {
 		case *proptypes.CompactBlock:
-<<<<<<< HEAD
 			blockProp.logger.Info("Handled compact block", "msg", msg)
 			blockProp.handleCompactBlock(msg, e.Src.ID(), false)
-=======
-			blockProp.handleCompactBlock(msg, e.Src.ID(), false)
 			schema.WriteProposal(blockProp.traceClient, msg.Proposal.Height, msg.Proposal.Round, string(e.Src.ID()), schema.Download)
->>>>>>> 98db3ced
 		case *proptypes.HaveParts:
 			blockProp.logger.Info("Handled haves", "msg", msg)
 			blockProp.handleHaves(e.Src.ID(), msg, false)
