--- conflicted
+++ resolved
@@ -468,12 +468,8 @@
 
 	msg, err := bc.DecodeMsg(msgBytes)
 	if err != nil {
-<<<<<<< HEAD
-		logger.Error("error decoding message", "err", err)
-=======
 		r.logger.Error("error decoding message",
 			"src", src.ID(), "chId", chID, "msg", msg, "err", err)
->>>>>>> 11523b13
 		_ = r.reporter.Report(behaviour.BadMessage(src.ID(), err.Error()))
 		return
 	}
