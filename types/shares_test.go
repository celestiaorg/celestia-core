--- conflicted
+++ resolved
@@ -74,24 +74,20 @@
 			}, NamespacedShare{
 				Share: append(
 					append(reservedEvidenceNamespaceID, byte(0)),
-<<<<<<< HEAD
-					testEvidenceBytes[TxShareSize:2*TxShareSize]...,
-=======
-					zeroPadIfNecessary(testEvidenceBytes[consts.TxShareSize:], consts.TxShareSize)...,
->>>>>>> 280cc82d
+					testEvidenceBytes[consts.TxShareSize:2*consts.TxShareSize]...,
 				),
 				ID: reservedEvidenceNamespaceID,
 			}, NamespacedShare{
 				Share: append(
 					append(reservedEvidenceNamespaceID, byte(0)),
-					zeroPadIfNecessary(testEvidenceBytes[TxShareSize*2:TxShareSize*3], TxShareSize)...,
+					zeroPadIfNecessary(testEvidenceBytes[consts.TxShareSize*2:consts.TxShareSize*3], consts.TxShareSize)...,
 				),
 				ID: reservedEvidenceNamespaceID,
 			},
 				NamespacedShare{
 					Share: append(
 						append(reservedEvidenceNamespaceID, byte(0)),
-						zeroPadIfNecessary(testEvidenceBytes[TxShareSize*3:], TxShareSize)...,
+						zeroPadIfNecessary(testEvidenceBytes[consts.TxShareSize*3:], consts.TxShareSize)...,
 					),
 					ID: reservedEvidenceNamespaceID,
 				},
