--- conflicted
+++ resolved
@@ -9,10 +9,7 @@
 	"time"
 
 	"github.com/creachadair/taskgroup"
-<<<<<<< HEAD
-=======
-
->>>>>>> e0f68fe6
+
 	abci "github.com/tendermint/tendermint/abci/types"
 	"github.com/tendermint/tendermint/config"
 	"github.com/tendermint/tendermint/libs/clist"
@@ -209,10 +206,7 @@
 		if !txmp.cache.Push(tx) {
 			// If the cached transaction is also in the pool, record its sender.
 			if elt, ok := txmp.txByKey[txKey]; ok {
-<<<<<<< HEAD
 				txmp.metrics.AlreadySeenTxs.Add(1)
-=======
->>>>>>> e0f68fe6
 				w := elt.Value.(*WrappedTx)
 				w.SetPeer(txInfo.SenderID)
 			}
