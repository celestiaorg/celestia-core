--- conflicted
+++ resolved
@@ -10,15 +10,9 @@
 	"github.com/stretchr/testify/assert"
 	"github.com/stretchr/testify/require"
 
-<<<<<<< HEAD
 	abci "github.com/celestiaorg/celestia-core/abci/types"
 	tmpubsub "github.com/celestiaorg/celestia-core/libs/pubsub"
 	tmquery "github.com/celestiaorg/celestia-core/libs/pubsub/query"
-=======
-	abci "github.com/tendermint/tendermint/abci/types"
-	tmpubsub "github.com/tendermint/tendermint/libs/pubsub"
-	tmquery "github.com/tendermint/tendermint/libs/pubsub/query"
->>>>>>> 9b458a1c
 )
 
 func TestEventBusPublishEventTx(t *testing.T) {
@@ -80,12 +74,7 @@
 		}
 	})
 
-<<<<<<< HEAD
 	block := MakeBlock(0, []Tx{}, []Evidence{}, nil, Messages{}, nil)
-=======
-	block := MakeBlock(0, []Tx{}, nil, []Evidence{})
-	blockID := BlockID{Hash: block.Hash(), PartSetHeader: block.MakePartSet(BlockPartSizeBytes).Header()}
->>>>>>> 9b458a1c
 	resultBeginBlock := abci.ResponseBeginBlock{
 		Events: []abci.Event{
 			{Type: "testType", Attributes: []abci.EventAttribute{{Key: "baz", Value: "1"}}},
@@ -478,22 +467,6 @@
 }
 
 var events = []string{
-<<<<<<< HEAD
-	EventNewBlock,
-	EventNewBlockHeader,
-	EventNewRound,
-	EventNewRoundStep,
-	EventTimeoutPropose,
-	EventCompleteProposal,
-	EventPolka,
-	EventUnlock,
-	EventLock,
-	EventRelock,
-	EventTimeoutWait,
-	EventVote}
-
-func randEvent() string {
-=======
 	EventNewBlockValue,
 	EventNewBlockHeaderValue,
 	EventNewRoundValue,
@@ -512,7 +485,6 @@
 
 func randEventValue() string {
 
->>>>>>> 9b458a1c
 	return events[mrand.Intn(len(events))]
 }
 
