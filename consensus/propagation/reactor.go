package propagation

import (
	"context"
	"fmt"
	"github.com/tendermint/tendermint/p2p/conn"
	"github.com/tendermint/tendermint/store"
	"reflect"
	"sync"
	"sync/atomic"
<<<<<<< HEAD
=======
	"time"

	"github.com/tendermint/tendermint/libs/log"
	"github.com/tendermint/tendermint/p2p/conn"
	"github.com/tendermint/tendermint/types"

	"github.com/tendermint/tendermint/store"
>>>>>>> 431e96a2

	"github.com/gogo/protobuf/proto"
	proptypes "github.com/tendermint/tendermint/consensus/propagation/types"
	"github.com/tendermint/tendermint/p2p"
	"github.com/tendermint/tendermint/pkg/trace"
	"github.com/tendermint/tendermint/pkg/trace/schema"
	propproto "github.com/tendermint/tendermint/proto/tendermint/propagation"
)

const (
	maxMsgSize = 4194304 // 4MiB

	// ReactorIncomingMessageQueueSize the size of the reactor's message queue.
	ReactorIncomingMessageQueueSize = 2000

	// DataChannel the propagation reactor channel handling the haves, the compact block,
	// and the recovery parts.
	DataChannel = byte(0x50)

	// WantChannel the propagation reactor channel handling the wants.
	WantChannel = byte(0x51)
)

type validateProposalFunc func(proposal *types.Proposal) error

type Reactor struct {
	p2p.BaseReactor // BaseService + p2p.Switch

	peerstate map[p2p.ID]*PeerState

	// ProposalCache temporarily stores recently active proposals and their
	// block data for gossiping.
	*ProposalCache
	proposalValidator validateProposalFunc

	// mempool access to read the transactions by hash from the mempool
	// and eventually remove it.
	mempool Mempool

	mtx         *sync.RWMutex
	traceClient trace.Tracer
	self        p2p.ID
	started     atomic.Bool

	ctx    context.Context
	cancel context.CancelFunc
}

func NewReactor(self p2p.ID, tracer trace.Tracer, store *store.BlockStore, mempool Mempool, options ...ReactorOption) *Reactor {
	if tracer == nil {
		tracer = trace.NoOpTracer()
	}
	ctx, cancel := context.WithCancel(context.Background())
	reactor := &Reactor{
		self:              self,
		traceClient:       tracer,
		peerstate:         make(map[p2p.ID]*PeerState),
		mtx:               &sync.RWMutex{},
		ProposalCache:     NewProposalCache(store),
		mempool:           mempool,
		started:           atomic.Bool{},
		proposalValidator: func(proposal *types.Proposal) error { return nil },
		ctx:               ctx,
		cancel:            cancel,
	}
	reactor.BaseReactor = *p2p.NewBaseReactor("BlockProp", reactor, p2p.WithIncomingQueueSize(ReactorIncomingMessageQueueSize))

	for _, option := range options {
		option(reactor)
	}

<<<<<<< HEAD
=======
	// start the catchup routine
	go func() {
		// TODO dynamically set the ticker depending on how many blocks are missing
		ticker := time.NewTicker(2 * time.Second)
		for {
			select {
			case <-reactor.ctx.Done():
				return
			case <-ticker.C:
				reactor.pmtx.Lock()
				currentHeight := reactor.currentHeight
				reactor.pmtx.Unlock()
				// run the catchup routine to recover any missing parts for past heights.
				reactor.retryWants(currentHeight)
			}
		}
	}()

>>>>>>> 431e96a2
	return reactor
}

type ReactorOption func(*Reactor)

// SetProposalValidator sets the proposal stateful validation function.
func (blockProp *Reactor) SetProposalValidator(validator validateProposalFunc) {
	blockProp.proposalValidator = validator
}

func (blockProp *Reactor) SetLogger(logger log.Logger) {
	blockProp.Logger = logger
}

func (blockProp *Reactor) OnStart() error {
	// TODO: implement
	return nil
}

func (blockProp *Reactor) OnStop() {
	blockProp.cancel()
}

func (blockProp *Reactor) GetChannels() []*conn.ChannelDescriptor {
	return []*p2p.ChannelDescriptor{
		{
			ID:                  WantChannel,
			Priority:            45,
			SendQueueCapacity:   20000,
			RecvMessageCapacity: maxMsgSize,
			MessageType:         &propproto.Message{},
		},
		{
			ID:                  DataChannel,
			Priority:            40,
			SendQueueCapacity:   20000,
			RecvMessageCapacity: maxMsgSize,
			MessageType:         &propproto.Message{},
		},
	}
}

// AddPeer adds the peer to the block propagation reactor. This should be called when a peer
// is connected. The proposal is sent to the peer so that it can start catchup
// or request data.
func (blockProp *Reactor) AddPeer(peer p2p.Peer) {
	// Ignore the peer if it is ourselves.
	if peer.ID() == blockProp.self {
		return
	}

	// ignore the peer if it already exists.
	if p := blockProp.getPeer(peer.ID()); p != nil {
		blockProp.Logger.Error("Peer exists in propagation reactors", "peer", peer.ID())
		return
	}

	blockProp.setPeer(peer.ID(), newPeerState(peer, blockProp.Logger))
	cb, _, found := blockProp.GetCurrentCompactBlock()

	if !found {
		blockProp.Logger.Error("Failed to get current compact block", "peer", peer.ID())
		return
	}

	// send the current proposal
	e := p2p.Envelope{
		ChannelID: DataChannel,
		Message:   cb.ToProto(),
	}

	if !p2p.TrySendEnvelopeShim(peer, e, blockProp.Logger) { //nolint:staticcheck
		blockProp.Logger.Debug("failed to send proposal to peer", "peer", peer.ID())
	}
}

func (blockProp *Reactor) RemovePeer(peer p2p.Peer, reason interface{}) {
	blockProp.mtx.Lock()
	defer blockProp.mtx.Unlock()
	delete(blockProp.peerstate, peer.ID())
}

func (blockProp *Reactor) ReceiveEnvelope(e p2p.Envelope) {
	if !blockProp.IsRunning() {
		blockProp.Logger.Debug("Receive", "src", e.Src, "chId", e.ChannelID)
		return
	}

	m := e.Message
	if wm, ok := m.(p2p.Wrapper); ok {
		m = wm.Wrap()
	}
	msg, err := proptypes.MsgFromProto(m.(*propproto.Message))
	if err != nil {
		blockProp.Logger.Error("Error decoding message", "src", e.Src, "chId", e.ChannelID, "err", err)
		blockProp.Switch.StopPeerForError(e.Src, err)
		return
	}

	if err = msg.ValidateBasic(); err != nil {
		blockProp.Logger.Error("Peer sent us invalid msg", "peer", e.Src, "msg", e.Message, "err", err)
		blockProp.Switch.StopPeerForError(e.Src, err)
		return
	}
	switch e.ChannelID {
	case DataChannel:
		switch msg := msg.(type) {
		case *proptypes.CompactBlock:
			blockProp.handleCompactBlock(msg, e.Src.ID(), false)
			schema.WriteProposal(blockProp.traceClient, msg.Proposal.Height, msg.Proposal.Round, string(e.Src.ID()), schema.Download)
		case *proptypes.HaveParts:
			blockProp.handleHaves(e.Src.ID(), msg)
		case *proptypes.RecoveryPart:
			blockProp.handleRecoveryPart(e.Src.ID(), msg)
		default:
			blockProp.Logger.Error(fmt.Sprintf("Unknown message type %v", reflect.TypeOf(msg)))
		}
	case WantChannel:
		switch msg := msg.(type) {
		case *proptypes.WantParts:
			blockProp.handleWants(e.Src.ID(), msg)
		}
	default:
		blockProp.Logger.Error(fmt.Sprintf("Unknown chId %X", e.ChannelID))
	}
}

func (blockProp *Reactor) Receive(chID byte, peer p2p.Peer, msgBytes []byte) {
	msg := &propproto.Message{}
	err := proto.Unmarshal(msgBytes, msg)
	if err != nil {
		panic(err)
	}
	uw, err := msg.Unwrap()
	if err != nil {
		panic(err)
	}
	blockProp.ReceiveEnvelope(p2p.Envelope{
		ChannelID: chID,
		Src:       peer,
		Message:   uw,
	})
}

// Prune removes all peer and proposal state from the block propagation reactor.
// This should be called only after a block has been committed.
func (blockProp *Reactor) Prune(committedHeight int64) {
	prunePast := committedHeight
	peers := blockProp.getPeers()
	for _, peer := range peers {
		peer.prune(prunePast)
	}
	blockProp.ProposalCache.prune(prunePast)
	blockProp.pmtx.Lock()
	defer blockProp.pmtx.Unlock()
	blockProp.consensusHeight = committedHeight
}

func (blockProp *Reactor) StartProcessing() {
	blockProp.started.Store(true)
	// start the catchup routine to recover the remaining unfinished heights
	go func() {
		data := blockProp.unfinishedHeights()
		for _, prop := range data {
			height, round := prop.compactBlock.Proposal.Height, prop.compactBlock.Proposal.Round
			blockProp.retryWants(height, round)
		}
	}()
}

// getPeer returns the peer state for the given peer. If the peer does not exist,
// nil is returned.
func (blockProp *Reactor) getPeer(peer p2p.ID) *PeerState {
	blockProp.mtx.RLock()
	defer blockProp.mtx.RUnlock()
	return blockProp.peerstate[peer]
}

// getPeers returns a list of all peers that the data routine is aware of.
func (blockProp *Reactor) getPeers() []*PeerState {
	blockProp.mtx.RLock()
	defer blockProp.mtx.RUnlock()
	peers := make([]*PeerState, 0, len(blockProp.peerstate))
	for _, peer := range blockProp.peerstate {
		peers = append(peers, peer)
	}
	return peers
}

// setPeer sets the peer state for the given peer.
func (blockProp *Reactor) setPeer(peer p2p.ID, state *PeerState) {
	blockProp.mtx.Lock()
	defer blockProp.mtx.Unlock()
	blockProp.peerstate[peer] = state
}<|MERGE_RESOLUTION|>--- conflicted
+++ resolved
@@ -8,8 +8,6 @@
 	"reflect"
 	"sync"
 	"sync/atomic"
-<<<<<<< HEAD
-=======
 	"time"
 
 	"github.com/tendermint/tendermint/libs/log"
@@ -17,7 +15,6 @@
 	"github.com/tendermint/tendermint/types"
 
 	"github.com/tendermint/tendermint/store"
->>>>>>> 431e96a2
 
 	"github.com/gogo/protobuf/proto"
 	proptypes "github.com/tendermint/tendermint/consensus/propagation/types"
@@ -89,27 +86,6 @@
 		option(reactor)
 	}
 
-<<<<<<< HEAD
-=======
-	// start the catchup routine
-	go func() {
-		// TODO dynamically set the ticker depending on how many blocks are missing
-		ticker := time.NewTicker(2 * time.Second)
-		for {
-			select {
-			case <-reactor.ctx.Done():
-				return
-			case <-ticker.C:
-				reactor.pmtx.Lock()
-				currentHeight := reactor.currentHeight
-				reactor.pmtx.Unlock()
-				// run the catchup routine to recover any missing parts for past heights.
-				reactor.retryWants(currentHeight)
-			}
-		}
-	}()
-
->>>>>>> 431e96a2
 	return reactor
 }
 
