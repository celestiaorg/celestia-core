--- conflicted
+++ resolved
@@ -1,362 +1,6 @@
 # CHANGELOG
 
-<<<<<<< HEAD
-Friendly reminder, we have a [bug bounty program](https://hackerone.com/cosmos).
-
-## v0.34.23
-
-*Nov 9, 2022*
-
-This release introduces some new Prometheus metrics to help in determining what
-kinds of messages are consuming the most P2P bandwidth. This builds towards our
-broader goal of optimizing Tendermint bandwidth consumption, and will give us
-meaningful insights once we can establish these metrics for a number of chains.
-
-We now also return `Cache-Control` headers for select RPC endpoints to help
-facilitate caching.
-
-Special thanks to external contributors on this release: @JayT106
-
-### IMPROVEMENTS
-- `[p2p]` [\#9641](https://github.com/tendermint/tendermint/issues/9641) Add new
-  Envelope type and associated methods for sending and receiving Envelopes
-  instead of raw bytes. This also adds new metrics,
-  `tendermint_p2p_message_send_bytes_total` and
-  `tendermint_p2p_message_receive_bytes_total`, that expose how many bytes of
-  each message type have been sent.
-- `[rpc]` [\#9666](https://github.com/tendermint/tendermint/issues/9666) Enable
-  caching of RPC responses (@JayT106)
-
-  The following RPC endpoints will return `Cache-Control` headers with a maximum
-  age of 1 day:
-
-  - `/abci_info`
-  - `/block`, if `height` is supplied
-  - `/block_by_hash`
-  - `/block_results`, if `height` is supplied
-  - `/blockchain`
-  - `/check_tx`
-  - `/commit`, if `height` is supplied
-  - `/consensus_params`, if `height` is supplied
-  - `/genesis`
-  - `/genesis_chunked`
-  - `/tx`
-  - `/validators`, if `height` is supplied
-
-## v0.34.22
-
-This release includes several bug fixes, [one of
-which](https://github.com/tendermint/tendermint/pull/9518) we discovered while
-building up a baseline for v0.34 against which to compare our upcoming v0.37
-release during our [QA process](./docs/qa/).
-
-Special thanks to external contributors on this release: @RiccardoM
-
-### FEATURES
-
-- [rpc] [\#9423](https://github.com/tendermint/tendermint/pull/9423) Support
-  HTTPS URLs from the WebSocket client (@RiccardoM, @cmwaters)
-
-### BUG FIXES
-
-- [config] [\#9483](https://github.com/tendermint/tendermint/issues/9483)
-  Calling `tendermint init` would incorrectly leave out the new `[storage]`
-  section delimiter in the generated configuration file - this has now been
-  fixed
-- [p2p] [\#9500](https://github.com/tendermint/tendermint/issues/9500) Prevent
-  peers who have errored being added to the peer set (@jmalicevic)
-- [indexer] [\#9473](https://github.com/tendermint/tendermint/issues/9473) Fix
-  bug that caused the psql indexer to index empty blocks whenever one of the
-  transactions returned a non zero code. The relevant deduplication logic has
-  been moved within the kv indexer only (@cmwaters)
-- [blocksync] [\#9518](https://github.com/tendermint/tendermint/issues/9518) A
-  block sync stall was observed during our QA process whereby the node was
-  unable to make progress. Retrying block requests after a timeout fixes this.
-
-## v0.34.21
-
-Release highlights include:
-
-- A new `[storage]` configuration section and flag `discard_abci_responses`,
-  which, if enabled, discards all ABCI responses except the latest one in order
-  to reduce disk space usage in the state store. When enabled, the
-  `block_results` RPC endpoint can no longer function and will return an error.
-- A new CLI command, `reindex-event`, to re-index block and tx events to the
-  event sinks. You can run this command when the event store backend
-  dropped/disconnected or you want to replace the backend. When
-  `discard_abci_responses` is enabled, you will not be able to use this command.
-
-Special thanks to external contributors on this release: @rootwarp & @animart
-
-### FEATURES
-
-- [cli] [\#9083](https://github.com/tendermint/tendermint/issues/9083) Backport command to reindex missed events (@cmwaters)
-- [cli] [\#9107](https://github.com/tendermint/tendermint/issues/9107) Add the `p2p.external-address` argument to set the node P2P external address (@amimart)
-
-### IMPROVEMENTS
-
-- [config] [\#9054](https://github.com/tendermint/tendermint/issues/9054) `discard_abci_responses` flag added to discard all ABCI
-  responses except the last in order to save on storage space in the state
-  store (@samricotta)
-
-### BUG FIXES
-
-- [mempool] [\#9033](https://github.com/tendermint/tendermint/issues/9033) Rework lock discipline to mitigate callback deadlocks in the
-  priority mempool
-- [cli] [\#9103](https://github.com/tendermint/tendermint/issues/9103) fix unsafe-reset-all for working with home path (@rootwarp)
-
-## v0.34.20
-
-Special thanks to external contributors on this release: @joeabbey @yihuang
-
-This release introduces a prioritized mempool. Further notes can be found in UPGRADING.md.
-
-NOTE: There's a known issue when combining the prioritized mempool with the ABCI socket client, that the team are curently working to resolve. Read more about the issue [here](https://github.com/tendermint/tendermint/pull/9030).
-
-### BUG FIXES
-
-- [blocksync] [\#8496](https://github.com/tendermint/tendermint/pull/8496) validate block against state before persisting it to disk (@cmwaters)
-- [indexer] [#8625](https://github.com/tendermint/tendermint/pull/8625) Fix overriding tx index of duplicated txs. (@yihuang)
-- [mempool] [\#8962](https://github.com/tendermint/tendermint/issues/8962) Backport priority mempool fixes from v0.35.x to v0.34.x (@creachadair).
-
-### FEATURES
-
-- [cli] [\#8674] Add command to force compact goleveldb databases (@cmwaters)
-- [mempool] [\#8695] Port back the priority mempool. (@alexanderbez, @jmalicevic, @cmwaters)
-
-### IMPROVEMENTS
-
-- [logging] [\#8845](https://github.com/tendermint/tendermint/issues/8845) Add "Lazy" Stringers to defer Sprintf and Hash until logs print. (@joeabbey)
-
-## v0.34.19
-
-### BUG FIXES
-
-- [cli] [\#8270](https://github.com/tendermint/tendermint/issues/8270) fix reset commands (@alexanderbez).
-
-## v0.34.18
-
-### BREAKING CHANGES
-
-- CLI/RPC/Config
-    - [cli] [\#8258](https://github.com/tendermint/tendermint/pull/8258) Fix a bug in the cli that caused `unsafe-reset-all` to panic
-
-## v0.34.17
-
-### BREAKING CHANGES
-
-- CLI/RPC/Config
-
-   - [cli] [\#8081](https://github.com/tendermint/tendermint/issues/8081) make the reset command safe to use (@marbar3778).
-
-### BUG FIXES
-
-- [consensus] [\#8079](https://github.com/tendermint/tendermint/issues/8079) start the timeout ticker before relay (backport #7844) (@creachadair).
-- [consensus] [\#7992](https://github.com/tendermint/tendermint/issues/7992) [\#7994](https://github.com/tendermint/tendermint/issues/7994) change lock handling in handleMsg and reactor to alleviate issues gossiping during long ABCI calls (@williambanfield).
-
-## v0.34.16
-
-Special thanks to external contributors on this release: @yihuang
-
-### BUG FIXES
-
-- [consensus] [\#7617](https://github.com/tendermint/tendermint/issues/7617) calculate prevote message delay metric (backport #7551) (@williambanfield).
-- [consensus] [\#7631](https://github.com/tendermint/tendermint/issues/7631) check proposal non-nil in prevote message delay metric (backport #7625) (@williambanfield).
-- [statesync] [\#7885](https://github.com/tendermint/tendermint/issues/7885) statesync: assert app version matches (backport #7856) (@cmwaters).
-- [statesync] [\#7881](https://github.com/tendermint/tendermint/issues/7881) fix app hash in state rollback (backport #7837) (@cmwaters).
-- [cli] [#7837](https://github.com/tendermint/tendermint/pull/7837) fix app hash in state rollback. (@yihuang).
-
-## v0.34.15
-
-Special thanks to external contributors on this release: @thanethomson
-
-### BUG FIXES
-
-- [\#7368](https://github.com/tendermint/tendermint/issues/7368) cmd: add integration test for rollback functionality (@cmwaters).
-- [\#7309](https://github.com/tendermint/tendermint/issues/7309) pubsub: Report a non-nil error when shutting down (fixes #7306).
-- [\#7057](https://github.com/tendermint/tendermint/pull/7057) Import Postgres driver support for the psql indexer (@creachadair).
-- [\#7106](https://github.com/tendermint/tendermint/pull/7106) Revert mutex change to ABCI Clients (@tychoish).
-
-### IMPROVEMENTS
-
-- [config] [\#7230](https://github.com/tendermint/tendermint/issues/7230) rpc: Add experimental config params to allow for subscription buffer size control (@thanethomson).
-
-## v0.34.14
-
-This release backports the `rollback` feature to allow recovery in the event of an incorrect app hash.
-
-### FEATURES
-
-- [\#6982](https://github.com/tendermint/tendermint/pull/6982) The tendermint binary now has built-in suppport for running the end-to-end test application (with state sync support) (@cmwaters).
-- [cli] [#7033](https://github.com/tendermint/tendermint/pull/7033) Add a `rollback` command to rollback to the previous tendermint state. This may be useful in the event of non-determinstic app hash or when reverting an upgrade. @cmwaters
-
-### IMPROVEMENTS
-
-- [\#7103](https://github.com/tendermint/tendermint/pull/7104) Remove IAVL dependency (backport of #6550) (@cmwaters)
-
-### BUG FIXES
-
-- [\#7057](https://github.com/tendermint/tendermint/pull/7057) Import Postgres driver support for the psql indexer (@creachadair).
-- [ABCI] [\#7110](https://github.com/tendermint/tendermint/issues/7110) Revert "change client to use multi-reader mutexes (#6873)" (@tychoish).
-
-## v0.34.13
-
-This release backports improvements to state synchronization and ABCI
-performance under concurrent load, and the PostgreSQL event indexer.
-
-### IMPROVEMENTS
-
-- [statesync] [\#6881](https://github.com/tendermint/tendermint/issues/6881) improvements to stateprovider logic (@cmwaters)
-- [ABCI] [\#6873](https://github.com/tendermint/tendermint/issues/6873) change client to use multi-reader mutexes (@tychoish)
-- [indexing] [\#6906](https://github.com/tendermint/tendermint/issues/6906) enable the PostgreSQL indexer sink (@creachadair)
-
-## v0.34.12
-
-Special thanks to external contributors on this release: @JayT106.
-
-### FEATURES
-
-- [rpc] [\#6717](https://github.com/tendermint/tendermint/pull/6717) introduce
-  `/genesis_chunked` rpc endpoint for handling large genesis files by chunking them (@tychoish)
-
-### IMPROVEMENTS
-
-- [rpc] [\#6825](https://github.com/tendermint/tendermint/issues/6825) Remove egregious INFO log from `ABCI#Query` RPC. (@alexanderbez)
-
-### BUG FIXES
-
-- [light] [\#6685](https://github.com/tendermint/tendermint/pull/6685) fix bug
-  with incorrectly handling contexts that would occasionally freeze state sync. (@cmwaters)
-- [privval] [\#6748](https://github.com/tendermint/tendermint/issues/6748) Fix vote timestamp to prevent chain halt (@JayT106)
-
-## v0.34.11
-
-*June 18, 2021*
-
-This release improves the robustness of statesync; tweaking channel priorities and timeouts and
-adding two new parameters to the state sync config.
-
-### BREAKING CHANGES
-
-- Apps
-    - [Version] [\#6494](https://github.com/tendermint/tendermint/issues/6494) `TMCoreSemVer` is not required to be set as a ldflag any longer.
-
-### IMPROVEMENTS
-
-- [statesync] [\#6566](https://github.com/tendermint/tendermint/issues/6566) Allow state sync fetchers and request timeout to be configurable. (@alexanderbez)
-- [statesync] [\#6378](https://github.com/tendermint/tendermint/issues/6378) Retry requests for snapshots and add a minimum discovery time (5s) for new snapshots. (@tychoish)
-- [statesync] [\#6582](https://github.com/tendermint/tendermint/issues/6582) Increase chunk priority and add multiple retry chunk requests (@cmwaters)
-
-### BUG FIXES
-
-- [evidence] [\#6375](https://github.com/tendermint/tendermint/issues/6375) Fix bug with inconsistent LightClientAttackEvidence hashing (@cmwaters)
-
-## v0.34.10
-
-*April 14, 2021*
-
-This release fixes a bug where peers would sometimes try to send messages
-on incorrect channels. Special thanks to our friends at Oasis Labs for surfacing
-this issue!
-
-- [p2p/node] [\#6339](https://github.com/tendermint/tendermint/issues/6339) Fix bug with using custom channels (@cmwaters)
-- [light] [\#6346](https://github.com/tendermint/tendermint/issues/6346) Correctly handle too high errors to improve client robustness (@cmwaters)
-
-## v0.34.9
-
-*April 8, 2021*
-
-This release fixes a moderate severity security issue, Security Advisory Alderfly,
-which impacts all networks that rely on Tendermint light clients.
-Further details will be released once networks have upgraded.
-
-This release also includes a small Go API-breaking change, to reduce panics in the RPC layer.
-
-Special thanks to our external contributors on this release: @gchaincl
-
-### BREAKING CHANGES
-
-- Go API
-    - [rpc/jsonrpc/server] [\#6204](https://github.com/tendermint/tendermint/issues/6204) Modify `WriteRPCResponseHTTP(Error)` to return an error (@melekes)
-
-### FEATURES
-
-- [rpc] [\#6226](https://github.com/tendermint/tendermint/issues/6226) Index block events and expose a new RPC method, `/block_search`, to allow querying for blocks by `BeginBlock` and `EndBlock` events (@alexanderbez)
-
-### BUG FIXES
-
-- [rpc/jsonrpc/server] [\#6191](https://github.com/tendermint/tendermint/issues/6191) Correctly unmarshal `RPCRequest` when data is `null` (@melekes)
-- [p2p] [\#6289](https://github.com/tendermint/tendermint/issues/6289) Fix "unknown channels" bug on CustomReactors (@gchaincl)
-- [light/evidence] Adds logic to handle forward lunatic attacks (@cmwaters)
-
-## v0.34.8
-
-*February 25, 2021*
-
-This release, in conjunction with [a fix in the Cosmos SDK](https://github.com/cosmos/cosmos-sdk/pull/8641),
-introduces changes that should mean the logs are much, much quieter. 🎉
-
-### IMPROVEMENTS
-
-- [libs/log] [\#6174](https://github.com/tendermint/tendermint/issues/6174) Include timestamp (`ts` field; `time.RFC3339Nano` format) in JSON logger output (@melekes)
-
-### BUG FIXES
-
-- [abci] [\#6124](https://github.com/tendermint/tendermint/issues/6124) Fixes a panic condition during callback execution in `ReCheckTx` during high tx load. (@alexanderbez)
-
-## v0.34.7
-
-*February 18, 2021*
-
-This release fixes a downstream security issue which impacts Cosmos SDK
-users who are:
-
-* Using Cosmos SDK v0.40.0 or later, AND
-* Running validator nodes, AND
-* Using the file-based `FilePV` implementation for their consensus keys
-
-Users who fulfill all the above criteria were susceptible to leaking
-private key material in the logs. All other users are unaffected.
-
-The root cause was a discrepancy
-between the Tendermint Core (untyped) logger and the Cosmos SDK (typed) logger:
-Tendermint Core's logger automatically stringifies Go interfaces whenever possible;
-however, the Cosmos SDK's logger uses reflection to log the fields within a Go interface.
-
-The introduction of the typed logger meant that previously un-logged fields within
-interfaces are now sometimes logged, including the private key material inside the
-`FilePV` struct.
-
-Tendermint Core v0.34.7 fixes this issue; however, we strongly recommend that all validators
-use remote signer implementations instead of `FilePV` in production.
-
-Thank you to @joe-bowman for his assistance with this vulnerability and a particular
-shout-out to @marbar3778 for diagnosing it quickly.
-
-### BUG FIXES
-
-- [consensus] [\#6128](https://github.com/tendermint/tendermint/pull/6128) Remove privValidator from log call (@tessr)
-
-## v0.34.6
-
-*February 18, 2021*
-
-_Tendermint Core v0.34.5 and v0.34.6 have been recalled due to build tooling problems._
-
-## v0.34.4
-
-*February 11, 2021*
-
-This release includes a fix for a memory leak in the evidence reactor (see #6068, below).
-All Tendermint clients are recommended to upgrade.
-Thank you to our friends at Crypto.com for the initial report of this memory leak!
-
-Special thanks to other external contributors on this release: @yayajacky, @odidev, @laniehei, and @c29r3!
-
-### BUG FIXES
-=======
 ## v0.34.27
->>>>>>> 5989a731
 
 *Feb 27, 2023*
 
@@ -419,3323 +63,6 @@
 
 ### FEATURES
 
-<<<<<<< HEAD
-- [abci] [\#5031](https://github.com/tendermint/tendermint/pull/5031) Add `AppVersion` to consensus parameters (@james-ray)
-  - This makes it possible to update your ABCI application version via `EndBlock` response
-- [abci] [\#5174](https://github.com/tendermint/tendermint/pull/5174) Remove `MockEvidence` in favor of testing with actual evidence types (`DuplicateVoteEvidence` & `LightClientAttackEvidence`) (@cmwaters)
-- [abci] [\#5191](https://github.com/tendermint/tendermint/pull/5191) Add `InitChain.InitialHeight` field giving the initial block height (@erikgrinaker)
-- [abci] [\#5227](https://github.com/tendermint/tendermint/pull/5227) Add `ResponseInitChain.app_hash` which is recorded in genesis block (@erikgrinaker)
-- [config] [\#5147](https://github.com/tendermint/tendermint/pull/5147) Add `--consensus.double_sign_check_height` flag and `DoubleSignCheckHeight` config variable. See [ADR-51](https://github.com/tendermint/tendermint/blob/main/docs/architecture/adr-051-double-signing-risk-reduction.md) (@dongsam)
-- [db] [\#5233](https://github.com/tendermint/tendermint/pull/5233) Add support for `badgerdb` database backend (@erikgrinaker)
-- [evidence] [\#4532](https://github.com/tendermint/tendermint/pull/4532) Handle evidence from light clients (@melekes)
-- [evidence] [#4821](https://github.com/tendermint/tendermint/pull/4821) Amnesia (light client attack) evidence can be detected, verified and committed (@cmwaters)
-- [genesis] [\#5191](https://github.com/tendermint/tendermint/pull/5191) Add `initial_height` field to specify the initial chain height (defaults to `1`) (@erikgrinaker)
-- [libs/math] [\#5665](https://github.com/tendermint/tendermint/pull/5665) Make fractions unsigned integers (uint64) (@cmwaters)
-- [light] [\#5298](https://github.com/tendermint/tendermint/pull/5298) Morph validator set and signed header into light block (@cmwaters)
-- [p2p] [\#4981](https://github.com/tendermint/tendermint/pull/4981) Expose `SaveAs` func on NodeKey (@melekes)
-- [privval] [\#5239](https://github.com/tendermint/tendermint/pull/5239) Add `chainID` to requests from client. (@marbar3778)
-- [rpc] [\#4532](https://github.com/tendermint/tendermint/pull/4923) Support `BlockByHash` query (@fedekunze)
-- [rpc] [\#4979](https://github.com/tendermint/tendermint/pull/4979) Support EXISTS operator in `/tx_search` query (@melekes)
-- [rpc] [\#5017](https://github.com/tendermint/tendermint/pull/5017) Add `/check_tx` endpoint to check transactions without executing them or adding them to the mempool (@melekes)
-- [rpc] [\#5108](https://github.com/tendermint/tendermint/pull/5108) Subscribe using the websocket for new evidence events (@cmwaters)
-- [statesync] Add state sync support, where a new node can be rapidly bootstrapped by fetching state snapshots from peers instead of replaying blocks. See the `[statesync]` config section.
-- [evidence] [\#5361](https://github.com/tendermint/tendermint/pull/5361) Add LightClientAttackEvidence and refactor evidence lifecycle - for more information see [ADR-059](https://github.com/tendermint/tendermint/blob/main/docs/architecture/adr-059-evidence-composition-and-lifecycle.md) (@cmwaters)
-
-### IMPROVEMENTS
-
-- [blockchain] [\#5278](https://github.com/tendermint/tendermint/pull/5278) Verify only +2/3 of the signatures in a block when fast syncing. (@marbar3778)
-- [consensus] [\#4578](https://github.com/tendermint/tendermint/pull/4578) Attempt to repair the consensus WAL file (`data/cs.wal/wal`) automatically in case of corruption (@alessio)
-  - The original WAL file will be backed up to `data/cs.wal/wal.CORRUPTED`.
-- [consensus] [\#5143](https://github.com/tendermint/tendermint/pull/5143) Only call `privValidator.GetPubKey` once per block (@melekes)
-- [evidence] [\#4722](https://github.com/tendermint/tendermint/pull/4722) Consolidate evidence store and pool types to improve evidence DB (@cmwaters)
-- [evidence] [\#4839](https://github.com/tendermint/tendermint/pull/4839) Reject duplicate evidence from being proposed (@cmwaters)
-- [evidence] [\#5219](https://github.com/tendermint/tendermint/pull/5219) Change the source of evidence time to block time (@cmwaters)
-- [libs] [\#5126](https://github.com/tendermint/tendermint/pull/5126) Add a sync package which wraps sync.(RW)Mutex & deadlock.(RW)Mutex and use a build flag (deadlock) in order to enable deadlock checking (@marbar3778)
-- [light] [\#4935](https://github.com/tendermint/tendermint/pull/4935) Fetch and compare a new header with witnesses in parallel (@melekes)
-- [light] [\#4929](https://github.com/tendermint/tendermint/pull/4929) Compare header with witnesses only when doing bisection (@melekes)
-- [light] [\#4916](https://github.com/tendermint/tendermint/pull/4916) Validate basic for inbound validator sets and headers before further processing them (@cmwaters)
-- [mempool] Add RemoveTxByKey() exported function for custom mempool cleaning (@p4u)
-- [p2p/conn] [\#4795](https://github.com/tendermint/tendermint/pull/4795) Return err on `signChallenge()` instead of panic
-- [privval] [\#5437](https://github.com/tendermint/tendermint/pull/5437) `NewSignerDialerEndpoint` can now be given `SignerServiceEndpointOption` (@erikgrinaker)
-- [rpc] [\#4968](https://github.com/tendermint/tendermint/pull/4968) JSON encoding is now handled by `libs/json`, not Amino (@erikgrinaker)
-- [rpc] [\#5293](https://github.com/tendermint/tendermint/pull/5293) `/dial_peers` has added `private` and `unconditional` as parameters. (@marbar3778)
-- [state] [\#4781](https://github.com/tendermint/tendermint/pull/4781) Export `InitStateVersion` for the initial state version (@erikgrinaker)
-- [txindex] [\#4466](https://github.com/tendermint/tendermint/pull/4466) Allow to index an event at runtime (@favadi)
-  - `abci.EventAttribute` replaces `KV.Pair`
-- [types] [\#4905](https://github.com/tendermint/tendermint/pull/4905) Add `ValidateBasic` to validator and validator set (@cmwaters)
-- [types] [\#5340](https://github.com/tendermint/tendermint/pull/5340) Add check in `Header.ValidateBasic()` for block protocol version (@marbar3778)
-- [types] [\#5490](https://github.com/tendermint/tendermint/pull/5490) Use `Commit` and `CommitSig` max sizes instead of vote max size to calculate the maximum block size. (@cmwaters)
-
-
-### BUG FIXES
-
-- [abci/grpc] [\#5520](https://github.com/tendermint/tendermint/pull/5520) Return async responses in order, to avoid mempool panics. (@erikgrinaker)
-- [blockchain/v2] [\#4971](https://github.com/tendermint/tendermint/pull/4971) Correctly set block store base in status responses (@erikgrinaker)
-- [blockchain/v2] [\#5499](https://github.com/tendermint/tendermint/pull/5499) Fix "duplicate block enqueued by processor" panic (@melekes)
-- [blockchain/v2] [\#5530](https://github.com/tendermint/tendermint/pull/5530) Fix out of order block processing panic (@melekes)
-- [blockchain/v2] [\#5553](https://github.com/tendermint/tendermint/pull/5553) Make the removal of an already removed peer a noop (@melekes)
-- [consensus] [\#4895](https://github.com/tendermint/tendermint/pull/4895) Cache the address of the validator to reduce querying a remote KMS (@joe-bowman)
-- [consensus] [\#4970](https://github.com/tendermint/tendermint/pull/4970) Don't allow `LastCommitRound` to be negative (@cuonglm)
-- [consensus] [\#5329](https://github.com/tendermint/tendermint/pull/5329) Fix wrong proposer schedule for validators returned by `InitChain` (@erikgrinaker)
-- [docker] [\#5385](https://github.com/tendermint/tendermint/pull/5385) Fix incorrect `time_iota_ms` default setting causing block timestamp drift (@erikgrinaker)
-- [evidence] [\#5170](https://github.com/tendermint/tendermint/pull/5170) Change ABCI evidence time to the time the infraction happened not the time the evidence was committed on the block (@cmwaters)
-- [evidence] [\#5610](https://github.com/tendermint/tendermint/pull/5610) Make it possible for ABCI evidence to be formed from Tendermint evidence (@cmwaters)
-- [libs/rand] [\#5215](https://github.com/tendermint/tendermint/pull/5215) Fix out-of-memory error on unexpected argument of Str() (@SadPencil)
-- [light] [\#5307](https://github.com/tendermint/tendermint/pull/5307) Persist correct proposer priority in light client validator sets (@cmwaters)
-- [p2p] [\#5136](https://github.com/tendermint/tendermint/pull/5136) Fix error for peer with the same ID but different IPs (@valardragon)
-- [privval] [\#5638](https://github.com/tendermint/tendermint/pull/5638) Increase read/write timeout to 5s and calculate ping interval based on it (@JoeKash)
-- [proxy] [\#5078](https://github.com/tendermint/tendermint/pull/5078) Force Tendermint to exit when ABCI app crashes  (@melekes)
-- [rpc] [\#5660](https://github.com/tendermint/tendermint/pull/5660) Set `application/json` as the `Content-Type` header in RPC responses. (@alexanderbez)
-- [store] [\#5382](https://github.com/tendermint/tendermint/pull/5382) Fix race conditions when loading/saving/pruning blocks (@erikgrinaker)
-
-## v0.33.8
-
-*August 11, 2020*
-
-### Go security update
-
-Go reported a security vulnerability that affected the `encoding/binary` package. The most recent binary for tendermint is using 1.14.6, for this
-reason the Tendermint engineering team has opted to conduct a release to aid users in using the correct version of Go. Read more about the security issue [here](https://github.com/golang/go/issues/40618).
-
-
-## v0.33.7
-
- *August 4, 2020*
-
- ### BUG FIXES:
-
- - [go] Build release binary using Go 1.14.4, to avoid halt caused by Go 1.14.1 (https://github.com/golang/go/issues/38223)
- - [privval] [\#5140](https://github.com/tendermint/tendermint/pull/5140) `RemoteSignerError` from remote signers are no longer retried (@melekes)
-
-
-## v0.33.6
-
-*July 2, 2020*
-
-This security release fixes:
-
-### Denial of service
-
-Tendermint 0.33.0 and above allow block proposers to include signatures for the
-wrong block. This may happen naturally if you start a network, have it run for
-some time and restart it **without changing the chainID**. (It is a
-[misconfiguration](https://docs.tendermint.com/v0.33/tendermint-core/using-tendermint.html)
-to reuse chainIDs.) Correct block proposers will accidentally include signatures
-for the wrong block if they see these signatures, and then commits won't validate,
-making all proposed blocks invalid. A malicious validator (even with a minimal
-amount of stake) can use this vulnerability to completely halt the network.
-
-Tendermint 0.33.6 checks all the signatures are for the block with +2/3
-majority before creating a commit.
-
-### False Witness
-
-Tendermint 0.33.1 and above are no longer fully verifying commit signatures
-during block execution - they stop after +2/3. This means proposers can propose
-blocks that contain valid +2/3 signatures and then the rest of the signatures
-can be whatever they want. They can claim that all the other validators signed
-just by including a CommitSig with arbitrary signature data. While this doesn't
-seem to impact safety of Tendermint per se, it means that Commits may contain a
-lot of invalid data.
-
-_This was already true of blocks, since they could include invalid txs filled
-with garbage, but in that case the application knew that they are invalid and
-could punish the proposer. But since applications didn't--and don't--
-verify commit signatures directly (they trust Tendermint to do that),
-they won't be able to detect it._
-
-This can impact incentivization logic in the application that depends on the
-LastCommitInfo sent in BeginBlock, which includes which validators signed. For
-instance, Gaia incentivizes proposers with a bonus for including more than +2/3
-of the signatures. But a proposer can now claim that bonus just by including
-arbitrary data for the final -1/3 of validators without actually waiting for
-their signatures. There may be other tricks that can be played because of this.
-
-Tendermint 0.33.6 verifies all the signatures during block execution.
-
-_Please note that the light client does not check nil votes and exits as soon
-as 2/3+ of the signatures are checked._
-
-**All clients are recommended to upgrade.**
-
-Special thanks to @njmurarka at Bluzelle Networks for reporting this.
-
-### SECURITY:
-
-- [consensus] Do not allow signatures for a wrong block in commits (@ebuchman)
-- [consensus] Verify all the signatures during block execution (@melekes)
-
-**Please note that the fix for the False Witness issue renames the `VerifyCommitTrusting`
-function to `VerifyCommitLightTrusting`. If you were relying on the light client, you may
-need to update your code.**
-
-## v0.33.5
-
-*May 28, 2020*
-
-Special thanks to external contributors on this release: @tau3,
-
-### BREAKING CHANGES:
-
-- Go API
-
-  - [privval] [\#4744](https://github.com/tendermint/tendermint/pull/4744) Remove deprecated `OldFilePV` (@melekes)
-  - [mempool] [\#4759](https://github.com/tendermint/tendermint/pull/4759) Modify `Mempool#InitWAL` to return an error (@melekes)
-  - [node] [\#4832](https://github.com/tendermint/tendermint/pull/4832) `ConfigureRPC` returns an error (@melekes)
-  - [rpc] [\#4836](https://github.com/tendermint/tendermint/pull/4836) Overhaul `lib` folder (@melekes)
-    Move lib/ folder to jsonrpc/.
-    Rename:
-      rpc package -> jsonrpc package
-      rpcclient package -> client package
-      rpcserver package -> server package
-      JSONRPCClient to Client
-      JSONRPCRequestBatch to RequestBatch
-      JSONRPCCaller to Caller
-      StartHTTPServer to Serve
-      StartHTTPAndTLSServer to ServeTLS
-      NewURIClient to NewURI
-      NewJSONRPCClient to New
-      NewJSONRPCClientWithHTTPClient to NewWithHTTPClient
-      NewWSClient to NewWS
-    Unexpose ResponseWriterWrapper
-    Remove unused http_params.go
-
-
-### FEATURES:
-
-- [pex] [\#4439](https://github.com/tendermint/tendermint/pull/4439) Use highwayhash for pex buckets (@tau3)
-
-### IMPROVEMENTS:
-
-- [abci/server] [\#4719](https://github.com/tendermint/tendermint/pull/4719) Print panic & stack trace to STDERR if logger is not set (@melekes)
-- [types] [\#4638](https://github.com/tendermint/tendermint/pull/4638) Implement `Header#ValidateBasic` (@alexanderbez)
-- [buildsystem] [\#4378](https://github.com/tendermint/tendermint/pull/4738) Replace build_c and install_c with TENDERMINT_BUILD_OPTIONS parsing. The following options are available:
-  - nostrip: don't strip debugging symbols nor DWARF tables.
-  - cleveldb: use cleveldb as db backend instead of goleveldb.
-  - race: pass -race to go build and enable data race detection.
-- [mempool] [\#4759](https://github.com/tendermint/tendermint/pull/4759) Allow ReapX and CheckTx functions to run in parallel (@melekes)
-- [rpc/core] [\#4844](https://github.com/tendermint/tendermint/pull/4844) Do not lock consensus state in `/validators`, `/consensus_params` and `/status` (@melekes)
-
-### BUG FIXES:
-
-- [blockchain/v2] [\#4761](https://github.com/tendermint/tendermint/pull/4761) Fix excessive CPU usage caused by spinning on closed channels (@erikgrinaker)
-- [blockchain/v2] Respect `fast_sync` option (@erikgrinaker)
-- [light] [\#4741](https://github.com/tendermint/tendermint/pull/4741) Correctly return  `ErrSignedHeaderNotFound` and `ErrValidatorSetNotFound` on corresponding RPC errors (@erikgrinaker)
-- [rpc] [\#4805](https://github.com/tendermint/tendermint/issues/4805) Attempt to handle panics during panic recovery (@erikgrinaker)
-- [types] [\#4764](https://github.com/tendermint/tendermint/pull/4764) Return an error if voting power overflows in `VerifyCommitTrusting` (@melekes)
-- [privval] [\#4812](https://github.com/tendermint/tendermint/pull/4812) Retry `GetPubKey/SignVote/SignProposal` a few times before returning an error (@melekes)
-- [p2p] [\#4847](https://github.com/tendermint/tendermint/pull/4847) Return masked IP (not the actual IP) in addrbook#groupKey (@melekes)
-
-## v0.33.4
-
-- Nodes are no longer guaranteed to contain all blocks up to the latest height. The ABCI app can now control which blocks to retain through the ABCI field `ResponseCommit.retain_height`, all blocks and associated data below this height will be removed.
-
-*April 21, 2020*
-
-Special thanks to external contributors on this release: @whylee259, @greg-szabo
-
-### BREAKING CHANGES:
-
-- Go API
-
-  - [lite2] [\#4616](https://github.com/tendermint/tendermint/pull/4616) Make `maxClockDrift` an option `Verify/VerifyAdjacent/VerifyNonAdjacent` now accept `maxClockDrift time.Duration` (@melekes).
-  - [rpc/client] [\#4628](https://github.com/tendermint/tendermint/pull/4628) Split out HTTP and local clients into `http` and `local` packages (@erikgrinaker).
-
-### FEATURES:
-
-- [abci] [\#4588](https://github.com/tendermint/tendermint/issues/4588) Add `ResponseCommit.retain_height` field, which will automatically remove blocks below this height. This bumps the ABCI version to 0.16.2 (@erikgrinaker).
-- [cmd] [\#4665](https://github.com/tendermint/tendermint/pull/4665) New `tendermint completion` command to generate Bash/Zsh completion scripts (@alessio).
-- [rpc] [\#4588](https://github.com/tendermint/tendermint/issues/4588) Add `/status` response fields for the earliest block available on the node (@erikgrinaker).
-- [rpc] [\#4611](https://github.com/tendermint/tendermint/pull/4611) Add `codespace` to `ResultBroadcastTx` (@whylee259).
-
-### IMPROVEMENTS:
-
-- [all] [\#4608](https://github.com/tendermint/tendermint/pull/4608) Give reactors descriptive names when they're initialized (@tessr).
-- [blockchain] [\#4588](https://github.com/tendermint/tendermint/issues/4588) Add `Base` to blockchain reactor P2P messages `StatusRequest` and `StatusResponse` (@erikgrinaker).
-- [Docker] [\#4569](https://github.com/tendermint/tendermint/issues/4569) Default configuration added to docker image (you can still mount your own config the same way) (@greg-szabo).
-- [example/kvstore] [\#4588](https://github.com/tendermint/tendermint/issues/4588) Add `RetainBlocks` option to control block retention (@erikgrinaker).
-- [evidence] [\#4632](https://github.com/tendermint/tendermint/pull/4632) Inbound evidence checked if already existing (@cmwaters).
-- [lite2] [\#4575](https://github.com/tendermint/tendermint/pull/4575) Use bisection for within-range verification (@cmwaters).
-- [lite2] [\#4562](https://github.com/tendermint/tendermint/pull/4562) Cache headers when using bisection (@cmwaters).
-- [p2p] [\#4548](https://github.com/tendermint/tendermint/pull/4548) Add ban list to address book (@cmwaters).
-- [privval] [\#4534](https://github.com/tendermint/tendermint/issues/4534) Add `error` as a return value on`GetPubKey()` (@marbar3778).
-- [p2p] [\#4621](https://github.com/tendermint/tendermint/issues/4621) Ban peers when messages are unsolicited or too frequent (@cmwaters).
-- [rpc] [\#4703](https://github.com/tendermint/tendermint/pull/4703) Add `count` and `total` to `/validators` response (@melekes).
-- [tools] [\#4615](https://github.com/tendermint/tendermint/issues/4615) Allow developers to use Docker to generate proto stubs, via `make proto-gen-docker` (@erikgrinaker).
-
-### BUG FIXES:
-
-- [rpc] [\#4568](https://github.com/tendermint/tendermint/issues/4568) Fix panic when `Subscribe` is called, but HTTP client is not running. `Subscribe`, `Unsubscribe(All)` methods return an error now (@melekes).
-
-## v0.33.3
-
-*April 6, 2020*
-
-This security release fixes:
-
-### Denial of service 1
-
-Tendermint 0.33.2 and earlier does not limit P2P connection requests number.
-For each p2p connection, Tendermint allocates ~0.5MB. Even though this
-memory is garbage collected once the connection is terminated (due to duplicate
-IP or reaching a maximum number of inbound peers), temporary memory spikes can
-lead to OOM (Out-Of-Memory) exceptions.
-
-Tendermint 0.33.3 (and 0.32.10) limits the total number of P2P incoming
-connection requests to to `p2p.max_num_inbound_peers +
-len(p2p.unconditional_peer_ids)`.
-
-Notes:
-
-- Tendermint does not rate limit P2P connection requests per IP (an attacker
-  can saturate all the inbound slots);
-- Tendermint does not rate limit HTTP(S) requests. If you expose any RPC
-  endpoints to the public, please make sure to put in place some protection
-  (https://www.nginx.com/blog/rate-limiting-nginx/). We may implement this in
-  the future ([\#1696](https://github.com/tendermint/tendermint/issues/1696)).
-
-### Denial of service 2
-
-Tendermint 0.33.2 and earlier does not reclaim `activeID` of a peer after it's
-removed in `Mempool` reactor. This does not happen all the time. It only
-happens when a connection fails (for any reason) before the Peer is created and
-added to all reactors. `RemovePeer` is therefore called before `AddPeer`, which
-leads to always growing memory (`activeIDs` map). The `activeIDs` map has a
-maximum size of 65535 and the node will panic if this map reaches the maximum.
-An attacker can create a lot of connection attempts (exploiting Denial of
-service 1), which ultimately will lead to the node panicking.
-
-Tendermint 0.33.3 (and 0.32.10) claims `activeID` for a peer in `InitPeer`,
-which is executed before `MConnection` is started.
-
-Notes:
-
-- `InitPeer` function was added to all reactors to combat a similar issue -
-  [\#3338](https://github.com/tendermint/tendermint/issues/3338);
-- Denial of service 2 is independent of Denial of service 1 and can be executed
-  without it.
-
-**All clients are recommended to upgrade**
-
-Special thanks to [fudongbai](https://hackerone.com/fudongbai) for finding
-and reporting this.
-
-### SECURITY:
-
-- [mempool] Reserve IDs in InitPeer instead of AddPeer (@tessr)
-- [p2p] Limit the number of incoming connections (@melekes)
-
-## v0.33.2
-
-*March 11, 2020*
-
-Special thanks to external contributors on this release:
-@antho1404, @michaelfig, @gterzian, @tau3, @Shivani912
-
-### BREAKING CHANGES:
-
-- CLI/RPC/Config
-  - [cli] [\#4505](https://github.com/tendermint/tendermint/pull/4505) `tendermint lite` sub-command new syntax (@melekes):
-    `lite cosmoshub-3 -p 52.57.29.196:26657 -w public-seed-node.cosmoshub.certus.one:26657
-    --height 962118 --hash 28B97BE9F6DE51AC69F70E0B7BFD7E5C9CD1A595B7DC31AFF27C50D4948`
-
-- Go API
-  - [lite2] [\#4535](https://github.com/tendermint/tendermint/pull/4535) Remove `Start/Stop` (@melekes)
-  - [lite2] [\#4469](https://github.com/tendermint/tendermint/issues/4469) Remove `RemoveNoLongerTrustedHeaders` and `RemoveNoLongerTrustedHeadersPeriod` option (@cmwaters)
-  - [lite2] [\#4473](https://github.com/tendermint/tendermint/issues/4473) Return height as a 2nd param in `TrustedValidatorSet` (@melekes)
-  - [lite2] [\#4536](https://github.com/tendermint/tendermint/pull/4536) `Update` returns a signed header (1st param) (@melekes)
-
-
-### IMPROVEMENTS:
-
-- [blockchain/v2] [\#4361](https://github.com/tendermint/tendermint/pull/4361) Add reactor (@brapse)
-- [cmd] [\#4515](https://github.com/tendermint/tendermint/issues/4515) Change `tendermint debug dump` sub-command archives filename's format (@melekes)
-- [consensus] [\#3583](https://github.com/tendermint/tendermint/issues/3583) Reduce `non-deterministic signature` log noise (@tau3)
-- [examples/kvstore] [\#4507](https://github.com/tendermint/tendermint/issues/4507) ABCI query now returns the proper height (@erikgrinaker)
-- [lite2] [\#4462](https://github.com/tendermint/tendermint/issues/4462) Add `NewHTTPClient` and `NewHTTPClientFromTrustedStore` (@cmwaters)
-- [lite2] [\#4329](https://github.com/tendermint/tendermint/issues/4329) modified bisection to loop (@cmwaters)
-- [lite2] [\#4385](https://github.com/tendermint/tendermint/issues/4385) Disconnect from bad nodes (@melekes)
-- [lite2] [\#4398](https://github.com/tendermint/tendermint/issues/4398) Add `VerifyAdjacent` and `VerifyNonAdjacent` funcs (@cmwaters)
-- [lite2] [\#4426](https://github.com/tendermint/tendermint/issues/4426) Don't save intermediate headers (@cmwaters)
-- [lite2] [\#4464](https://github.com/tendermint/tendermint/issues/4464) Cross-check first header (@cmwaters)
-- [lite2] [\#4470](https://github.com/tendermint/tendermint/issues/4470) Fix inconsistent header-validatorset pairing (@melekes)
-- [lite2] [\#4488](https://github.com/tendermint/tendermint/issues/4488) Allow local clock drift -10 sec. (@melekes)
-- [p2p] [\#4449](https://github.com/tendermint/tendermint/pull/4449) Use `curve25519.X25519()` instead of `ScalarMult` (@erikgrinaker)
-- [types] [\#4417](https://github.com/tendermint/tendermint/issues/4417) **VerifyCommitX() functions should return as soon as +2/3 threshold is reached** (@alessio).
-- [libs/kv] [\#4542](https://github.com/tendermint/tendermint/pull/4542) remove unused type KI64Pair (@tessr)
-
-### BUG FIXES:
-
-- [cmd] [\#4303](https://github.com/tendermint/tendermint/issues/4303) Show useful error when Tendermint is not initialized (@melekes)
-- [cmd] [\#4515](https://github.com/tendermint/tendermint/issues/4515) **Fix `tendermint debug kill` sub-command** (@melekes)
-- [rpc] [\#3935](https://github.com/tendermint/tendermint/issues/3935) **Create buffered subscriptions on `/subscribe`** (@melekes)
-- [rpc] [\#4375](https://github.com/tendermint/tendermint/issues/4375) Stop searching for txs in `/tx_search` upon client timeout (@gterzian)
-- [rpc] [\#4406](https://github.com/tendermint/tendermint/pull/4406) Fix issue with multiple subscriptions on the websocket (@antho1404)
-- [rpc] [\#4432](https://github.com/tendermint/tendermint/issues/4432) Fix `/tx_search` pagination with ordered results (@erikgrinaker)
-- [rpc] [\#4492](https://github.com/tendermint/tendermint/issues/4492) Keep the original subscription "id" field when new RPCs come in (@michaelfig)
-
-
-## v0.33.1
-
-*Feburary 13, 2020*
-
-Special thanks to external contributors on this release:
-@princesinha19
-
-### FEATURES:
-
-- [rpc] [\#3333](https://github.com/tendermint/tendermint/issues/3333) Add `order_by` to `/tx_search` endpoint, allowing to change default ordering from asc to desc (@princesinha19)
-
-### IMPROVEMENTS:
-
-- [proto] [\#4369](https://github.com/tendermint/tendermint/issues/4369) Add [buf](https://buf.build/) for usage with linting and checking if there are breaking changes with the master branch.
-- [proto] [\#4369](https://github.com/tendermint/tendermint/issues/4369) Add `make proto-gen` cmd to generate proto stubs outside of GOPATH.
-
-### BUG FIXES:
-
-- [node] [\#4311](https://github.com/tendermint/tendermint/issues/4311) Use `GRPCMaxOpenConnections` when creating the gRPC server, not `MaxOpenConnections`
-- [rpc] [\#4319](https://github.com/tendermint/tendermint/issues/4319) Check `BlockMeta` is not nil in `/block` & `/block_by_hash`
-
-## v0.33
-
-Special thanks to external contributors on this release: @mrekucci, @PSalant726, @princesinha19, @greg-szabo, @dongsam, @cuonglm, @jgimeno, @yenkhoon
-
-*January 14, 2020*
-
-This release contains breaking changes to the `Block#Header`, specifically
-`NumTxs` and `TotalTxs` were removed (\#2521). Here's how this change affects
-different modules:
-
-- apps: it breaks the ABCI header field numbering
-- state: it breaks the format of `State` on disk
-- RPC: all RPC requests which expose the header broke
-- Go API: the `Header` broke
-- P2P: since blocks go over the wire, technically the P2P protocol broke
-
-Also, blocks are significantly smaller 🔥 because we got rid of the redundant
-information in `Block#LastCommit`. `Commit` now mainly consists of a signature
-and a validator address plus a timestamp. Note we may remove the validator
-address & timestamp fields in the future (see ADR-25).
-
-`lite2` package has been added to solve `lite` issues and introduce weak
-subjectivity interface. Refer to the [spec](https://github.com/tendermint/tendermint/blob/v0.34.x/spec/consensus/light-client.md) for complete details.
-`lite` package is now deprecated and will be removed in v0.34 release.
-
-### BREAKING CHANGES:
-
-- CLI/RPC/Config
-
-  - [rpc] [\#3471](https://github.com/tendermint/tendermint/issues/3471) Paginate `/validators` response (default: 30 vals per page)
-  - [rpc] [\#3188](https://github.com/tendermint/tendermint/issues/3188) Remove `BlockMeta` in `ResultBlock` in favor of `BlockId` for `/block`
-  - [rpc] `/block_results` response format updated (see RPC docs for details)
-    ```
-    {
-      "jsonrpc": "2.0",
-      "id": "",
-      "result": {
-        "height": "2109",
-        "txs_results": null,
-        "begin_block_events": null,
-        "end_block_events": null,
-        "validator_updates": null,
-        "consensus_param_updates": null
-      }
-    }
-    ```
-  - [rpc] [\#4141](https://github.com/tendermint/tendermint/pull/4141) Remove `#event` suffix from the ID in event responses.
-    `{"jsonrpc": "2.0", "id": 0, "result": ...}`
-  - [rpc] [\#4141](https://github.com/tendermint/tendermint/pull/4141) Switch to integer IDs instead of `json-client-XYZ`
-    ```
-    id=0 method=/subscribe
-    id=0 result=...
-    id=1 method=/abci_query
-    id=1 result=...
-    ```
-    - ID is unique for each request;
-    - Request.ID is now optional. Notification is a Request without an ID. Previously ID="" or ID=0 were considered as notifications.
-
-  - [config] [\#4046](https://github.com/tendermint/tendermint/issues/4046) Rename tag(s) to CompositeKey & places where tag is still present it was renamed to event or events. Find how a compositeKey is constructed [here](https://github.com/tendermint/tendermint/blob/6d05c531f7efef6f0619155cf10ae8557dd7832f/docs/app-dev/indexing-transactions.md)
-    - You will have to generate a new config for your Tendermint node(s)
-  - [genesis] [\#2565](https://github.com/tendermint/tendermint/issues/2565) Add `consensus_params.evidence.max_age_duration`. Rename
-    `consensus_params.evidence.max_age` to `max_age_num_blocks`.
-  - [cli] [\#1771](https://github.com/tendermint/tendermint/issues/1771) `tendermint lite` now uses new light client package (`lite2`)
-    and has 3 more flags: `--trusting-period`, `--trusted-height` and
-    `--trusted-hash`
-
-- Apps
-
-  - [tm-bench] Removed tm-bench in favor of [tm-load-test](https://github.com/informalsystems/tm-load-test)
-
-- Go API
-
-  - [rpc] [\#3953](https://github.com/tendermint/tendermint/issues/3953) Modify NewHTTP, NewXXXClient functions to return an error on invalid remote instead of panicking (@mrekucci)
-  - [rpc/client] [\#3471](https://github.com/tendermint/tendermint/issues/3471) `Validators` now requires two more args: `page` and `perPage`
-  - [libs/common] [\#3262](https://github.com/tendermint/tendermint/issues/3262) Make error the last parameter of `Task` (@PSalant726)
-  - [cs/types] [\#3262](https://github.com/tendermint/tendermint/issues/3262) Rename `GotVoteFromUnwantedRoundError` to `ErrGotVoteFromUnwantedRound` (@PSalant726)
-  - [libs/common] [\#3862](https://github.com/tendermint/tendermint/issues/3862) Remove `errors.go` from `libs/common`
-  - [libs/common] [\#4230](https://github.com/tendermint/tendermint/issues/4230) Move `KV` out of common to its own pkg
-  - [libs/common] [\#4230](https://github.com/tendermint/tendermint/issues/4230) Rename `cmn.KVPair(s)` to `kv.Pair(s)`s
-  - [libs/common] [\#4232](https://github.com/tendermint/tendermint/issues/4232) Move `Service` & `BaseService` from `libs/common` to `libs/service`
-  - [libs/common] [\#4232](https://github.com/tendermint/tendermint/issues/4232) Move `common/nil.go` to `types/utils.go` & make the functions private
-  - [libs/common] [\#4231](https://github.com/tendermint/tendermint/issues/4231) Move random functions from `libs/common` into pkg `rand`
-  - [libs/common] [\#4237](https://github.com/tendermint/tendermint/issues/4237) Move byte functions from `libs/common` into pkg `bytes`
-  - [libs/common] [\#4237](https://github.com/tendermint/tendermint/issues/4237) Move throttletimer functions from `libs/common` into pkg `timer`
-  - [libs/common] [\#4237](https://github.com/tendermint/tendermint/issues/4237) Move tempfile functions from `libs/common` into pkg `tempfile`
-  - [libs/common] [\#4240](https://github.com/tendermint/tendermint/issues/4240) Move os functions from `libs/common` into pkg `os`
-  - [libs/common] [\#4240](https://github.com/tendermint/tendermint/issues/4240) Move net functions from `libs/common` into pkg `net`
-  - [libs/common] [\#4240](https://github.com/tendermint/tendermint/issues/4240) Move mathematical functions and types out of `libs/common` to `math` pkg
-  - [libs/common] [\#4240](https://github.com/tendermint/tendermint/issues/4240) Move string functions out of `libs/common` to `strings` pkg
-  - [libs/common] [\#4240](https://github.com/tendermint/tendermint/issues/4240) Move async functions out of `libs/common` to `async` pkg
-  - [libs/common] [\#4240](https://github.com/tendermint/tendermint/issues/4240) Move bit functions out of `libs/common` to `bits` pkg
-  - [libs/common] [\#4240](https://github.com/tendermint/tendermint/issues/4240) Move cmap functions out of `libs/common` to `cmap` pkg
-  - [libs/common] [\#4258](https://github.com/tendermint/tendermint/issues/4258) Remove `Rand` from all `rand` pkg functions
-  - [types] [\#2565](https://github.com/tendermint/tendermint/issues/2565) Remove `MockBadEvidence` & `MockGoodEvidence` in favor of `MockEvidence`
-
-- Blockchain Protocol
-
-  - [abci] [\#2521](https://github.com/tendermint/tendermint/issues/2521) Remove `TotalTxs` and `NumTxs` from `Header`
-  - [types] [\#4151](https://github.com/tendermint/tendermint/pull/4151) Enforce ordering of votes in DuplicateVoteEvidence to be lexicographically sorted on BlockID
-  - [types] [\#1648](https://github.com/tendermint/tendermint/issues/1648) Change `Commit` to consist of just signatures
-
-- P2P Protocol
-
-  - [p2p] [\#3668](https://github.com/tendermint/tendermint/pull/3668) Make `SecretConnection` non-malleable
-
-- [proto] [\#3986](https://github.com/tendermint/tendermint/pull/3986) Prefix protobuf types to avoid name conflicts.
-  - ABCI becomes `tendermint.abci.types` with the new API endpoint `/tendermint.abci.types.ABCIApplication/`
-  - core_grpc becomes `tendermint.rpc.grpc` with the new API endpoint `/tendermint.rpc.grpc.BroadcastAPI/`
-  - merkle becomes `tendermint.crypto.merkle`
-  - libs.common becomes `tendermint.libs.common`
-  - proto3 becomes `tendermint.types.proto3`
-
-### FEATURES:
-
-- [p2p] [\#4053](https://github.com/tendermint/tendermint/issues/4053) Add `unconditional_peer_ids` and `persistent_peers_max_dial_period` config variables (see ADR-050) (@dongsam)
-- [tools] [\#4227](https://github.com/tendermint/tendermint/pull/4227) Implement `tendermint debug kill` and
-  `tendermint debug dump` commands for Tendermint node debugging functionality. See `--help` in both
-  commands for further documentation and usage.
-- [cli] [\#4234](https://github.com/tendermint/tendermint/issues/4234) Add `--db_backend and --db_dir` flags (@princesinha19)
-- [cli] [\#4113](https://github.com/tendermint/tendermint/issues/4113) Add optional `--genesis_hash` flag to check genesis hash upon startup
-- [config] [\#3831](https://github.com/tendermint/tendermint/issues/3831) Add support for [RocksDB](https://rocksdb.org/) (@Stumble)
-- [rpc] [\#3985](https://github.com/tendermint/tendermint/issues/3985) Add new `/block_by_hash` endpoint, which allows to fetch a block by its hash (@princesinha19)
-- [metrics] [\#4263](https://github.com/tendermint/tendermint/issues/4263) Add
-  - `consensus_validator_power`: track your validators power
-  - `consensus_validator_last_signed_height`: track at which height the validator last signed
-  - `consensus_validator_missed_blocks`: total amount of missed blocks for a validator
-  as gauges in prometheus for validator specific metrics
-- [rpc/lib] [\#4248](https://github.com/tendermint/tendermint/issues/4248) RPC client basic authentication support (@greg-szabo)
-- [lite2] [\#1771](https://github.com/tendermint/tendermint/issues/1771) Light client with weak subjectivity
-
-### IMPROVEMENTS:
-
-- [rpc] [\#3188](https://github.com/tendermint/tendermint/issues/3188) Added `block_size` to `BlockMeta` this is reflected in `/blockchain`
-- [types] [\#2521](https://github.com/tendermint/tendermint/issues/2521) Add `NumTxs` to `BlockMeta` and `EventDataNewBlockHeader`
-- [p2p] [\#4185](https://github.com/tendermint/tendermint/pull/4185) Simplify `SecretConnection` handshake with merlin
-- [cli] [\#4065](https://github.com/tendermint/tendermint/issues/4065) Add `--consensus.create_empty_blocks_interval` flag (@jgimeno)
-- [docs] [\#4065](https://github.com/tendermint/tendermint/issues/4065) Document `--consensus.create_empty_blocks_interval` flag (@jgimeno)
-- [crypto] [\#4190](https://github.com/tendermint/tendermint/pull/4190) Added SR25519 signature scheme
-- [abci] [\#4177] kvstore: Return `LastBlockHeight` and `LastBlockAppHash` in `Info` (@princesinha19)
-- [rpc] [\#2741](https://github.com/tendermint/tendermint/issues/2741) Add `proposer` to `/consensus_state` response (@princesinha19)
-- [deps] [\#4289](https://github.com/tendermint/tendermint/pull/4289) Update tm-db to 0.4.0, this includes major breaking changes in the dep that change how errors are handled.
-
-### BUG FIXES:
-
-- [rpc/lib][\#4051](https://github.com/tendermint/tendermint/pull/4131) Fix RPC client, which was previously resolving https protocol to http (@yenkhoon)
-- [rpc] [\#4141](https://github.com/tendermint/tendermint/pull/4141) JSONRPCClient: validate that Response.ID matches Request.ID
-- [rpc] [\#4141](https://github.com/tendermint/tendermint/pull/4141) WSClient: check for unsolicited responses
-- [types] [\4164](https://github.com/tendermint/tendermint/pull/4164) Prevent temporary power overflows on validator updates
-- [cs] [\#4069](https://github.com/tendermint/tendermint/issues/4069) Don't panic when block meta is not found in store (@gregzaitsev)
-- [types] [\#4164](https://github.com/tendermint/tendermint/issues/4164) Prevent temporary power overflows on validator updates (joint
-  efforts of @gchaincl and @ancazamfir)
-- [p2p] [\#4140](https://github.com/tendermint/tendermint/issues/4140) `SecretConnection`: use the transcript solely for authentication (i.e. MAC)
-- [consensus/types] [\#4243](https://github.com/tendermint/tendermint/issues/4243) fix BenchmarkRoundStateDeepCopy panics (@cuonglm)
-- [rpc] [\#4256](https://github.com/tendermint/tendermint/issues/4256) Pass `outCapacity` to `eventBus#Subscribe` when subscribing using a local client
-
-## v0.32.13
-
-*August 5, 2020*
-
- ### BUG FIXES
-
- - [privval] [\#5112](https://github.com/tendermint/tendermint/issues/5112) If remote signer errors, don't retry (@melekes)
-
-## v0.32.12
-
-*May 19, 2020*
-
-### BUG FIXES
-
-- [p2p] [\#4847](https://github.com/tendermint/tendermint/pull/4847) Return masked IP (not the actual IP) in addrbook#groupKey (@melekes)
-
-## v0.32.11
-
-*April 29, 2020*
-
-### BUG FIXES:
-
-- [privval] [\#4275](https://github.com/tendermint/tendermint/issues/4275) Fix consensus failure when remote signer drops (@melekes)
-
-## v0.32.10
-
-*April 6, 2020*
-
-This security release fixes:
-
-### Denial of Service 1
-
-Tendermint 0.33.2 and earlier does not limit the number of P2P connection
-requests. For each p2p connection, Tendermint allocates ~0.5MB. Even though
-this memory is garbage collected once the connection is terminated (due to
-duplicate IP or reaching a maximum number of inbound peers), temporary memory
-spikes can lead to OOM (Out-Of-Memory) exceptions.
-
-Tendermint 0.33.3 (and 0.32.10) limits the total number of P2P incoming
-connection requests to to `p2p.max_num_inbound_peers +
-len(p2p.unconditional_peer_ids)`.
-
-Notes:
-
-- Tendermint does not rate limit P2P connection requests per IP (an attacker
-  can saturate all the inbound slots);
-- Tendermint does not rate limit HTTP(S) requests. If you expose any RPC
-  endpoints to the public, please make sure to put in place some protection
-  (https://www.nginx.com/blog/rate-limiting-nginx/). We may implement this in
-  the future ([\#1696](https://github.com/tendermint/tendermint/issues/1696)).
-
-### Denial of Service 2
-
-Tendermint 0.33.2 and earlier does not reclaim `activeID` of a peer after it's
-removed in `Mempool` reactor. This does not happen all the time. It only
-happens when a connection fails (for any reason) before the Peer is created and
-added to all reactors. `RemovePeer` is therefore called before `AddPeer`, which
-leads to always growing memory (`activeIDs` map). The `activeIDs` map has a
-maximum size of 65535 and the node will panic if this map reaches the maximum.
-An attacker can create a lot of connection attempts (exploiting Denial of
-Service 1), which ultimately will lead to the node panicking.
-
-Tendermint 0.33.3 (and 0.32.10) claims `activeID` for a peer in `InitPeer`,
-which is executed before `MConnection` is started.
-
-Notes:
-
-- `InitPeer` function was added to all reactors to combat a similar issue -
-  [\#3338](https://github.com/tendermint/tendermint/issues/3338);
-- Denial of Service 2 is independent of Denial of Service 1 and can be executed
-  without it.
-
-**All clients are recommended to upgrade**
-
-Special thanks to [fudongbai](https://hackerone.com/fudongbai) for finding
-and reporting this.
-
-### SECURITY:
-
-- [mempool] Reserve IDs in InitPeer instead of AddPeer (@tessr)
-- [p2p] Limit the number of incoming connections (@melekes)
-
-## v0.32.9
-
-_January, 9, 2020_
-
-Special thanks to external contributors on this release: @greg-szabo, @gregzaitsev, @yenkhoon
-
-### FEATURES:
-
-- [rpc/lib] [\#4248](https://github.com/tendermint/tendermint/issues/4248) RPC client basic authentication support (@greg-szabo)
-
-- [metrics] [\#4294](https://github.com/tendermint/tendermint/pull/4294) Add
-  - `consensus_validator_power`: track your validators power
-  - `consensus_validator_last_signed_height`: track at which height the validator last signed
-  - `consensus_validator_missed_blocks`: total amount of missed blocks for a validator
-    as gauges in prometheus for validator specific metrics
-
-### BUG FIXES:
-
-- [rpc/lib] [\#4131](https://github.com/tendermint/tendermint/pull/4131) Fix RPC client, which was previously resolving https protocol to http (@yenkhoon)
-- [cs] [\#4069](https://github.com/tendermint/tendermint/issues/4069) Don't panic when block meta is not found in store (@gregzaitsev)
-
-## v0.32.8
-
-*November 19, 2019*
-
-Special thanks to external contributors on this release: @erikgrinaker, @guagualvcha, @hsyis, @cosmostuba, @whunmr, @austinabell
-
-
-### BREAKING CHANGES:
-
-- Go API
-
-  - [libs/pubsub] [\#4070](https://github.com/tendermint/tendermint/pull/4070) `Query#(Matches|Conditions)` returns an error.
-
-### IMPROVEMENTS:
-
-- [mempool] [\#4083](https://github.com/tendermint/tendermint/pull/4083) Added TxInfo parameter to CheckTx(), and removed CheckTxWithInfo() (@erikgrinaker)
-- [mempool] [\#4057](https://github.com/tendermint/tendermint/issues/4057) Include peer ID when logging rejected txns (@erikgrinaker)
-- [tools] [\#4023](https://github.com/tendermint/tendermint/issues/4023) Improved `tm-monitor` formatting of start time and avg tx throughput (@erikgrinaker)
-- [p2p] [\#3991](https://github.com/tendermint/tendermint/issues/3991) Log "has been established or dialed" as debug log instead of Error for connected peers (@whunmr)
-- [rpc] [\#4077](https://github.com/tendermint/tendermint/pull/4077) Added support for `EXISTS` clause to the Websocket query interface.
-- [privval] Add `SignerDialerEndpointRetryWaitInterval` option (@cosmostuba)
-- [crypto] Add `RegisterKeyType` to amino to allow external key types registration (@austinabell)
-
-### BUG FIXES:
-
-- [libs/pubsub] [\#4070](https://github.com/tendermint/tendermint/pull/4070) Strip out non-numeric characters when attempting to match numeric values.
-- [libs/pubsub] [\#4070](https://github.com/tendermint/tendermint/pull/4070) No longer panic in Query#(Matches|Conditions) preferring to return an error instead.
-- [tools] [\#4023](https://github.com/tendermint/tendermint/issues/4023) Refresh `tm-monitor` health when validator count is updated (@erikgrinaker)
-- [state] [\#4104](https://github.com/tendermint/tendermint/pull/4104) txindex/kv: Fsync data to disk immediately after receiving it (@guagualvcha)
-- [state] [\#4095](https://github.com/tendermint/tendermint/pull/4095) txindex/kv: Return an error if there's one when the user searches for a tx (hash=X) (@hsyis)
-
-## v0.32.7
-
-*October 18, 2019*
-
-This security release fixes a vulnerability found in the `consensus` package,
-where an attacker could construct a `BlockPartMessage` message in such a way
-that it will lead to consensus failure. A few similar issues have been
-identified and fixed here.
-
-**All clients are recommended to upgrade**
-
-Special thanks to [elvishacker](https://hackerone.com/elvishacker) for finding
-and reporting this.
-
-### BREAKING CHANGES:
-
-- Go API
-  - [consensus] Modify `WAL#Write` and `WAL#WriteSync` to return an error if
-    they fail to write a message
-
-### SECURITY:
-
-- [consensus] Validate incoming messages more throughly
-
-## v0.32.6
-
-*October 8, 2019*
-
-The previous patch was insufficient because the attacker could still find a way
-to submit a `nil` pubkey by constructing a `PubKeyMultisigThreshold` pubkey
-with `nil` subpubkeys for example.
-
-This release provides multiple fixes, which include recovering from panics when
-accepting new peers and only allowing `ed25519` pubkeys.
-
-**All clients are recommended to upgrade**
-
-Special thanks to [fudongbai](https://hackerone.com/fudongbai) for pointing
-this out.
-
-### SECURITY:
-
-- [p2p] [\#4030](https://github.com/tendermint/tendermint/issues/4030) Only allow ed25519 pubkeys when connecting
-
-## v0.32.5
-
-*October 1, 2019*
-
-This release fixes a major security vulnerability found in the `p2p` package.
-All clients are recommended to upgrade. See
-[\#4030](https://github.com/tendermint/tendermint/issues/4030) for details.
-
-Special thanks to [fudongbai](https://hackerone.com/fudongbai) for discovering
-and reporting this issue.
-
-### SECURITY:
-
-- [p2p] [\#4030](https://github.com/tendermint/tendermint/issues/4030) Fix for panic on nil public key send to a peer
-
-## v0.32.4
-
-*September 19, 2019*
-
-Special thanks to external contributors on this release: @jon-certik, @gracenoah, @PSalant726, @gchaincl
-
-### BREAKING CHANGES:
-
-- CLI/RPC/Config
-  - [rpc] [\#3984](https://github.com/tendermint/tendermint/issues/3984) Add `MempoolClient` interface to `Client` interface
-
-### IMPROVEMENTS:
-
-- [rpc] [\#2010](https://github.com/tendermint/tendermint/issues/2010) Add NewHTTPWithClient and NewJSONRPCClientWithHTTPClient (note these and NewHTTP, NewJSONRPCClient functions panic if remote is invalid) (@gracenoah)
-- [rpc] [\#3882](https://github.com/tendermint/tendermint/issues/3882) Add custom marshalers to proto messages to disable `omitempty`
-- [deps] [\#3952](https://github.com/tendermint/tendermint/pull/3952) bump github.com/go-kit/kit from 0.6.0 to 0.9.0
-- [deps] [\#3951](https://github.com/tendermint/tendermint/pull/3951) bump github.com/stretchr/testify from 1.3.0 to 1.4.0
-- [deps] [\#3945](https://github.com/tendermint/tendermint/pull/3945) bump github.com/gorilla/websocket from 1.2.0 to 1.4.1
-- [deps] [\#3948](https://github.com/tendermint/tendermint/pull/3948) bump github.com/libp2p/go-buffer-pool from 0.0.1 to 0.0.2
-- [deps] [\#3943](https://github.com/tendermint/tendermint/pull/3943) bump github.com/fortytw2/leaktest from 1.2.0 to 1.3.0
-- [deps] [\#3939](https://github.com/tendermint/tendermint/pull/3939) bump github.com/rs/cors from 1.6.0 to 1.7.0
-- [deps] [\#3937](https://github.com/tendermint/tendermint/pull/3937) bump github.com/magiconair/properties from 1.8.0 to 1.8.1
-- [deps] [\#3947](https://github.com/tendermint/tendermint/pull/3947) update gogo/protobuf version from v1.2.1 to v1.3.0
-- [deps] [\#4001](https://github.com/tendermint/tendermint/pull/4001) bump github.com/tendermint/tm-db from 0.1.1 to 0.2.0
-
-### BUG FIXES:
-
-- [consensus] [\#3908](https://github.com/tendermint/tendermint/issues/3908) Wait `timeout_commit` to pass even if `create_empty_blocks` is `false`
-- [mempool] [\#3968](https://github.com/tendermint/tendermint/issues/3968) Fix memory loading error on 32-bit machines (@jon-certik)
-
-## v0.32.3
-
-*August 28, 2019*
-
-@climber73 wrote the [Writing a Tendermint Core application in Java
-(gRPC)](https://github.com/tendermint/tendermint/blob/v0.32.x/docs/guides/java.md)
-guide.
-
-Special thanks to external contributors on this release:
-@gchaincl, @bluele, @climber73
-
-### IMPROVEMENTS:
-
-- [consensus] [\#3839](https://github.com/tendermint/tendermint/issues/3839) Reduce "Error attempting to add vote" message severity (Error -> Info)
-- [mempool] [\#3877](https://github.com/tendermint/tendermint/pull/3877) Make `max_tx_bytes` configurable instead of `max_msg_bytes` (@bluele)
-- [privval] [\#3370](https://github.com/tendermint/tendermint/issues/3370) Refactor and simplify validator/kms connection handling. Please refer to [this comment](https://github.com/tendermint/tendermint/pull/3370#issue-257360971) for details
-- [rpc] [\#3880](https://github.com/tendermint/tendermint/issues/3880) Document endpoints with `swagger`, introduce contract tests of implementation against documentation
-
-### BUG FIXES:
-
-- [config] [\#3868](https://github.com/tendermint/tendermint/issues/3868) Move misplaced `max_msg_bytes` into mempool section (@bluele)
-- [rpc] [\#3910](https://github.com/tendermint/tendermint/pull/3910) Fix DATA RACE in HTTP client (@gchaincl)
-- [store] [\#3893](https://github.com/tendermint/tendermint/issues/3893) Fix "Unregistered interface types.Evidence" panic
-
-## v0.32.2
-
-*July 31, 2019*
-
-Special thanks to external contributors on this release:
-@ruseinov, @bluele, @guagualvcha
-
-### BREAKING CHANGES:
-
-- Go API
-  - [libs] [\#3811](https://github.com/tendermint/tendermint/issues/3811) Remove `db` from libs in favor of `https://github.com/tendermint/tm-db`
-
-### FEATURES:
-
-- [blockchain] [\#3561](https://github.com/tendermint/tendermint/issues/3561) Add early version of the new blockchain reactor, which is supposed to be more modular and testable compared to the old version. To try it, you'll have to change `version` in the config file, [here](https://github.com/tendermint/tendermint/blob/v0.34.x/config/toml.go#L303) NOTE: It's not ready for a production yet. For further information, see [ADR-40](https://github.com/tendermint/tendermint/blob/main/docs/architecture/adr-040-blockchain-reactor-refactor.md) & [ADR-43](https://github.com/tendermint/tendermint/blob/main/docs/architecture/adr-043-blockchain-riri-org.md)
-- [mempool] [\#3826](https://github.com/tendermint/tendermint/issues/3826) Make `max_msg_bytes` configurable(@bluele)
-- [node] [\#3846](https://github.com/tendermint/tendermint/pull/3846) Allow replacing existing p2p.Reactor(s) using [`CustomReactors`
-  option](https://godoc.org/github.com/tendermint/tendermint/node#CustomReactors).
-  Warning: beware of accidental name clashes. Here is the list of existing
-  reactors: MEMPOOL, BLOCKCHAIN, CONSENSUS, EVIDENCE, PEX.
-- [rpc] [\#3818](https://github.com/tendermint/tendermint/issues/3818) Make `max_body_bytes` and `max_header_bytes` configurable(@bluele)
-- [rpc] [\#2252](https://github.com/tendermint/tendermint/issues/2252) Add `/broadcast_evidence` endpoint to submit double signing and other types of evidence
-
-### IMPROVEMENTS:
-
-- [abci] [\#3809](https://github.com/tendermint/tendermint/issues/3809) Recover from application panics in `server/socket_server.go` to allow socket cleanup (@ruseinov)
-- [p2p] [\#3664](https://github.com/tendermint/tendermint/issues/3664) p2p/conn: reuse buffer when write/read from secret connection(@guagualvcha)
-- [p2p] [\#3834](https://github.com/tendermint/tendermint/issues/3834) Do not write 'Couldn't connect to any seeds' error log if there are no seeds in config file
-- [rpc] [\#3076](https://github.com/tendermint/tendermint/issues/3076) Improve transaction search performance
-
-### BUG FIXES:
-
-- [p2p] [\#3644](https://github.com/tendermint/tendermint/issues/3644) Fix error logging for connection stop (@defunctzombie)
-- [rpc] [\#3813](https://github.com/tendermint/tendermint/issues/3813) Return err if page is incorrect (less than 0 or greater than total pages)
-
-## v0.32.1
-
-*July 15, 2019*
-
-Special thanks to external contributors on this release:
-@ParthDesai, @climber73, @jim380, @ashleyvega
-
-This release contains a minor enhancement to the ABCI and some breaking changes to our libs folder, namely:
-- CheckTx requests include a `CheckTxType` enum that can be set to `Recheck` to indicate to the application that this transaction was already checked/validated and certain expensive operations (like checking signatures) can be skipped
-- Removed various functions from `libs` pkgs
-
-### BREAKING CHANGES:
-
-- Go API
-
-  -  [abci] [\#2127](https://github.com/tendermint/tendermint/issues/2127) The CheckTx and DeliverTx methods in the ABCI `Application` interface now take structs  as arguments (RequestCheckTx and RequestDeliverTx, respectively), instead of just the raw tx bytes. This allows more information to be passed to these methods, for instance, indicating whether a tx has already been checked.
-  - [libs] Remove unused `db/debugDB` and `common/colors.go` & `errors/errors.go` files (@marbar3778)
-  - [libs] [\#2432](https://github.com/tendermint/tendermint/issues/2432) Remove unused `common/heap.go` file (@marbar3778)
-  - [libs] Remove unused `date.go`, `io.go`. Remove `GoPath()`, `Prompt()` and `IsDirEmpty()` functions from `os.go` (@marbar3778)
-  - [libs] Remove unused `FailRand()` func and minor clean up to `fail.go`(@marbar3778)
-
-### FEATURES:
-
-- [node] Add variadic argument to `NewNode` to support functional options, allowing the Node to be more easily customized.
-- [node][\#3730](https://github.com/tendermint/tendermint/pull/3730) Add `CustomReactors` option to `NewNode` allowing caller to pass
-  custom reactors to run inside Tendermint node (@ParthDesai)
-- [abci] [\#2127](https://github.com/tendermint/tendermint/issues/2127)RequestCheckTx has a new field, `CheckTxType`, which can take values of `CheckTxType_New` and `CheckTxType_Recheck`, indicating whether this is a new tx being checked for the first time or whether this tx is being rechecked after a block commit. This allows applications to skip certain expensive operations, like signature checking, if they've already been done once. see [docs](https://github.com/tendermint/tendermint/blob/eddb433d7c082efbeaf8974413a36641519ee895/docs/spec/abci/apps.md#mempool-connection)
-
-### IMPROVEMENTS:
-
-- [rpc] [\#3700](https://github.com/tendermint/tendermint/issues/3700) Make possible to set absolute paths for TLS cert and key (@climber73)
-- [abci] [\#3513](https://github.com/tendermint/tendermint/issues/3513) Call the reqRes callback after the resCb so they always happen in the same order
-
-### BUG FIXES:
-
-- [p2p] [\#3338](https://github.com/tendermint/tendermint/issues/3338) Prevent "sent next PEX request too soon" errors by not calling
-  ensurePeers outside of ensurePeersRoutine
-- [behaviour] [\3772](https://github.com/tendermint/tendermint/pull/3772) Return correct reason in MessageOutOfOrder (@jim380)
-- [config] [\#3723](https://github.com/tendermint/tendermint/issues/3723) Add consensus_params to testnet config generation; document time_iota_ms (@ashleyvega)
-
-
-## v0.32.0
-
-*June 25, 2019*
-
-Special thanks to external contributors on this release:
-@needkane, @SebastianElvis, @andynog, @Yawning, @wooparadog
-
-This release contains breaking changes to our build and release processes, ABCI,
-and the RPC, namely:
-- Use Go modules instead of dep
-- Bring active development to the `master` Github branch
-- ABCI Tags are now Events - see
-  [docs](https://github.com/tendermint/tendermint/blob/60827f75623b92eff132dc0eff5b49d2025c591e/docs/spec/abci/abci.md#events)
-- Bind RPC to localhost by default, not to the public interface [UPGRADING/RPC_Changes](./UPGRADING.md#rpc_changes)
-
-### BREAKING CHANGES:
-
-* CLI/RPC/Config
-  - [cli] [\#3613](https://github.com/tendermint/tendermint/issues/3613) Switch from golang/dep to Go Modules to resolve dependencies:
-    It is recommended to switch to Go Modules if your project has tendermint as
-    a dependency. Read more on Modules here:
-    https://github.com/golang/go/wiki/Modules
-  - [config] [\#3632](https://github.com/tendermint/tendermint/pull/3632) Removed `leveldb` as generic
-    option for `db_backend`. Must be `goleveldb` or `cleveldb`.
-  - [rpc] [\#3616](https://github.com/tendermint/tendermint/issues/3616) Fix field names for `/block_results` response (eg. `results.DeliverTx`
-    -> `results.deliver_tx`). See docs for details.
-  - [rpc] [\#3724](https://github.com/tendermint/tendermint/issues/3724) RPC now binds to `127.0.0.1` by default instead of `0.0.0.0`
-
-* Apps
-  - [abci] [\#1859](https://github.com/tendermint/tendermint/issues/1859) `ResponseCheckTx`, `ResponseDeliverTx`, `ResponseBeginBlock`,
-    and `ResponseEndBlock` now include `Events` instead of `Tags`. Each `Event`
-    contains a `type` and a list of `attributes` (list of key-value pairs)
-    allowing for inclusion of multiple distinct events in each response.
-
-* Go API
-  - [abci] [\#3193](https://github.com/tendermint/tendermint/issues/3193) Use RequestDeliverTx and RequestCheckTx in the ABCI
-    Application interface
-  - [libs/db] [\#3632](https://github.com/tendermint/tendermint/pull/3632) Removed deprecated `LevelDBBackend` const
-    If you have `db_backend` set to `leveldb` in your config file, please
-    change it to `goleveldb` or `cleveldb`.
-  - [p2p] [\#3521](https://github.com/tendermint/tendermint/issues/3521) Remove NewNetAddressStringWithOptionalID
-
-* Blockchain Protocol
-
-* P2P Protocol
-
-### FEATURES:
-
-### IMPROVEMENTS:
-- [abci/examples] [\#3659](https://github.com/tendermint/tendermint/issues/3659) Change validator update tx format in the `persistent_kvstore` to use base64 for pubkeys instead of hex (@needkane)
-- [consensus] [\#3656](https://github.com/tendermint/tendermint/issues/3656) Exit if SwitchToConsensus fails
-- [p2p] [\#3666](https://github.com/tendermint/tendermint/issues/3666) Add per channel telemetry to improve reactor observability
-- [rpc] [\#3686](https://github.com/tendermint/tendermint/pull/3686) `HTTPClient#Call` returns wrapped errors, so a caller could use `errors.Cause` to retrieve an error code. (@wooparadog)
-
-### BUG FIXES:
-- [libs/db] [\#3717](https://github.com/tendermint/tendermint/issues/3717) Fixed the BoltDB backend's Batch.Delete implementation (@Yawning)
-- [libs/db] [\#3718](https://github.com/tendermint/tendermint/issues/3718) Fixed the BoltDB backend's Get and Iterator implementation (@Yawning)
-- [node] [\#3716](https://github.com/tendermint/tendermint/issues/3716) Fix a bug where `nil` is recorded as node's address
-- [node] [\#3741](https://github.com/tendermint/tendermint/issues/3741) Fix profiler blocking the entire node
-
-*Tendermint 0.31 release series has reached End-Of-Life and is no longer supported.*
-
-## v0.31.12
-
-*April 6, 2020*
-
-This security release fixes:
-
-### Denial of Service 1
-
-Tendermint 0.33.2 and earlier does not limit the number of P2P connection requests.
-For each p2p connection, Tendermint allocates ~0.5MB. Even though this
-memory is garbage collected once the connection is terminated (due to duplicate
-IP or reaching a maximum number of inbound peers), temporary memory spikes can
-lead to OOM (Out-Of-Memory) exceptions.
-
-Tendermint 0.33.3, 0.32.10, and 0.31.12 limit the total number of P2P incoming
-connection requests to to `p2p.max_num_inbound_peers +
-len(p2p.unconditional_peer_ids)`.
-
-Notes:
-
-- Tendermint does not rate limit P2P connection requests per IP (an attacker
-  can saturate all the inbound slots);
-- Tendermint does not rate limit HTTP(S) requests. If you expose any RPC
-  endpoints to the public, please make sure to put in place some protection
-  (https://www.nginx.com/blog/rate-limiting-nginx/). We may implement this in
-  the future ([\#1696](https://github.com/tendermint/tendermint/issues/1696)).
-
-### Denial of Service 2
-
-Tendermint 0.33.2 and earlier does not reclaim `activeID` of a peer after it's
-removed in `Mempool` reactor. This does not happen all the time. It only
-happens when a connection fails (for any reason) before the Peer is created and
-added to all reactors. `RemovePeer` is therefore called before `AddPeer`, which
-leads to always growing memory (`activeIDs` map). The `activeIDs` map has a
-maximum size of 65535 and the node will panic if this map reaches the maximum.
-An attacker can create a lot of connection attempts (exploiting Denial of
-Service 1), which ultimately will lead to the node panicking.
-
-Tendermint 0.33.3, 0.32.10, and 0.31.12 claim `activeID` for a peer in `InitPeer`,
-which is executed before `MConnection` is started.
-
-Notes:
-
-- `InitPeer` function was added to all reactors to combat a similar issue -
-  [\#3338](https://github.com/tendermint/tendermint/issues/3338);
-- Denial of Service 2 is independent of Denial of Service 1 and can be executed
-  without it.
-
-**All clients are recommended to upgrade**
-
-Special thanks to [fudongbai](https://hackerone.com/fudongbai) for finding
-and reporting this.
-
-### SECURITY:
-
-- [mempool] Reserve IDs in InitPeer instead of AddPeer (@tessr)
-- [p2p] Limit the number of incoming connections (@melekes)
-
-## v0.31.11
-
-*October 18, 2019*
-
-This security release fixes a vulnerability found in the `consensus` package,
-where an attacker could construct a `BlockPartMessage` message in such a way
-that it will lead to consensus failure. A few similar issues have been
-identified and fixed here.
-
-**All clients are recommended to upgrade**
-
-Special thanks to [elvishacker](https://hackerone.com/elvishacker) for finding
-and reporting this.
-
-### BREAKING CHANGES:
-
-- Go API
-  - [consensus] Modify `WAL#Write` and `WAL#WriteSync` to return an error if
-    they fail to write a message
-
-### SECURITY:
-
-- [consensus] Validate incoming messages more throughly
-
-## v0.31.10
-
-*October 8, 2019*
-
-The previous patch was insufficient because the attacker could still find a way
-to submit a `nil` pubkey by constructing a `PubKeyMultisigThreshold` pubkey
-with `nil` subpubkeys for example.
-
-This release provides multiple fixes, which include recovering from panics when
-accepting new peers and only allowing `ed25519` pubkeys.
-
-**All clients are recommended to upgrade**
-
-Special thanks to [fudongbai](https://hackerone.com/fudongbai) for pointing
-this out.
-
-### SECURITY:
-
-- [p2p] [\#4030](https://github.com/tendermint/tendermint/issues/4030) Only allow ed25519 pubkeys when connecting
-
-## v0.31.9
-
-*October 1, 2019*
-
-This release fixes a major security vulnerability found in the `p2p` package.
-All clients are recommended to upgrade. See
-[\#4030](https://github.com/tendermint/tendermint/issues/4030) for details.
-
-Special thanks to [fudongbai](https://hackerone.com/fudongbai) for discovering
-and reporting this issue.
-
-### SECURITY:
-
-- [p2p] [\#4030](https://github.com/tendermint/tendermint/issues/4030) Fix for panic on nil public key send to a peer
-
-### BUG FIXES:
-
-- [node] [\#3716](https://github.com/tendermint/tendermint/issues/3716) Fix a bug where `nil` is recorded as node's address
-- [node] [\#3741](https://github.com/tendermint/tendermint/issues/3741) Fix profiler blocking the entire node
-
-## v0.31.8
-
-*July 29, 2019*
-
-This releases fixes one bug in the PEX reactor and adds a `recover` to the Go's
-ABCI server, which allows it to properly cleanup.
-
-### IMPROVEMENTS:
-- [abci] [\#3809](https://github.com/tendermint/tendermint/issues/3809) Recover from application panics in `server/socket_server.go` to allow socket cleanup (@ruseinov)
-
-### BUG FIXES:
-- [p2p] [\#3338](https://github.com/tendermint/tendermint/issues/3338) Prevent "sent next PEX request too soon" errors by not calling
-  ensurePeers outside of ensurePeersRoutine
-
-## v0.31.7
-
-*June 3, 2019*
-
-This releases fixes a regression in the mempool introduced in v0.31.6.
-The regression caused the invalid committed txs to be proposed in blocks over and
-over again.
-
-### BUG FIXES:
-- [mempool] [\#3699](https://github.com/tendermint/tendermint/issues/3699) Remove all committed txs from the mempool.
-    This reverts the change from v0.31.6 where we only remove valid txs from the mempool.
-    Note this means malicious proposals can cause txs to be dropped from the
-    mempools of other nodes by including them in blocks before they are valid.
-    See [\#3322](https://github.com/tendermint/tendermint/issues/3322).
-
-## v0.31.6
-
-*May 31st, 2019*
-
-This release contains many fixes and improvements, primarily for p2p functionality.
-It also fixes a security issue in the mempool package.
-
-With this release, Tendermint now supports [boltdb](https://github.com/etcd-io/bbolt), although
-in experimental mode. Feel free to try and report to us any findings/issues.
-Note also that the build tags for compiling CLevelDB have changed.
-
-Special thanks to external contributors on this release:
-@guagualvcha, @james-ray, @gregdhill, @climber73, @yutianwu,
-@carlosflrs, @defunctzombie, @leoluk, @needkane, @CrocdileChan
-
-### BREAKING CHANGES:
-
-* Go API
-  - [libs/common] Removed deprecated `PanicSanity`, `PanicCrisis`,
-    `PanicConsensus` and `PanicQ`
-  - [mempool, state] [\#2659](https://github.com/tendermint/tendermint/issues/2659) `Mempool` now an interface that lives in the mempool package.
-    See issue and PR for more details.
-  - [p2p] [\#3346](https://github.com/tendermint/tendermint/issues/3346) `Reactor#InitPeer` method is added to `Reactor` interface
-  - [types] [\#1648](https://github.com/tendermint/tendermint/issues/1648) `Commit#VoteSignBytes` signature was changed
-
-### FEATURES:
-- [node] [\#2659](https://github.com/tendermint/tendermint/issues/2659) Add `node.Mempool()` method, which allows you to access mempool
-- [libs/db] [\#3604](https://github.com/tendermint/tendermint/pull/3604) Add experimental support for bolt db (etcd's fork of bolt) (@CrocdileChan)
-
-### IMPROVEMENTS:
-- [cli] [\#3585](https://github.com/tendermint/tendermint/issues/3585) Add `--keep-addr-book` option to `unsafe_reset_all` cmd to not
-  clear the address book (@climber73)
-- [cli] [\#3160](https://github.com/tendermint/tendermint/issues/3160) Add
-  `--config=<path-to-config>` option to `testnet` cmd (@gregdhill)
-- [cli] [\#3661](https://github.com/tendermint/tendermint/pull/3661) Add
-  `--hostname-suffix`, `--hostname` and `--random-monikers` options to `testnet`
-  cmd for greater peer address/identity generation flexibility.
-- [crypto] [\#3672](https://github.com/tendermint/tendermint/issues/3672) Return more info in the `AddSignatureFromPubKey` error
-- [cs/replay] [\#3460](https://github.com/tendermint/tendermint/issues/3460) Check appHash for each block
-- [libs/db] [\#3611](https://github.com/tendermint/tendermint/issues/3611) Conditional compilation
-  * Use `cleveldb` tag instead of `gcc` to compile Tendermint with CLevelDB or
-    use `make build_c` / `make install_c` (full instructions can be found at
-    <https://docs.tendermint.com/>)
-  * Use `boltdb` tag to compile Tendermint with bolt db
-- [node] [\#3362](https://github.com/tendermint/tendermint/issues/3362) Return an error if `persistent_peers` list is invalid (except
-  when IP lookup fails)
-- [p2p] [\#3463](https://github.com/tendermint/tendermint/pull/3463) Do not log "Can't add peer's address to addrbook" error for a private peer (@guagualvcha)
-- [p2p] [\#3531](https://github.com/tendermint/tendermint/issues/3531) Terminate session on nonce wrapping (@climber73)
-- [pex] [\#3647](https://github.com/tendermint/tendermint/pull/3647) Dial seeds, if any, instead of crawling peers first (@defunctzombie)
-- [rpc] [\#3534](https://github.com/tendermint/tendermint/pull/3534) Add support for batched requests/responses in JSON RPC
-- [rpc] [\#3362](https://github.com/tendermint/tendermint/issues/3362) `/dial_seeds` & `/dial_peers` return errors if addresses are
-  incorrect (except when IP lookup fails)
-
-### BUG FIXES:
-- [consensus] [\#3067](https://github.com/tendermint/tendermint/issues/3067) Fix replay from appHeight==0 with validator set changes (@james-ray)
-- [consensus] [\#3304](https://github.com/tendermint/tendermint/issues/3304) Create a peer state in consensus reactor before the peer
-  is started (@guagualvcha)
-- [lite] [\#3669](https://github.com/tendermint/tendermint/issues/3669) Add context parameter to RPC Handlers in proxy routes (@yutianwu)
-- [mempool] [\#3322](https://github.com/tendermint/tendermint/issues/3322) When a block is committed, only remove committed txs from the mempool
-that were valid (ie. `ResponseDeliverTx.Code == 0`)
-- [p2p] [\#3338](https://github.com/tendermint/tendermint/issues/3338) Ensure `RemovePeer` is always called before `InitPeer` (upon a peer
-  reconnecting to our node)
-- [p2p] [\#3532](https://github.com/tendermint/tendermint/issues/3532) Limit the number of attempts to connect to a peer in seed mode
-  to 16 (as a result, the node will stop retrying after a 35 hours time window)
-- [p2p] [\#3362](https://github.com/tendermint/tendermint/issues/3362) Allow inbound peers to be persistent, including for seed nodes.
-- [pex] [\#3603](https://github.com/tendermint/tendermint/pull/3603) Dial seeds when addrbook needs more addresses (@defunctzombie)
-
-### OTHERS:
-- [networks] fixes ansible integration script (@carlosflrs)
-
-## v0.31.5
-
-*April 16th, 2019*
-
-This release fixes a regression from v0.31.4 where, in existing chains that
-were upgraded, `/validators` could return an empty validator set. This is true
-for almost all heights, given the validator set remains the same.
-
-Special thanks to external contributors on this release:
-@brapse, @guagualvcha, @dongsam, @phucc
-
-### IMPROVEMENTS:
-
-- [libs/common] `CMap`: slight optimization in `Keys()` and `Values()` (@phucc)
-- [gitignore] gitignore: add .vendor-new (@dongsam)
-
-### BUG FIXES:
-
-- [state] [\#3537](https://github.com/tendermint/tendermint/pull/3537#issuecomment-482711833)
-  `LoadValidators`: do not return an empty validator set
-- [blockchain] [\#3457](https://github.com/tendermint/tendermint/issues/3457)
-  Fix "peer did not send us anything" in `fast_sync` mode when under high pressure
-
-## v0.31.4
-
-*April 12th, 2019*
-
-This release fixes a regression from v0.31.3 which used the peer's `SocketAddr` to add the peer to
-the address book. This swallowed the peer's self-reported port which is important in case of reconnect.
-It brings back `NetAddress()` to `NodeInfo` and uses it instead of `SocketAddr` for adding peers.
-Additionally, it improves response time on the `/validators` or `/status` RPC endpoints.
-As a side-effect it makes these RPC endpoint more difficult to DoS and fixes a performance degradation in `ExecCommitBlock`.
-Also, it contains an [ADR](https://github.com/tendermint/tendermint/pull/3539) that proposes decoupling the
-responsibility for peer behaviour from the `p2p.Switch` (by @brapse).
-
-Special thanks to external contributors on this release:
-@brapse, @guagualvcha, @mydring
-
-### IMPROVEMENTS:
-
-- [p2p] [\#3463](https://github.com/tendermint/tendermint/pull/3463) Do not log "Can't add peer's address to addrbook" error for a private peer
-- [p2p] [\#3547](https://github.com/tendermint/tendermint/pull/3547) Fix a couple of annoying typos (@mdyring)
-
-### BUG FIXES:
-
-- [docs] [\#3514](https://github.com/tendermint/tendermint/issues/3514) Fix block.Header.Time description (@melekes)
-- [p2p] [\#2716](https://github.com/tendermint/tendermint/issues/2716) Check if we're already connected to peer right before dialing it (@melekes)
-- [p2p] [\#3545](https://github.com/tendermint/tendermint/issues/3545) Add back `NetAddress()` to `NodeInfo` and use it instead of peer's `SocketAddr()` when adding a peer to the `PEXReactor` (potential fix for [\#3532](https://github.com/tendermint/tendermint/issues/3532))
-- [state] [\#3438](https://github.com/tendermint/tendermint/pull/3438)
-  Persist validators every 100000 blocks even if no changes to the set
-  occurred (@guagualvcha). This
-  1) Prevents possible DoS attack using `/validators` or `/status` RPC
-  endpoints. Before response time was growing linearly with height if no
-  changes were made to the validator set.
-  2) Fixes performance degradation in `ExecCommitBlock` where we call
-  `LoadValidators` for each `Evidence` in the block.
-
-## v0.31.3
-
-*April 1st, 2019*
-
-This release includes two security sensitive fixes: it ensures generated private
-keys are valid, and it prevents certain DNS lookups that would cause the node to
-panic if the lookup failed.
-
-### BREAKING CHANGES:
-* Go API
-  - [crypto/secp256k1] [\#3439](https://github.com/tendermint/tendermint/issues/3439)
-    The `secp256k1.GenPrivKeySecp256k1` function has changed to guarantee that it returns a valid key, which means it
-    will return a different private key than in previous versions for the same secret.
-
-### BUG FIXES:
-
-- [crypto/secp256k1] [\#3439](https://github.com/tendermint/tendermint/issues/3439)
-    Ensure generated private keys are valid by randomly sampling until a valid key is found.
-    Previously, it was possible (though rare!) to generate keys that exceeded the curve order.
-    Such keys would lead to invalid signatures.
-- [p2p] [\#3522](https://github.com/tendermint/tendermint/issues/3522) Memoize
-  socket address in peer connections to avoid DNS lookups. Previously, failed
-  DNS lookups could cause the node to panic.
-
-## v0.31.2
-
-*March 30th, 2019*
-
-This release fixes a regression from v0.31.1 where Tendermint panics under
-mempool load for external ABCI apps.
-
-Special thanks to external contributors on this release:
-@guagualvcha
-
-### BREAKING CHANGES:
-
-* CLI/RPC/Config
-
-* Apps
-
-* Go API
-  - [libs/autofile] [\#3504](https://github.com/tendermint/tendermint/issues/3504) Remove unused code in autofile package. Deleted functions: `Group.Search`, `Group.FindLast`, `GroupReader.ReadLine`, `GroupReader.PushLine`, `MakeSimpleSearchFunc` (@guagualvcha)
-
-* Blockchain Protocol
-
-* P2P Protocol
-
-### FEATURES:
-
-### IMPROVEMENTS:
-
-- [circle] [\#3497](https://github.com/tendermint/tendermint/issues/3497) Move release management to CircleCI
-
-### BUG FIXES:
-
-- [mempool] [\#3512](https://github.com/tendermint/tendermint/issues/3512) Fix panic from concurrent access to txsMap, a regression for external ABCI apps introduced in v0.31.1
-
-## v0.31.1
-
-*March 27th, 2019*
-
-This release contains a major improvement for the mempool that reduce the amount of sent data by about 30%
-(see some numbers below).
-It also fixes a memory leak in the mempool and adds TLS support to the RPC server by providing a certificate and key in the config.
-
-Special thanks to external contributors on this release:
-@brapse, @guagualvcha, @HaoyangLiu, @needkane, @TraceBundy
-
-### BREAKING CHANGES:
-
-* CLI/RPC/Config
-
-* Apps
-
-* Go API
-  - [crypto] [\#3426](https://github.com/tendermint/tendermint/pull/3426) Remove `Ripemd160` helper method (@needkane)
-  - [libs/common] [\#3429](https://github.com/tendermint/tendermint/pull/3429) Remove `RepeatTimer` (also `TimerMaker` and `Ticker` interface)
-  - [rpc/client] [\#3458](https://github.com/tendermint/tendermint/issues/3458) Include `NetworkClient` interface into `Client` interface
-  - [types] [\#3448](https://github.com/tendermint/tendermint/issues/3448) Remove method `PB2TM.ConsensusParams`
-
-* Blockchain Protocol
-
-* P2P Protocol
-
-### FEATURES:
-
- - [rpc] [\#3419](https://github.com/tendermint/tendermint/issues/3419) Start HTTPS server if `rpc.tls_cert_file` and `rpc.tls_key_file` are provided in the config (@guagualvcha)
-
-### IMPROVEMENTS:
-
-- [docs] [\#3140](https://github.com/tendermint/tendermint/issues/3140) Formalize proposer election algorithm properties
-- [docs] [\#3482](https://github.com/tendermint/tendermint/issues/3482) Fix broken links (@brapse)
-- [mempool] [\#2778](https://github.com/tendermint/tendermint/issues/2778) No longer send txs back to peers who sent it to you.
-Also, limit to 65536 active peers.
-This vastly improves the bandwidth consumption of nodes.
-For instance, for a 4 node localnet, in a test sending 250byte txs for 120 sec. at 500 txs/sec (total of 15MB):
-  - total bytes received from 1st node:
-     - before: 42793967 (43MB)
-     - after: 30003256 (30MB)
-  - total bytes sent to 1st node:
-     - before: 30569339 (30MB)
-     - after: 19304964 (19MB)
-- [p2p] [\#3475](https://github.com/tendermint/tendermint/issues/3475) Simplify `GetSelectionWithBias` for addressbook (@guagualvcha)
-- [rpc/lib/client] [\#3430](https://github.com/tendermint/tendermint/issues/3430) Disable compression for HTTP client to prevent GZIP-bomb DoS attacks (@guagualvcha)
-
-### BUG FIXES:
-
-- [blockchain] [\#2699](https://github.com/tendermint/tendermint/issues/2699) Update the maxHeight when a peer is removed
-- [mempool] [\#3478](https://github.com/tendermint/tendermint/issues/3478) Fix memory-leak related to `broadcastTxRoutine` (@HaoyangLiu)
-
-
-## v0.31.0
-
-*March 16th, 2019*
-
-Special thanks to external contributors on this release:
-@danil-lashin, @guagualvcha, @siburu, @silasdavis, @srmo, @Stumble, @svenstaro
-
-This release is primarily about the new pubsub implementation, dubbed `pubsub 2.0`, and related changes,
-like configurable limits on the number of active RPC subscriptions at a time (`max_subscription_clients`).
-Pubsub 2.0 is an improved version of the older pubsub that is non-blocking and has a nicer API.
-Note the improved pubsub API also resulted in some improvements to the HTTPClient interface and the API for WebSocket subscriptions.
-This release also adds a configurable limit to the mempool size (`max_txs_bytes`, default 1GB)
-and a configurable timeout for the `/broadcast_tx_commit` endpoint.
-
-See the [v0.31.0
-Milestone](https://github.com/tendermint/tendermint/milestone/19?closed=1) for
-more details.
-
-### BREAKING CHANGES:
-
-* CLI/RPC/Config
-  - [config] [\#2920](https://github.com/tendermint/tendermint/issues/2920) Remove `consensus.blocktime_iota` parameter
-  - [rpc] [\#3227](https://github.com/tendermint/tendermint/issues/3227) New PubSub design does not block on clients when publishing
-    messages. Slow clients may miss messages and receive an error, terminating
-    the subscription.
-  - [rpc] [\#3269](https://github.com/tendermint/tendermint/issues/2826) Limit number of unique clientIDs with open subscriptions. Configurable via `rpc.max_subscription_clients`
-  - [rpc] [\#3269](https://github.com/tendermint/tendermint/issues/2826) Limit number of unique queries a given client can subscribe to at once. Configurable via `rpc.max_subscriptions_per_client`.
-  - [rpc] [\#3435](https://github.com/tendermint/tendermint/issues/3435) Default ReadTimeout and WriteTimeout changed to 10s. WriteTimeout can increased by setting `rpc.timeout_broadcast_tx_commit` in the config.
-  - [rpc/client] [\#3269](https://github.com/tendermint/tendermint/issues/3269) Update `EventsClient` interface to reflect new pubsub/eventBus API [ADR-33](https://github.com/tendermint/tendermint/blob/main/docs/architecture/adr-033-pubsub.md). This includes `Subscribe`, `Unsubscribe`, and `UnsubscribeAll` methods.
-
-* Apps
-  - [abci] [\#3403](https://github.com/tendermint/tendermint/issues/3403) Remove `time_iota_ms` from BlockParams. This is a
-    ConsensusParam but need not be exposed to the app for now.
-  - [abci] [\#2920](https://github.com/tendermint/tendermint/issues/2920) Rename `consensus_params.block_size` to `consensus_params.block` in ABCI ConsensusParams
-
-* Go API
-  - [libs/common] TrapSignal accepts logger as a first parameter and does not block anymore
-    * previously it was dumping "captured ..." msg to os.Stdout
-    * TrapSignal should not be responsible for blocking thread of execution
-  - [libs/db] [\#3397](https://github.com/tendermint/tendermint/pull/3397) Add possibility to `Close()` `Batch` to prevent memory leak when using ClevelDB. (@Stumble)
-  - [types] [\#3354](https://github.com/tendermint/tendermint/issues/3354) Remove RoundState from EventDataRoundState
-  - [rpc] [\#3435](https://github.com/tendermint/tendermint/issues/3435) `StartHTTPServer` / `StartHTTPAndTLSServer` now require a Config (use `rpcserver.DefaultConfig`)
-
-* Blockchain Protocol
-
-* P2P Protocol
-
-### FEATURES:
-- [config] [\#3269](https://github.com/tendermint/tendermint/issues/2826) New configuration values for controlling RPC subscriptions:
-    - `rpc.max_subscription_clients` sets the maximum number of unique clients
-      with open subscriptions
-    - `rpc.max_subscriptions_per_client`sets the maximum number of unique
-      subscriptions from a given client
-    - `rpc.timeout_broadcast_tx_commit` sets the time to wait for a tx to be committed during `/broadcast_tx_commit`
-- [types] [\#2920](https://github.com/tendermint/tendermint/issues/2920) Add `time_iota_ms` to block's consensus parameters (not exposed to the application)
-- [lite] [\#3269](https://github.com/tendermint/tendermint/issues/3269) Add `/unsubscribe_all` endpoint to unsubscribe from all events
-- [mempool] [\#3079](https://github.com/tendermint/tendermint/issues/3079) Bound mempool memory usage via the `mempool.max_txs_bytes` configuration value. Set to 1GB by default. The mempool's current `txs_total_bytes` is exposed via `total_bytes` field in
-  `/num_unconfirmed_txs` and `/unconfirmed_txs` RPC endpoints.
-
-### IMPROVEMENTS:
-- [all] [\#3385](https://github.com/tendermint/tendermint/issues/3385), [\#3386](https://github.com/tendermint/tendermint/issues/3386) Various linting improvements
-- [crypto] [\#3371](https://github.com/tendermint/tendermint/issues/3371) Copy in secp256k1 package from go-ethereum instead of importing
-  go-ethereum (@silasdavis)
-- [deps] [\#3382](https://github.com/tendermint/tendermint/issues/3382) Don't pin repos without releases
-- [deps] [\#3357](https://github.com/tendermint/tendermint/issues/3357), [\#3389](https://github.com/tendermint/tendermint/issues/3389), [\#3392](https://github.com/tendermint/tendermint/issues/3392) Update gogo/protobuf, golang/protobuf, levigo, golang.org/x/crypto
-- [libs/common] [\#3238](https://github.com/tendermint/tendermint/issues/3238) exit with zero (0) code upon receiving SIGTERM/SIGINT
-- [libs/db] [\#3378](https://github.com/tendermint/tendermint/issues/3378) CLevelDB#Stats now returns the following properties:
-  - leveldb.num-files-at-level{n}
-  - leveldb.stats
-  - leveldb.sstables
-  - leveldb.blockpool
-  - leveldb.cachedblock
-  - leveldb.openedtables
-  - leveldb.alivesnaps
-  - leveldb.aliveiters
-- [privval] [\#3351](https://github.com/tendermint/tendermint/pull/3351) First part of larger refactoring that clarifies and separates concerns in the privval package.
-
-### BUG FIXES:
-- [blockchain] [\#3358](https://github.com/tendermint/tendermint/pull/3358) Fix timer leak in `BlockPool` (@guagualvcha)
-- [cmd] [\#3408](https://github.com/tendermint/tendermint/issues/3408) Fix `testnet` command's panic when creating non-validator configs (using `--n` flag) (@srmo)
-- [libs/db/remotedb/grpcdb] [\#3402](https://github.com/tendermint/tendermint/issues/3402) Close Iterator/ReverseIterator after use
-- [libs/pubsub] [\#951](https://github.com/tendermint/tendermint/issues/951), [\#1880](https://github.com/tendermint/tendermint/issues/1880) Use non-blocking send when dispatching messages [ADR-33](https://github.com/tendermint/tendermint/blob/main/docs/architecture/adr-033-pubsub.md)
-- [lite] [\#3364](https://github.com/tendermint/tendermint/issues/3364) Fix `/validators` and `/abci_query` proxy endpoints
-  (@guagualvcha)
-- [p2p/conn] [\#3347](https://github.com/tendermint/tendermint/issues/3347) Reject all-zero shared secrets in the Diffie-Hellman step of secret-connection
-- [p2p] [\#3369](https://github.com/tendermint/tendermint/issues/3369) Do not panic when filter times out
-- [p2p] [\#3359](https://github.com/tendermint/tendermint/pull/3359) Fix reconnecting report duplicate ID error due to race condition between adding peer to peerSet and starting it (@guagualvcha)
-
-## v0.30.2
-
-*March 10th, 2019*
-
-This release fixes a CLevelDB memory leak. It was happening because we were not
-closing the WriteBatch object after use. See [levigo's
-godoc](https://godoc.org/github.com/jmhodges/levigo#WriteBatch.Close) for the
-Close method. Special thanks goes to @Stumble who both reported an issue in
-[cosmos-sdk](https://github.com/cosmos/cosmos-sdk/issues/3842) and provided a
-fix here.
-
-### BREAKING CHANGES:
-
-* Go API
-  - [libs/db] [\#3842](https://github.com/cosmos/cosmos-sdk/issues/3842) Add Close() method to Batch interface (@Stumble)
-
-### BUG FIXES:
-- [libs/db] [\#3842](https://github.com/cosmos/cosmos-sdk/issues/3842) Fix CLevelDB memory leak (@Stumble)
-
-## v0.30.1
-
-*February 20th, 2019*
-
-This release fixes a consensus halt and a DataCorruptionError after restart
-discovered in `game_of_stakes_6`. It also fixes a security issue in the p2p
-handshake by authenticating the NetAddress.ID of the peer we're dialing.
-
-### IMPROVEMENTS:
-
-* [config] [\#3291](https://github.com/tendermint/tendermint/issues/3291) Make
-  config.ResetTestRootWithChainID() create concurrency-safe test directories.
-
-### BUG FIXES:
-
-* [consensus] [\#3295](https://github.com/tendermint/tendermint/issues/3295)
-  Flush WAL on stop to prevent data corruption during graceful shutdown.
-* [consensus] [\#3302](https://github.com/tendermint/tendermint/issues/3302)
-  Fix possible halt by resetting TriggeredTimeoutPrecommit before starting next height.
-* [rpc] [\#3251](https://github.com/tendermint/tendermint/issues/3251) Fix
-  `/net_info#peers#remote_ip` format. New format spec:
-  * dotted decimal ("192.0.2.1"), if ip is an IPv4 or IP4-mapped IPv6 address
-  * IPv6 ("2001:db8::1"), if ip is a valid IPv6 address
-* [cmd] [\#3314](https://github.com/tendermint/tendermint/issues/3314) Return
-  an error on `show_validator` when the private validator file does not exist.
-* [p2p] [\#3010](https://github.com/tendermint/tendermint/issues/3010#issuecomment-464287627)
-  Authenticate a peer against its NetAddress.ID when dialing.
-
-## v0.30.0
-
-*February 8th, 2019*
-
-This release fixes yet another issue with the proposer selection algorithm.
-We hope it's the last one, but we won't be surprised if it's not.
-We plan to one day expose the selection algorithm more directly to
-the application ([\#3285](https://github.com/tendermint/tendermint/issues/3285)), and even to support randomness ([\#763](https://github.com/tendermint/tendermint/issues/763)).
-For more, see issues marked
-[proposer-selection](https://github.com/tendermint/tendermint/labels/proposer-selection).
-
-This release also includes a fix to prevent Tendermint from including the same
-piece of evidence in more than one block. This issue was reported by @chengwenxi in our
-[bug bounty program](https://hackerone.com/cosmos).
-
-### BREAKING CHANGES:
-
-* Apps
-  - [state] [\#3222](https://github.com/tendermint/tendermint/issues/3222)
-    Duplicate updates for the same validator are forbidden. Apps must ensure
-    that a given `ResponseEndBlock.ValidatorUpdates` contains only one entry per pubkey.
-
-* Go API
-  - [types] [\#3222](https://github.com/tendermint/tendermint/issues/3222)
-    Remove `Add` and `Update` methods from `ValidatorSet` in favor of new
-    `UpdateWithChangeSet`. This allows updates to be applied as a set, instead of
-    one at a time.
-
-* Block Protocol
-  - [state] [\#3286](https://github.com/tendermint/tendermint/issues/3286) Blocks that include already committed evidence are invalid.
-
-* P2P Protocol
-  - [consensus] [\#3222](https://github.com/tendermint/tendermint/issues/3222)
-    Validator updates are applied as a set, instead of one at a time, thus
-    impacting the proposer priority calculation. This ensures that the proposer
-    selection algorithm does not depend on the order of updates in
-    `ResponseEndBlock.ValidatorUpdates`.
-
-### IMPROVEMENTS:
-- [crypto] [\#3279](https://github.com/tendermint/tendermint/issues/3279) Use `btcec.S256().N` directly instead of hard coding a copy.
-
-### BUG FIXES:
-- [state] [\#3222](https://github.com/tendermint/tendermint/issues/3222) Fix validator set updates so they are applied as a set, rather
-  than one at a time. This makes the proposer selection algorithm independent of
-  the order of updates in `ResponseEndBlock.ValidatorUpdates`.
-- [evidence] [\#3286](https://github.com/tendermint/tendermint/issues/3286) Don't add committed evidence to evidence pool.
-
-## v0.29.2
-
-*February 7th, 2019*
-
-Special thanks to external contributors on this release:
-@ackratos, @rickyyangz
-
-**Note**: This release contains security sensitive patches in the `p2p` and
-`crypto` packages:
-- p2p:
-  - Partial fix for MITM attacks on the p2p connection. MITM conditions may
-    still exist. See [\#3010](https://github.com/tendermint/tendermint/issues/3010).
-- crypto:
-  - Eliminate our fork of `btcd` and use the `btcd/btcec` library directly for
-    native secp256k1 signing. Note we still modify the signature encoding to
-    prevent malleability.
-  - Support the libsecp256k1 library via CGo through the `go-ethereum/crypto/secp256k1` package.
-  - Eliminate MixEntropy functions
-
-### BREAKING CHANGES:
-
-* Go API
-  - [crypto] [\#3278](https://github.com/tendermint/tendermint/issues/3278) Remove
-    MixEntropy functions
-  - [types] [\#3245](https://github.com/tendermint/tendermint/issues/3245) Commit uses `type CommitSig Vote` instead of `Vote` directly.
-    In preparation for removing redundant fields from the commit [\#1648](https://github.com/tendermint/tendermint/issues/1648)
-
-### IMPROVEMENTS:
-- [consensus] [\#3246](https://github.com/tendermint/tendermint/issues/3246) Better logging and notes on recovery for corrupted WAL file
-- [crypto] [\#3163](https://github.com/tendermint/tendermint/issues/3163) Use ethereum's libsecp256k1 go-wrapper for signatures when cgo is available
-- [crypto] [\#3162](https://github.com/tendermint/tendermint/issues/3162) Wrap btcd instead of forking it to keep up with fixes (used if cgo is not available)
-- [makefile] [\#3233](https://github.com/tendermint/tendermint/issues/3233) Use golangci-lint instead of go-metalinter
-- [tools] [\#3218](https://github.com/tendermint/tendermint/issues/3218) Add go-deadlock tool to help detect deadlocks
-- [tools] [\#3106](https://github.com/tendermint/tendermint/issues/3106) Add tm-signer-harness test harness for remote signers
-- [tests] [\#3258](https://github.com/tendermint/tendermint/issues/3258) Fixed a bunch of non-deterministic test failures
-
-### BUG FIXES:
-- [node] [\#3186](https://github.com/tendermint/tendermint/issues/3186) EventBus and indexerService should be started before first block (for replay last block on handshake) execution (@ackratos)
-- [p2p] [\#3232](https://github.com/tendermint/tendermint/issues/3232) Fix infinite loop leading to addrbook deadlock for seed nodes
-- [p2p] [\#3247](https://github.com/tendermint/tendermint/issues/3247) Fix panic in SeedMode when calling FlushStop and OnStop
-  concurrently
-- [p2p] [\#3040](https://github.com/tendermint/tendermint/issues/3040) Fix MITM on secret connection by checking low-order points
-- [privval] [\#3258](https://github.com/tendermint/tendermint/issues/3258) Fix race between sign requests and ping requests in socket that was causing messages to be corrupted
-
-## v0.29.1
-
-*January 24, 2019*
-
-Special thanks to external contributors on this release:
-@infinytum, @gauthamzz
-
-This release contains two important fixes: one for p2p layer where we sometimes
-were not closing connections and one for consensus layer where consensus with
-no empty blocks (`create_empty_blocks = false`) could halt.
-
-### IMPROVEMENTS:
-- [pex] [\#3037](https://github.com/tendermint/tendermint/issues/3037) Only log "Reached max attempts to dial" once
-- [rpc] [\#3159](https://github.com/tendermint/tendermint/issues/3159) Expose
-  `triggered_timeout_commit` in the `/dump_consensus_state`
-
-### BUG FIXES:
-- [consensus] [\#3199](https://github.com/tendermint/tendermint/issues/3199) Fix consensus halt with no empty blocks from not resetting triggeredTimeoutCommit
-- [p2p] [\#2967](https://github.com/tendermint/tendermint/issues/2967) Fix file descriptor leak
-
-## v0.29.0
-
-*January 21, 2019*
-
-Special thanks to external contributors on this release:
-@bradyjoestar, @kunaldhariwal, @gauthamzz, @hrharder
-
-This release is primarily about making some breaking changes to
-the Block protocol version before Cosmos launch, and to fixing more issues
-in the proposer selection algorithm discovered on Cosmos testnets.
-
-The Block protocol changes include using a standard Merkle tree format (RFC 6962),
-fixing some inconsistencies between field orders in Vote and Proposal structs,
-and constraining the hash of the ConsensusParams to include only a few fields.
-
-The proposer selection algorithm saw significant progress,
-including a [formal proof by @cwgoes for the base-case in Idris](https://github.com/cwgoes/tm-proposer-idris)
-and a [much more detailed specification (still in progress) by
-@ancazamfir](https://github.com/tendermint/tendermint/pull/3140).
-
-Fixes to the proposer selection algorithm include normalizing the proposer
-priorities to mitigate the effects of large changes to the validator set.
-That said, we just discovered [another bug](https://github.com/tendermint/tendermint/issues/3181),
-which will be fixed in the next breaking release.
-
-While we are trying to stabilize the Block protocol to preserve compatibility
-with old chains, there may be some final changes yet to come before Cosmos
-launch as we continue to audit and test the software.
-
-### BREAKING CHANGES:
-
-* CLI/RPC/Config
-
-* Apps
-  - [state] [\#3049](https://github.com/tendermint/tendermint/issues/3049) Total voting power of the validator set is upper bounded by
-    `MaxInt64 / 8`. Apps must ensure they do not return changes to the validator
-    set that cause this maximum to be exceeded.
-
-* Go API
-  - [node] [\#3082](https://github.com/tendermint/tendermint/issues/3082) MetricsProvider now requires you to pass a chain ID
-  - [types] [\#2713](https://github.com/tendermint/tendermint/issues/2713) Rename `TxProof.LeafHash` to `TxProof.Leaf`
-  - [crypto/merkle] [\#2713](https://github.com/tendermint/tendermint/issues/2713) `SimpleProof.Verify` takes a `leaf` instead of a
-    `leafHash` and performs the hashing itself
-
-* Blockchain Protocol
-  * [crypto/merkle] [\#2713](https://github.com/tendermint/tendermint/issues/2713) Merkle trees now match the RFC 6962 specification
-  * [types] [\#3078](https://github.com/tendermint/tendermint/issues/3078) Re-order Timestamp and BlockID in CanonicalVote so it's
-    consistent with CanonicalProposal (BlockID comes
-    first)
-  * [types] [\#3165](https://github.com/tendermint/tendermint/issues/3165) Hash of ConsensusParams only includes BlockSize.MaxBytes and
-    BlockSize.MaxGas
-
-* P2P Protocol
-  - [consensus] [\#3049](https://github.com/tendermint/tendermint/issues/3049) Normalize priorities to not exceed `2*TotalVotingPower` to mitigate unfair proposer selection
-    heavily preferring earlier joined validators in the case of an early bonded large validator unbonding
-
-### FEATURES:
-
-### IMPROVEMENTS:
-- [rpc] [\#3065](https://github.com/tendermint/tendermint/issues/3065) Return maxPerPage (100), not defaultPerPage (30) if `per_page` is greater than the max 100.
-- [instrumentation] [\#3082](https://github.com/tendermint/tendermint/issues/3082) Add `chain_id` label for all metrics
-
-### BUG FIXES:
-- [crypto] [\#3164](https://github.com/tendermint/tendermint/issues/3164) Update `btcd` fork for rare signRFC6979 bug
-- [lite] [\#3171](https://github.com/tendermint/tendermint/issues/3171) Fix verifying large validator set changes
-- [log] [\#3125](https://github.com/tendermint/tendermint/issues/3125) Fix year format
-- [mempool] [\#3168](https://github.com/tendermint/tendermint/issues/3168) Limit tx size to fit in the max reactor msg size
-- [scripts] [\#3147](https://github.com/tendermint/tendermint/issues/3147) Fix json2wal for large block parts (@bradyjoestar)
-
-## v0.28.1
-
-*January 18th, 2019*
-
-Special thanks to external contributors on this release:
-@HaoyangLiu
-
-### BUG FIXES:
-- [consensus] Fix consensus halt from proposing blocks with too much evidence
-
-## v0.28.0
-
-*January 16th, 2019*
-
-Special thanks to external contributors on this release:
-@fmauricios, @gianfelipe93, @husio, @needkane, @srmo, @yutianwu
-
-This release is primarily about upgrades to the `privval` system -
-separating the `priv_validator.json` into distinct config and data files, and
-refactoring the socket validator to support reconnections.
-
-**Note:** Please backup your existing `priv_validator.json` before using this
-version.
-
-See [UPGRADING.md](UPGRADING.md) for more details.
-
-### BREAKING CHANGES:
-
-* CLI/RPC/Config
-  - [cli] Removed `--proxy_app=dummy` option. Use `kvstore` (`persistent_kvstore`) instead.
-  - [cli] Renamed `--proxy_app=nilapp` to `--proxy_app=noop`.
-  - [config] [\#2992](https://github.com/tendermint/tendermint/issues/2992) `allow_duplicate_ip` is now set to false
-  - [privval] [\#1181](https://github.com/tendermint/tendermint/issues/1181) Split `priv_validator.json` into immutable (`config/priv_validator_key.json`) and mutable (`data/priv_validator_state.json`) parts (@yutianwu)
-  - [privval] [\#2926](https://github.com/tendermint/tendermint/issues/2926) Split up `PubKeyMsg` into `PubKeyRequest` and `PubKeyResponse` to be consistent with other message types
-  - [privval] [\#2923](https://github.com/tendermint/tendermint/issues/2923) Listen for unix socket connections instead of dialing them
-
-* Apps
-
-* Go API
-  - [types] [\#2981](https://github.com/tendermint/tendermint/issues/2981) Remove `PrivValidator.GetAddress()`
-
-* Blockchain Protocol
-
-* P2P Protocol
-
-### FEATURES:
-- [rpc] [\#3052](https://github.com/tendermint/tendermint/issues/3052) Include peer's remote IP in `/net_info`
-
-### IMPROVEMENTS:
-- [consensus] [\#3086](https://github.com/tendermint/tendermint/issues/3086) Log peerID on ignored votes (@srmo)
-- [docs] [\#3061](https://github.com/tendermint/tendermint/issues/3061) Added specification for signing consensus msgs at
-  ./docs/spec/consensus/signing.md
-- [privval] [\#2948](https://github.com/tendermint/tendermint/issues/2948) Memoize pubkey so it's only requested once on startup
-- [privval] [\#2923](https://github.com/tendermint/tendermint/issues/2923) Retry RemoteSigner connections on error
-
-### BUG FIXES:
-
-- [build] [\#3085](https://github.com/tendermint/tendermint/issues/3085) Fix `Version` field in build scripts (@husio)
-- [crypto/multisig] [\#3102](https://github.com/tendermint/tendermint/issues/3102) Fix multisig keys address length
-- [crypto/encoding] [\#3101](https://github.com/tendermint/tendermint/issues/3101) Fix `PubKeyMultisigThreshold` unmarshalling into `crypto.PubKey` interface
-- [p2p/conn] [\#3111](https://github.com/tendermint/tendermint/issues/3111) Make SecretConnection thread safe
-- [rpc] [\#3053](https://github.com/tendermint/tendermint/issues/3053) Fix internal error in `/tx_search` when results are empty
-  (@gianfelipe93)
-- [types] [\#2926](https://github.com/tendermint/tendermint/issues/2926) Do not panic if retrieving the privval's public key fails
-
-## v0.27.4
-
-*December 21st, 2018*
-
-### BUG FIXES:
-
-- [mempool] [\#3036](https://github.com/tendermint/tendermint/issues/3036) Fix
-  LRU cache by popping the least recently used item when the cache is full,
-  not the most recently used one!
-
-## v0.27.3
-
-*December 16th, 2018*
-
-### BREAKING CHANGES:
-
-* Go API
-  - [dep] [\#3027](https://github.com/tendermint/tendermint/issues/3027) Revert to mainline Go crypto library, eliminating the modified
-    `bcrypt.GenerateFromPassword`
-
-## v0.27.2
-
-*December 16th, 2018*
-
-### IMPROVEMENTS:
-
-- [node] [\#3025](https://github.com/tendermint/tendermint/issues/3025) Validate NodeInfo addresses on startup.
-
-### BUG FIXES:
-
-- [p2p] [\#3025](https://github.com/tendermint/tendermint/pull/3025) Revert to using defers in addrbook.  Fixes deadlocks in pex and consensus upon invalid ExternalAddr/ListenAddr configuration.
-
-## v0.27.1
-
-*December 15th, 2018*
-
-Special thanks to external contributors on this release:
-@danil-lashin, @hleb-albau, @james-ray, @leo-xinwang
-
-### FEATURES:
-- [rpc] [\#2964](https://github.com/tendermint/tendermint/issues/2964) Add `UnconfirmedTxs(limit)` and `NumUnconfirmedTxs()` methods to HTTP/Local clients (@danil-lashin)
-- [docs] [\#3004](https://github.com/tendermint/tendermint/issues/3004) Enable full-text search on docs pages
-
-### IMPROVEMENTS:
-- [consensus] [\#2971](https://github.com/tendermint/tendermint/issues/2971) Return error if ValidatorSet is empty after InitChain
-  (@leo-xinwang)
-- [ci/cd] [\#3005](https://github.com/tendermint/tendermint/issues/3005) Updated CircleCI job to trigger website build when docs are updated
-- [docs] Various updates
-
-### BUG FIXES:
-- [cmd] [\#2983](https://github.com/tendermint/tendermint/issues/2983) `testnet` command always sets `addr_book_strict = false`
-- [config] [\#2980](https://github.com/tendermint/tendermint/issues/2980) Fix CORS options formatting
-- [kv indexer] [\#2912](https://github.com/tendermint/tendermint/issues/2912) Don't ignore key when executing CONTAINS
-- [mempool] [\#2961](https://github.com/tendermint/tendermint/issues/2961) Call `notifyTxsAvailable` if there're txs left after committing a block, but recheck=false
-- [mempool] [\#2994](https://github.com/tendermint/tendermint/issues/2994) Reject txs with negative GasWanted
-- [p2p] [\#2990](https://github.com/tendermint/tendermint/issues/2990) Fix a bug where seeds don't disconnect from a peer after 3h
-- [consensus] [\#3006](https://github.com/tendermint/tendermint/issues/3006) Save state after InitChain only when stateHeight is also 0 (@james-ray)
-
-## v0.27.0
-
-*December 5th, 2018*
-
-Special thanks to external contributors on this release:
-@danil-lashin, @srmo
-
-Special thanks to @dlguddus for discovering a [major
-issue](https://github.com/tendermint/tendermint/issues/2718#issuecomment-440888677)
-in the proposer selection algorithm.
-
-This release is primarily about fixes to the proposer selection algorithm
-in preparation for the [Cosmos Game of
-Stakes](https://blog.cosmos.network/the-game-of-stakes-is-open-for-registration-83a404746ee6).
-It also makes use of the `ConsensusParams.Validator.PubKeyTypes` to restrict the
-key types that can be used by validators, and removes the `Heartbeat` consensus
-message.
-
-### BREAKING CHANGES:
-
-* CLI/RPC/Config
-  - [rpc] [\#2932](https://github.com/tendermint/tendermint/issues/2932) Rename `accum` to `proposer_priority`
-
-* Go API
-  - [db] [\#2913](https://github.com/tendermint/tendermint/pull/2913)
-    ReverseIterator API change: start < end, and end is exclusive.
-  - [types] [\#2932](https://github.com/tendermint/tendermint/issues/2932) Rename `Validator.Accum` to `Validator.ProposerPriority`
-
-* Blockchain Protocol
-  - [state] [\#2714](https://github.com/tendermint/tendermint/issues/2714) Validators can now only use pubkeys allowed within
-    ConsensusParams.Validator.PubKeyTypes
-
-* P2P Protocol
-  - [consensus] [\#2871](https://github.com/tendermint/tendermint/issues/2871)
-    Remove *ProposalHeartbeat* message as it serves no real purpose (@srmo)
-  - [state] Fixes for proposer selection:
-    - [\#2785](https://github.com/tendermint/tendermint/issues/2785) Accum for new validators is `-1.125*totalVotingPower` instead of 0
-    - [\#2941](https://github.com/tendermint/tendermint/issues/2941) val.Accum is preserved during ValidatorSet.Update to avoid being
-      reset to 0
-
-### IMPROVEMENTS:
-
-- [state] [\#2929](https://github.com/tendermint/tendermint/issues/2929) Minor refactor of updateState logic (@danil-lashin)
-- [node] [\#2959](https://github.com/tendermint/tendermint/issues/2959) Allow node to start even if software's BlockProtocol is
-  different from state's BlockProtocol
-- [pex] [\#2959](https://github.com/tendermint/tendermint/issues/2959) Pex reactor logger uses `module=pex`
-
-### BUG FIXES:
-
-- [p2p] [\#2968](https://github.com/tendermint/tendermint/issues/2968) Panic on transport error rather than continuing to run but not
-  accept new connections
-- [p2p] [\#2969](https://github.com/tendermint/tendermint/issues/2969) Fix mismatch in peer count between `/net_info` and the prometheus
-  metrics
-- [rpc] [\#2408](https://github.com/tendermint/tendermint/issues/2408) `/broadcast_tx_commit`: Fix "interface conversion: interface {} in nil, not EventDataTx" panic (could happen if somebody sent a tx using `/broadcast_tx_commit` while Tendermint was being stopped)
-- [state] [\#2785](https://github.com/tendermint/tendermint/issues/2785) Fix accum for new validators to be `-1.125*totalVotingPower`
-  instead of 0, forcing them to wait before becoming the proposer. Also:
-    - do not batch clip
-    - keep accums averaged near 0
-- [txindex/kv] [\#2925](https://github.com/tendermint/tendermint/issues/2925) Don't return false positives when range searching for a prefix of a tag value
-- [types] [\#2938](https://github.com/tendermint/tendermint/issues/2938) Fix regression in v0.26.4 where we panic on empty
-  genDoc.Validators
-- [types] [\#2941](https://github.com/tendermint/tendermint/issues/2941) Preserve val.Accum during ValidatorSet.Update to avoid it being
-  reset to 0 every time a validator is updated
-
-## v0.26.4
-
-*November 27th, 2018*
-
-Special thanks to external contributors on this release:
-@ackratos, @goolAdapter, @james-ray, @joe-bowman, @kostko,
-@nagarajmanjunath, @tomtau
-
-### FEATURES:
-
-- [rpc] [\#2747](https://github.com/tendermint/tendermint/issues/2747) Enable subscription to tags emitted from `BeginBlock`/`EndBlock` (@kostko)
-- [types] [\#2747](https://github.com/tendermint/tendermint/issues/2747) Add `ResultBeginBlock` and `ResultEndBlock` fields to `EventDataNewBlock`
-    and `EventDataNewBlockHeader` to support subscriptions (@kostko)
-- [types] [\#2918](https://github.com/tendermint/tendermint/issues/2918) Add Marshal, MarshalTo, Unmarshal methods to various structs
-  to support Protobuf compatibility (@nagarajmanjunath)
-
-### IMPROVEMENTS:
-
-- [config] [\#2877](https://github.com/tendermint/tendermint/issues/2877) Add `blocktime_iota` to the config.toml (@ackratos)
-    - NOTE: this should be a ConsensusParam, not part of the config, and will be
-      removed from the config at a later date
-      ([\#2920](https://github.com/tendermint/tendermint/issues/2920).
-- [mempool] [\#2882](https://github.com/tendermint/tendermint/issues/2882) Add txs from Update to cache
-- [mempool] [\#2891](https://github.com/tendermint/tendermint/issues/2891) Remove local int64 counter from being stored in every tx
-- [node] [\#2866](https://github.com/tendermint/tendermint/issues/2866) Add ability to instantiate IPCVal (@joe-bowman)
-
-### BUG FIXES:
-
-- [blockchain] [\#2731](https://github.com/tendermint/tendermint/issues/2731) Retry both blocks if either is bad to avoid getting stuck during fast sync (@goolAdapter)
-- [consensus] [\#2893](https://github.com/tendermint/tendermint/issues/2893) Use genDoc.Validators instead of state.NextValidators on replay when appHeight==0 (@james-ray)
-- [log] [\#2868](https://github.com/tendermint/tendermint/issues/2868) Fix `module=main` setting overriding all others
-    - NOTE: this changes the default logging behaviour to be much less verbose.
-      Set `log_level="info"` to restore the previous behaviour.
-- [rpc] [\#2808](https://github.com/tendermint/tendermint/issues/2808) Fix `accum` field in `/validators` by calling `IncrementAccum` if necessary
-- [rpc] [\#2811](https://github.com/tendermint/tendermint/issues/2811) Allow integer IDs in JSON-RPC requests (@tomtau)
-- [txindex/kv] [\#2759](https://github.com/tendermint/tendermint/issues/2759) Fix tx.height range queries
-- [txindex/kv] [\#2775](https://github.com/tendermint/tendermint/issues/2775) Order tx results by index if height is the same
-- [txindex/kv] [\#2908](https://github.com/tendermint/tendermint/issues/2908) Don't return false positives when searching for a prefix of a tag value
-
-## v0.26.3
-
-*November 17th, 2018*
-
-Special thanks to external contributors on this release:
-@danil-lashin, @kevlubkcm, @krhubert, @srmo
-
-### BREAKING CHANGES:
-
-* Go API
-  - [rpc] [\#2791](https://github.com/tendermint/tendermint/issues/2791) Functions that start HTTP servers are now blocking:
-    - Impacts `StartHTTPServer`, `StartHTTPAndTLSServer`, and `StartGRPCServer`
-    - These functions now take a `net.Listener` instead of an address
-  - [rpc] [\#2767](https://github.com/tendermint/tendermint/issues/2767) Subscribing to events
-  `NewRound` and `CompleteProposal` return new types `EventDataNewRound` and
-  `EventDataCompleteProposal`, respectively, instead of the generic `EventDataRoundState`. (@kevlubkcm)
-
-### FEATURES:
-
-- [log] [\#2843](https://github.com/tendermint/tendermint/issues/2843) New `log_format` config option, which can be set to 'plain' for colored
-  text or 'json' for JSON output
-- [types] [\#2767](https://github.com/tendermint/tendermint/issues/2767) New event types EventDataNewRound (with ProposerInfo) and EventDataCompleteProposal (with BlockID). (@kevlubkcm)
-
-### IMPROVEMENTS:
-
-- [dep] [\#2844](https://github.com/tendermint/tendermint/issues/2844) Dependencies are no longer pinned to an exact version in the
-  Gopkg.toml:
-  - Serialization libs are allowed to vary by patch release
-  - Other libs are allowed to vary by minor release
-- [p2p] [\#2857](https://github.com/tendermint/tendermint/issues/2857) "Send failed" is logged at debug level instead of error.
-- [rpc] [\#2780](https://github.com/tendermint/tendermint/issues/2780) Add read and write timeouts to HTTP servers
-- [state] [\#2848](https://github.com/tendermint/tendermint/issues/2848) Make "Update to validators" msg value pretty (@danil-lashin)
-
-### BUG FIXES:
-- [consensus] [\#2819](https://github.com/tendermint/tendermint/issues/2819) Don't send proposalHearbeat if not a validator
-- [docs] [\#2859](https://github.com/tendermint/tendermint/issues/2859) Fix ConsensusParams details in spec
-- [libs/autofile] [\#2760](https://github.com/tendermint/tendermint/issues/2760) Comment out autofile permissions check - should fix
-  running Tendermint on Windows
-- [p2p] [\#2869](https://github.com/tendermint/tendermint/issues/2869) Set connection config properly instead of always using default
-- [p2p/pex] [\#2802](https://github.com/tendermint/tendermint/issues/2802) Seed mode fixes:
-  - Only disconnect from inbound peers
-  - Use FlushStop instead of Sleep to ensure all messages are sent before
-    disconnecting
-
-## v0.26.2
-
-*November 15th, 2018*
-
-Special thanks to external contributors on this release: @hleb-albau, @zhuzeyu
-
-### FEATURES:
-
-- [rpc] [\#2582](https://github.com/tendermint/tendermint/issues/2582) Enable CORS on RPC API (@hleb-albau)
-
-### BUG FIXES:
-
-- [abci] [\#2748](https://github.com/tendermint/tendermint/issues/2748) Unlock mutex in localClient so even when app panics (e.g. during CheckTx), consensus continue working
-- [abci] [\#2748](https://github.com/tendermint/tendermint/issues/2748) Fix DATA RACE in localClient
-- [amino] [\#2822](https://github.com/tendermint/tendermint/issues/2822) Update to v0.14.1 to support compiling on 32-bit platforms
-- [rpc] [\#2748](https://github.com/tendermint/tendermint/issues/2748) Drain channel before calling Unsubscribe(All) in `/broadcast_tx_commit`
-
-## v0.26.1
-
-*November 11, 2018*
-
-Special thanks to external contributors on this release: @katakonst
-
-### IMPROVEMENTS:
-
-- [consensus] [\#2704](https://github.com/tendermint/tendermint/issues/2704) Simplify valid POL round logic
-- [docs] [\#2749](https://github.com/tendermint/tendermint/issues/2749) Deduplicate some ABCI docs
-- [mempool] More detailed log messages
-    - [\#2724](https://github.com/tendermint/tendermint/issues/2724)
-    - [\#2762](https://github.com/tendermint/tendermint/issues/2762)
-
-### BUG FIXES:
-
-- [autofile] [\#2703](https://github.com/tendermint/tendermint/issues/2703) Do not panic when checking Head size
-- [crypto/merkle] [\#2756](https://github.com/tendermint/tendermint/issues/2756) Fix crypto/merkle ProofOperators.Verify to check bounds on keypath parts.
-- [mempool] fix a bug where we create a WAL despite `wal_dir` being empty
-- [p2p] [\#2771](https://github.com/tendermint/tendermint/issues/2771) Fix `peer-id` label name to `peer_id` in prometheus metrics
-- [p2p] [\#2797](https://github.com/tendermint/tendermint/pull/2797) Fix IDs in peer NodeInfo and require them for addresses
-  in AddressBook
-- [p2p] [\#2797](https://github.com/tendermint/tendermint/pull/2797) Do not close conn immediately after sending pex addrs in seed mode. Partial fix for [\#2092](https://github.com/tendermint/tendermint/issues/2092).
-
-## v0.26.0
-
-*November 2, 2018*
-
-Special thanks to external contributors on this release:
-@bradyjoestar, @connorwstein, @goolAdapter, @HaoyangLiu,
-@james-ray, @overbool, @phymbert, @Slamper, @Uzair1995, @yutianwu.
-
-Special thanks to @Slamper for a series of bug reports in our [bug bounty
-program](https://hackerone.com/cosmos) which are fixed in this release.
-
-This release is primarily about adding Version fields to various data structures,
-optimizing consensus messages for signing and verification in
-restricted environments (like HSMs and the Ethereum Virtual Machine), and
-aligning the consensus code with the [specification](https://arxiv.org/abs/1807.04938).
-It also includes our first take at a generalized merkle proof system, and
-changes the length of hashes used for hashing data structures from 20 to 32
-bytes.
-
-See the [UPGRADING.md](UPGRADING.md#v0.26.0) for details on upgrading to the new
-version.
-
-Please note that we are still making breaking changes to the protocols.
-While the new Version fields should help us to keep the software backwards compatible
-even while upgrading the protocols, we cannot guarantee that new releases will
-be compatible with old chains just yet. We expect there will be another breaking
-release or two before the Cosmos Hub launch, but we will otherwise be paying
-increasing attention to backwards compatibility. Thanks for bearing with us!
-
-### BREAKING CHANGES:
-
-* CLI/RPC/Config
-  * [config] [\#2232](https://github.com/tendermint/tendermint/issues/2232) Timeouts are now strings like "3s" and "100ms", not ints
-  * [config] [\#2505](https://github.com/tendermint/tendermint/issues/2505) Remove Mempool.RecheckEmpty (it was effectively useless anyways)
-  * [config] [\#2490](https://github.com/tendermint/tendermint/issues/2490) `mempool.wal` is disabled by default
-  * [privval] [\#2459](https://github.com/tendermint/tendermint/issues/2459) Split `SocketPVMsg`s implementations into Request and Response, where the Response may contain a error message (returned by the remote signer)
-  * [state] [\#2644](https://github.com/tendermint/tendermint/issues/2644) Add Version field to State, breaking the format of State as
-    encoded on disk.
-  * [rpc] [\#2298](https://github.com/tendermint/tendermint/issues/2298) `/abci_query` takes `prove` argument instead of `trusted` and switches the default
-    behaviour to `prove=false`
-  * [rpc] [\#2654](https://github.com/tendermint/tendermint/issues/2654) Remove all `node_info.other.*_version` fields in `/status` and
-    `/net_info`
-  * [rpc] [\#2636](https://github.com/tendermint/tendermint/issues/2636) Remove
-    `_params` suffix from fields in `consensus_params`.
-
-* Apps
-  * [abci] [\#2298](https://github.com/tendermint/tendermint/issues/2298) ResponseQuery.Proof is now a structured merkle.Proof, not just
-    arbitrary bytes
-  * [abci] [\#2644](https://github.com/tendermint/tendermint/issues/2644) Add Version to Header and shift all fields by one
-  * [abci] [\#2662](https://github.com/tendermint/tendermint/issues/2662) Bump the field numbers for some `ResponseInfo` fields to make room for
-      `AppVersion`
-  * [abci] [\#2636](https://github.com/tendermint/tendermint/issues/2636) Updates to ConsensusParams
-    * Remove `Params` suffix from field names
-    * Add `Params` suffix to message types
-    * Add new field and type, `Validator ValidatorParams`, to control what types of validator keys are allowed.
-
-* Go API
-  * [config] [\#2232](https://github.com/tendermint/tendermint/issues/2232) Timeouts are time.Duration, not ints
-  * [crypto/merkle & lite] [\#2298](https://github.com/tendermint/tendermint/issues/2298) Various changes to accomodate General Merkle trees
-  * [crypto/merkle] [\#2595](https://github.com/tendermint/tendermint/issues/2595) Remove all Hasher objects in favor of byte slices
-  * [crypto/merkle] [\#2635](https://github.com/tendermint/tendermint/issues/2635) merkle.SimpleHashFromTwoHashes is no longer exported
-  * [node] [\#2479](https://github.com/tendermint/tendermint/issues/2479) Remove node.RunForever
-  * [rpc/client] [\#2298](https://github.com/tendermint/tendermint/issues/2298) `ABCIQueryOptions.Trusted` -> `ABCIQueryOptions.Prove`
-  * [types] [\#2298](https://github.com/tendermint/tendermint/issues/2298) Remove `Index` and `Total` fields from `TxProof`.
-  * [types] [\#2598](https://github.com/tendermint/tendermint/issues/2598)
-    `VoteTypeXxx` are now of type `SignedMsgType byte` and named `XxxType`, eg.
-    `PrevoteType`, `PrecommitType`.
-  * [types] [\#2636](https://github.com/tendermint/tendermint/issues/2636) Rename fields in ConsensusParams to remove `Params` suffixes
-  * [types] [\#2735](https://github.com/tendermint/tendermint/issues/2735) Simplify Proposal message to align with spec
-
-* Blockchain Protocol
-  * [crypto/tmhash] [\#2732](https://github.com/tendermint/tendermint/issues/2732) TMHASH is now full 32-byte SHA256
-    * All hashes in the block header and Merkle trees are now 32-bytes
-    * PubKey Addresses are still only 20-bytes
-  * [state] [\#2587](https://github.com/tendermint/tendermint/issues/2587) Require block.Time of the fist block to be genesis time
-  * [state] [\#2644](https://github.com/tendermint/tendermint/issues/2644) Require block.Version to match state.Version
-  * [types] Update SignBytes for `Vote`/`Proposal`/`Heartbeat`:
-    * [\#2459](https://github.com/tendermint/tendermint/issues/2459) Use amino encoding instead of JSON in `SignBytes`.
-    * [\#2598](https://github.com/tendermint/tendermint/issues/2598) Reorder fields and use fixed sized encoding.
-    * [\#2598](https://github.com/tendermint/tendermint/issues/2598) Change `Type` field from `string` to `byte` and use new
-      `SignedMsgType` to enumerate.
-  * [types] [\#2730](https://github.com/tendermint/tendermint/issues/2730) Use
-    same order for fields in `Vote` as in the SignBytes
-  * [types] [\#2732](https://github.com/tendermint/tendermint/issues/2732) Remove the address field from the validator hash
-  * [types] [\#2644](https://github.com/tendermint/tendermint/issues/2644) Add Version struct to Header
-  * [types] [\#2609](https://github.com/tendermint/tendermint/issues/2609) ConsensusParams.Hash() is the hash of the amino encoded
-    struct instead of the Merkle tree of the fields
-  * [types] [\#2670](https://github.com/tendermint/tendermint/issues/2670) Header.Hash() builds Merkle tree out of fields in the same
-    order they appear in the header, instead of sorting by field name
-  * [types] [\#2682](https://github.com/tendermint/tendermint/issues/2682) Use proto3 `varint` encoding for ints that are usually unsigned (instead of zigzag encoding).
-  * [types] [\#2636](https://github.com/tendermint/tendermint/issues/2636) Add Validator field to ConsensusParams
-      (Used to control which pubkey types validators can use, by abci type).
-
-* P2P Protocol
-  * [consensus] [\#2652](https://github.com/tendermint/tendermint/issues/2652)
-    Replace `CommitStepMessage` with `NewValidBlockMessage`
-  * [consensus] [\#2735](https://github.com/tendermint/tendermint/issues/2735) Simplify `Proposal` message to align with spec
-  * [consensus] [\#2730](https://github.com/tendermint/tendermint/issues/2730)
-    Add `Type` field to `Proposal` and use same order of fields as in the
-    SignBytes for both `Proposal` and `Vote`
-  * [p2p] [\#2654](https://github.com/tendermint/tendermint/issues/2654) Add `ProtocolVersion` struct with protocol versions to top of
-    DefaultNodeInfo and require `ProtocolVersion.Block` to match during peer handshake
-
-
-### FEATURES:
-- [abci] [\#2557](https://github.com/tendermint/tendermint/issues/2557) Add `Codespace` field to `Response{CheckTx, DeliverTx, Query}`
-- [abci] [\#2662](https://github.com/tendermint/tendermint/issues/2662) Add `BlockVersion` and `P2PVersion` to `RequestInfo`
-- [crypto/merkle] [\#2298](https://github.com/tendermint/tendermint/issues/2298) General Merkle Proof scheme for chaining various types of Merkle trees together
-- [docs/architecture] [\#1181](https://github.com/tendermint/tendermint/issues/1181) S
-plit immutable and mutable parts of priv_validator.json
-
-### IMPROVEMENTS:
-- Additional Metrics
-    - [consensus] [\#2169](https://github.com/cosmos/cosmos-sdk/issues/2169)
-    - [p2p] [\#2169](https://github.com/cosmos/cosmos-sdk/issues/2169)
-- [config] [\#2232](https://github.com/tendermint/tendermint/issues/2232) Added ValidateBasic method, which performs basic checks
-- [crypto/ed25519] [\#2558](https://github.com/tendermint/tendermint/issues/2558) Switch to use latest `golang.org/x/crypto` through our fork at
-  github.com/tendermint/crypto
-- [libs/log] [\#2707](https://github.com/tendermint/tendermint/issues/2707) Add year to log format (@yutianwu)
-- [tools] [\#2238](https://github.com/tendermint/tendermint/issues/2238) Binary dependencies are now locked to a specific git commit
-
-### BUG FIXES:
-- [\#2711](https://github.com/tendermint/tendermint/issues/2711) Validate all incoming reactor messages. Fixes various bugs due to negative ints.
-- [autofile] [\#2428](https://github.com/tendermint/tendermint/issues/2428) Group.RotateFile need call Flush() before rename (@goolAdapter)
-- [common] [\#2533](https://github.com/tendermint/tendermint/issues/2533) Fixed a bug in the `BitArray.Or` method
-- [common] [\#2506](https://github.com/tendermint/tendermint/issues/2506) Fixed a bug in the `BitArray.Sub` method (@james-ray)
-- [common] [\#2534](https://github.com/tendermint/tendermint/issues/2534) Fix `BitArray.PickRandom` to choose uniformly from true bits
-- [consensus] [\#1690](https://github.com/tendermint/tendermint/issues/1690) Wait for
-  timeoutPrecommit before starting next round
-- [consensus] [\#1745](https://github.com/tendermint/tendermint/issues/1745) Wait for
-  Proposal or timeoutProposal before entering prevote
-- [consensus] [\#2642](https://github.com/tendermint/tendermint/issues/2642) Only propose ValidBlock, not LockedBlock
-- [consensus] [\#2642](https://github.com/tendermint/tendermint/issues/2642) Initialized ValidRound and LockedRound to -1
-- [consensus] [\#1637](https://github.com/tendermint/tendermint/issues/1637) Limit the amount of evidence that can be included in a
-  block
-- [consensus] [\#2652](https://github.com/tendermint/tendermint/issues/2652) Ensure valid block property with faulty proposer
-- [evidence] [\#2515](https://github.com/tendermint/tendermint/issues/2515) Fix db iter leak (@goolAdapter)
-- [libs/event] [\#2518](https://github.com/tendermint/tendermint/issues/2518) Fix event concurrency flaw (@goolAdapter)
-- [node] [\#2434](https://github.com/tendermint/tendermint/issues/2434) Make node respond to signal interrupts while sleeping for genesis time
-- [state] [\#2616](https://github.com/tendermint/tendermint/issues/2616) Pass nil to NewValidatorSet() when genesis file's Validators field is nil
-- [p2p] [\#2555](https://github.com/tendermint/tendermint/issues/2555) Fix p2p switch FlushThrottle value (@goolAdapter)
-- [p2p] [\#2668](https://github.com/tendermint/tendermint/issues/2668) Reconnect to originally dialed address (not self-reported address) for persistent peers
-
-## v0.25.0
-
-*September 22, 2018*
-
-Special thanks to external contributors on this release:
-@scriptionist, @bradyjoestar, @WALL-E
-
-This release is mostly about the ConsensusParams - removing fields and enforcing MaxGas.
-It also addresses some issues found via security audit, removes various unused
-functions from `libs/common`, and implements
-[ADR-012](https://github.com/tendermint/tendermint/blob/main/docs/architecture/adr-012-peer-transport.md).
-
-BREAKING CHANGES:
-
-* CLI/RPC/Config
-  * [rpc] [\#2391](https://github.com/tendermint/tendermint/issues/2391) /status `result.node_info.other` became a map
-  * [types] [\#2364](https://github.com/tendermint/tendermint/issues/2364) Remove `TxSize` and `BlockGossip` from `ConsensusParams`
-    * Maximum tx size is now set implicitly via the `BlockSize.MaxBytes`
-    * The size of block parts in the consensus is now fixed to 64kB
-
-* Apps
-  * [mempool] [\#2360](https://github.com/tendermint/tendermint/issues/2360) Mempool tracks the `ResponseCheckTx.GasWanted` and
-    `ConsensusParams.BlockSize.MaxGas` and enforces:
-    - `GasWanted <= MaxGas` for every tx
-    - `(sum of GasWanted in block) <= MaxGas` for block proposal
-
-* Go API
-  * [libs/common] [\#2431](https://github.com/tendermint/tendermint/issues/2431) Remove Word256 due to lack of use
-  * [libs/common] [\#2452](https://github.com/tendermint/tendermint/issues/2452) Remove the following functions due to lack of use:
-    * byteslice.go: cmn.IsZeros, cmn.RightPadBytes, cmn.LeftPadBytes, cmn.PrefixEndBytes
-    * strings.go: cmn.IsHex, cmn.StripHex
-    * int.go: Uint64Slice, all put/get int64 methods
-
-FEATURES:
-- [rpc] [\#2415](https://github.com/tendermint/tendermint/issues/2415) New `/consensus_params?height=X` endpoint to query the consensus
-  params at any height (@scriptonist)
-- [types] [\#1714](https://github.com/tendermint/tendermint/issues/1714) Add Address to GenesisValidator
-- [metrics] [\#2337](https://github.com/tendermint/tendermint/issues/2337) `consensus.block_interval_metrics` is now gauge, not histogram (you will be able to see spikes, if any)
-- [libs] [\#2286](https://github.com/tendermint/tendermint/issues/2286) Panic if `autofile` or `db/fsdb` permissions change from 0600.
-
-IMPROVEMENTS:
-- [libs/db] [\#2371](https://github.com/tendermint/tendermint/issues/2371) Output error instead of panic when the given `db_backend` is not initialised (@bradyjoestar)
-- [mempool] [\#2399](https://github.com/tendermint/tendermint/issues/2399) Make mempool cache a proper LRU (@bradyjoestar)
-- [p2p] [\#2126](https://github.com/tendermint/tendermint/issues/2126) Introduce PeerTransport interface to improve isolation of concerns
-- [libs/common] [\#2326](https://github.com/tendermint/tendermint/issues/2326) Service returns ErrNotStarted
-
-BUG FIXES:
-- [node] [\#2294](https://github.com/tendermint/tendermint/issues/2294) Delay starting node until Genesis time
-- [consensus] [\#2048](https://github.com/tendermint/tendermint/issues/2048) Correct peer statistics for marking peer as good
-- [rpc] [\#2460](https://github.com/tendermint/tendermint/issues/2460) StartHTTPAndTLSServer() now passes StartTLS() errors back to the caller rather than hanging forever.
-- [p2p] [\#2047](https://github.com/tendermint/tendermint/issues/2047) Accept new connections asynchronously
-- [tm-bench] [\#2410](https://github.com/tendermint/tendermint/issues/2410) Enforce minimum transaction size (@WALL-E)
-
-## 0.24.0
-
-*September 6th, 2018*
-
-Special thanks to external contributors with PRs included in this release: ackratos, james-ray, bradyjoestar,
-peerlink, Ahmah2009, bluele, b00f.
-
-This release includes breaking upgrades in the block header,
-including the long awaited changes for delaying validator set updates by one
-block to better support light clients.
-It also fixes enforcement on the maximum size of blocks, and includes a BFT
-timestamp in each block that can be safely used by applications.
-There are also some minor breaking changes to the rpc, config, and ABCI.
-
-See the [UPGRADING.md](UPGRADING.md#v0.24.0) for details on upgrading to the new
-version.
-
-From here on, breaking changes will be broken down to better reflect how users
-are affected by a change.
-
-A few more breaking changes are in the works - each will come with a clear
-Architecture Decision Record (ADR) explaining the change. You can review ADRs
-[here](https://github.com/tendermint/tendermint/tree/develop/docs/architecture)
-or in the [open Pull Requests](https://github.com/tendermint/tendermint/pulls).
-You can also check in on the [issues marked as
-breaking](https://github.com/tendermint/tendermint/issues?q=is%3Aopen+is%3Aissue+label%3Abreaking).
-
-BREAKING CHANGES:
-
-* CLI/RPC/Config
-  - [config] [\#2169](https://github.com/tendermint/tendermint/issues/2169) Replace MaxNumPeers with MaxNumInboundPeers and MaxNumOutboundPeers
-  - [config] [\#2300](https://github.com/tendermint/tendermint/issues/2300) Reduce default mempool size from 100k to 5k, until ABCI rechecking is implemented.
-  - [rpc] [\#1815](https://github.com/tendermint/tendermint/issues/1815) `/commit` returns a `signed_header` field instead of everything being top-level
-
-* Apps
-  - [abci] Added address of the original proposer of the block to Header
-  - [abci] Change ABCI Header to match Tendermint exactly
-  - [abci] [\#2159](https://github.com/tendermint/tendermint/issues/2159) Update use of `Validator` (see
-    [ADR-018](https://github.com/tendermint/tendermint/blob/main/docs/architecture/adr-018-ABCI-Validators.md)):
-    - Remove PubKey from `Validator` (so it's just Address and Power)
-    - Introduce `ValidatorUpdate` (with just PubKey and Power)
-    - InitChain and EndBlock use ValidatorUpdate
-    - Update field names and types in BeginBlock
-  - [state] [\#1815](https://github.com/tendermint/tendermint/issues/1815) Validator set changes are now delayed by one block
-    - updates returned in ResponseEndBlock for block H will be included in RequestBeginBlock for block H+2
-
-* Go API
-  - [lite] [\#1815](https://github.com/tendermint/tendermint/issues/1815) Complete refactor of the package
-  - [node] [\#2212](https://github.com/tendermint/tendermint/issues/2212) NewNode now accepts a `*p2p.NodeKey` (@bradyjoestar)
-  - [libs/common] [\#2199](https://github.com/tendermint/tendermint/issues/2199) Remove Fmt, in favor of fmt.Sprintf
-  - [libs/common] SplitAndTrim was deleted
-  - [libs/common] [\#2274](https://github.com/tendermint/tendermint/issues/2274) Remove unused Math functions like MaxInt, MaxInt64,
-    MinInt, MinInt64 (@Ahmah2009)
-  - [libs/clist] Panics if list extends beyond MaxLength
-  - [crypto] [\#2205](https://github.com/tendermint/tendermint/issues/2205) Rename AminoRoute variables to no longer be prefixed by signature type.
-
-* Blockchain Protocol
-  - [state] [\#1815](https://github.com/tendermint/tendermint/issues/1815) Validator set changes are now delayed by one block (!)
-    - Add NextValidatorSet to State, changes on-disk representation of state
-  - [state] [\#2184](https://github.com/tendermint/tendermint/issues/2184) Enforce ConsensusParams.BlockSize.MaxBytes (See
-    [ADR-020](https://github.com/tendermint/tendermint/blob/main/docs/architecture/adr-020-block-size.md)).
-    - Remove ConsensusParams.BlockSize.MaxTxs
-    - Introduce maximum sizes for all components of a block, including ChainID
-  - [types] Updates to the block Header:
-    - [\#1815](https://github.com/tendermint/tendermint/issues/1815) NextValidatorsHash - hash of the validator set for the next block,
-      so the current validators actually sign over the hash for the new
-      validators
-    - [\#2106](https://github.com/tendermint/tendermint/issues/2106) ProposerAddress - address of the block's original proposer
-  - [consensus] [\#2203](https://github.com/tendermint/tendermint/issues/2203) Implement BFT time
-    - Timestamp in block must be monotonic and equal the median of timestamps in block's LastCommit
-  - [crypto] [\#2239](https://github.com/tendermint/tendermint/issues/2239) Secp256k1 signature changes (See
-    [ADR-014](https://github.com/tendermint/tendermint/blob/main/docs/architecture/adr-014-secp-malleability.md)):
-    - format changed from DER to `r || s`, both little endian encoded as 32 bytes.
-    - malleability removed by requiring `s` to be in canonical form.
-
-* P2P Protocol
-  - [p2p] [\#2263](https://github.com/tendermint/tendermint/issues/2263) Update secret connection to use a little endian encoded nonce
-  - [blockchain] [\#2213](https://github.com/tendermint/tendermint/issues/2213) Fix Amino routes for blockchain reactor messages
-    (@peerlink)
-
-
-FEATURES:
-- [types] [\#2015](https://github.com/tendermint/tendermint/issues/2015) Allow genesis file to have 0 validators (@b00f)
-  - Initial validator set can be determined by the app in ResponseInitChain
-- [rpc] [\#2161](https://github.com/tendermint/tendermint/issues/2161) New event `ValidatorSetUpdates` for when the validator set changes
-- [crypto/multisig] [\#2164](https://github.com/tendermint/tendermint/issues/2164) Introduce multisig pubkey and signature format
-- [libs/db] [\#2293](https://github.com/tendermint/tendermint/issues/2293) Allow passing options through when creating instances of leveldb dbs
-
-IMPROVEMENTS:
-- [docs] Lint documentation with `write-good` and `stop-words`.
-- [docs] [\#2249](https://github.com/tendermint/tendermint/issues/2249) Refactor, deduplicate, and improve the ABCI docs and spec (with thanks to @ttmc).
-- [scripts] [\#2196](https://github.com/tendermint/tendermint/issues/2196) Added json2wal tool, which is supposed to help our users restore (@bradyjoestar)
-  corrupted WAL files and compose test WAL files (@bradyjoestar)
-- [mempool] [\#2234](https://github.com/tendermint/tendermint/issues/2234) Now stores txs by hash inside of the cache, to mitigate memory leakage
-- [mempool] [\#2166](https://github.com/tendermint/tendermint/issues/2166) Set explicit capacity for map when updating txs (@bluele)
-
-BUG FIXES:
-- [config] [\#2284](https://github.com/tendermint/tendermint/issues/2284) Replace `db_path` with `db_dir` from automatically generated configuration files.
-- [mempool] [\#2188](https://github.com/tendermint/tendermint/issues/2188) Fix OOM issue from cache map and list getting out of sync
-- [state] [\#2051](https://github.com/tendermint/tendermint/issues/2051) KV store index supports searching by `tx.height` (@ackratos)
-- [rpc] [\#2327](https://github.com/tendermint/tendermint/issues/2327) `/dial_peers` does not try to dial existing peers
-- [node] [\#2323](https://github.com/tendermint/tendermint/issues/2323) Filter empty strings from config lists (@james-ray)
-- [abci/client] [\#2236](https://github.com/tendermint/tendermint/issues/2236) Fix closing GRPC connection (@bradyjoestar)
-
-## 0.23.1
-
-*August 22nd, 2018*
-
-BUG FIXES:
-- [libs/autofile] [\#2261](https://github.com/tendermint/tendermint/issues/2261) Fix log rotation so it actually happens.
-    - Fixes issues with consensus WAL growing unbounded ala [\#2259](https://github.com/tendermint/tendermint/issues/2259)
-
-## 0.23.0
-
-*August 5th, 2018*
-
-This release includes breaking upgrades in our P2P encryption,
-some ABCI messages, and how we encode time and signatures.
-
-A few more changes are still coming to the Header, ABCI,
-and validator set handling to better support light clients, BFT time, and
-upgrades. Most notably, validator set changes will be delayed by one block (see
-[#1815][i1815]).
-
-We also removed `make ensure_deps` in favour of `make get_vendor_deps`.
-
-BREAKING CHANGES:
-- [abci] Changed time format from int64 to google.protobuf.Timestamp
-- [abci] Changed Validators to LastCommitInfo in RequestBeginBlock
-- [abci] Removed Fee from ResponseDeliverTx and ResponseCheckTx
-- [crypto] Switch crypto.Signature from interface to []byte for space efficiency
-  [#2128](https://github.com/tendermint/tendermint/pull/2128)
-    - NOTE: this means signatures no longer have the prefix bytes in Amino
-      binary nor the `type` field in Amino JSON. They're just bytes.
-- [p2p] Remove salsa and ripemd primitives, in favor of using chacha as a stream cipher, and hkdf [#2054](https://github.com/tendermint/tendermint/pull/2054)
-- [tools] Removed `make ensure_deps` in favor of `make get_vendor_deps`
-- [types] CanonicalTime uses nanoseconds instead of clipping to ms
-    - breaks serialization/signing of all messages with a timestamp
-
-FEATURES:
-- [tools] Added `make check_dep`
-    - ensures gopkg.lock is synced with gopkg.toml
-    - ensures no branches are used in the gopkg.toml
-
-IMPROVEMENTS:
-- [blockchain] Improve fast-sync logic
-  [#1805](https://github.com/tendermint/tendermint/pull/1805)
-    - tweak params
-    - only process one block at a time to avoid starving
-- [common] bit array functions which take in another parameter are now thread safe
-- [crypto] Switch hkdfchachapoly1305 to xchachapoly1305
-- [p2p] begin connecting to peers as soon a seed node provides them to you ([#2093](https://github.com/tendermint/tendermint/issues/2093))
-
-BUG FIXES:
-- [common] Safely handle cases where atomic write files already exist [#2109](https://github.com/tendermint/tendermint/issues/2109)
-- [privval] fix a deadline for accepting new connections in socket private
-  validator.
-- [p2p] Allow startup if a configured seed node's IP can't be resolved ([#1716](https://github.com/tendermint/tendermint/issues/1716))
-- [node] Fully exit when CTRL-C is pressed even if consensus state panics [#2072](https://github.com/tendermint/tendermint/issues/2072)
-
-[i1815]: https://github.com/tendermint/tendermint/pull/1815
-
-## 0.22.8
-
-*July 26th, 2018*
-
-BUG FIXES
-
-- [consensus, blockchain] Fix 0.22.7 below.
-
-## 0.22.7
-
-*July 26th, 2018*
-
-BUG FIXES
-
-- [consensus, blockchain] Register the Evidence interface so it can be
-  marshalled/unmarshalled by the blockchain and consensus reactors
-
-## 0.22.6
-
-*July 24th, 2018*
-
-BUG FIXES
-
-- [rpc] Fix `/blockchain` endpoint
-    - (#2049) Fix OOM attack by returning error on negative input
-    - Fix result length to have max 20 (instead of 21) block metas
-- [rpc] Validate height is non-negative in `/abci_query`
-- [consensus] (#2050) Include evidence in proposal block parts (previously evidence was
-  not being included in blocks!)
-- [p2p] (#2046) Close rejected inbound connections so file descriptor doesn't
-  leak
-- [Gopkg] (#2053) Fix versions in the toml
-
-## 0.22.5
-
-*July 23th, 2018*
-
-BREAKING CHANGES:
-- [crypto] Refactor `tendermint/crypto` into many subpackages
-- [libs/common] remove exponentially distributed random numbers
-
-IMPROVEMENTS:
-- [abci, libs/common] Generated gogoproto static marshaller methods
-- [config] Increase default send/recv rates to 5 mB/s
-- [p2p] reject addresses coming from private peers
-- [p2p] allow persistent peers to be private
-
-BUG FIXES:
-- [mempool] fixed a race condition when `create_empty_blocks=false` where a
-  transaction is published at an old height.
-- [p2p] dial external IP setup by `persistent_peers`, not internal NAT IP
-- [rpc] make `/status` RPC endpoint resistant to consensus halt
-
-## 0.22.4
-
-*July 14th, 2018*
-
-BREAKING CHANGES:
-- [genesis] removed deprecated `app_options` field.
-- [types] Genesis.AppStateJSON -> Genesis.AppState
-
-FEATURES:
-- [tools] Merged in from github.com/tendermint/tools
-
-BUG FIXES:
-- [tools/tm-bench] Various fixes
-- [consensus] Wait for WAL to stop on shutdown
-- [abci] Fix #1891, pending requests cannot hang when abci server dies.
-  Previously a crash in BeginBlock could leave tendermint in broken state.
-
-## 0.22.3
-
-*July 10th, 2018*
-
-IMPROVEMENTS
-- Update dependencies
-    * pin all values in Gopkg.toml to version or commit
-    * update golang/protobuf to v1.1.0
-
-## 0.22.2
-
-*July 10th, 2018*
-
-IMPROVEMENTS
-- More cleanup post repo merge!
-- [docs] Include `ecosystem.json` and `tendermint-bft.md` from deprecated `aib-data` repository.
-- [config] Add `instrumentation.max_open_connections`, which limits the number
-  of requests in flight to Prometheus server (if enabled). Default: 3.
-
-
-BUG FIXES
-- [rpc] Allow unquoted integers in requests
-    - NOTE: this is only for URI requests. JSONRPC requests and all responses
-      will use quoted integers (the proto3 JSON standard).
-- [consensus] Fix halt on shutdown
-
-## 0.22.1
-
-*July 5th, 2018*
-
-IMPROVEMENTS
-
-* Cleanup post repo-merge.
-* [docs] Various improvements.
-
-BUG FIXES
-
-* [state] Return error when EndBlock returns a 0-power validator that isn't
-  already in the validator set.
-* [consensus] Shut down WAL properly.
-
-
-## 0.22.0
-
-*July 2nd, 2018*
-
-BREAKING CHANGES:
-- [config]
-    * Remove `max_block_size_txs` and `max_block_size_bytes` in favor of
-        consensus params from the genesis file.
-    * Rename `skip_upnp` to `upnp`, and turn it off by default.
-    * Change `max_packet_msg_size` back to `max_packet_msg_payload_size`
-- [rpc]
-    * All integers are encoded as strings (part of the update for Amino v0.10.1)
-    * `syncing` is now called `catching_up`
-- [types] Update Amino to v0.10.1
-    * Amino is now fully proto3 compatible for the basic types
-    * JSON-encoded types now use the type name instead of the prefix bytes
-    * Integers are encoded as strings
-- [crypto] Update go-crypto to v0.10.0 and merge into `crypto`
-    * privKey.Sign returns error.
-    * ed25519 address changed to the first 20-bytes of the SHA256 of the raw pubkey bytes
-    * `tmlibs/merkle` -> `crypto/merkle`. Uses SHA256 instead of RIPEMD160
-- [tmlibs] Update to v0.9.0 and merge into `libs`
-    * remove `merkle` package (moved to `crypto/merkle`)
-
-FEATURES
-- [cmd] Added metrics (served under `/metrics` using a Prometheus client;
-  disabled by default). See the new `instrumentation` section in the config and
-  [metrics](https://tendermint.readthedocs.io/projects/tools/en/develop/metrics.html)
-  guide.
-- [p2p] Add IPv6 support to peering.
-- [p2p] Add `external_address` to config to allow specifying the address for
-  peers to dial
-
-IMPROVEMENT
-- [rpc/client] Supports https and wss now.
-- [crypto] Make public key size into public constants
-- [mempool] Log tx hash, not entire tx
-- [abci] Merged in github.com/tendermint/abci
-- [crypto] Merged in github.com/tendermint/go-crypto
-- [libs] Merged in github.com/tendermint/tmlibs
-- [docs] Move from .rst to .md
-
-BUG FIXES:
-- [rpc] Limit maximum number of HTTP/WebSocket connections
-  (`rpc.max_open_connections`) and gRPC connections
-  (`rpc.grpc_max_open_connections`). Check out "Running In Production" guide if
-  you want to increase them.
-- [rpc] Limit maximum request body size to 1MB (header is limited to 1MB).
-- [consensus] Fix a halting bug where `create_empty_blocks=false`
-- [p2p] Fix panic in seed mode
-
-## 0.21.0
-
-*June 21th, 2018*
-
-BREAKING CHANGES
-
-- [config] Change default ports from 4665X to 2665X. Ports over 32768 are
-  ephemeral and reserved for use by the kernel.
-- [cmd] `unsafe_reset_all` removes the addrbook.json
-
-IMPROVEMENT
-
-- [pubsub] Set default capacity to 0
-- [docs] Various improvements
-
-BUG FIXES
-
-- [consensus] Fix an issue where we don't make blocks after `fast_sync` when `create_empty_blocks=false`
-- [mempool] Fix #1761 where we don't process txs if `cache_size=0`
-- [rpc] Fix memory leak in Websocket (when using `/subscribe` method)
-- [config] Escape paths in config - fixes config paths on Windows
-
-## 0.20.0
-
-*June 6th, 2018*
-
-This is the first in a series of breaking releases coming to Tendermint after
-soliciting developer feedback and conducting security audits.
-
-This release does not break any blockchain data structures or
-protocols other than the ABCI messages between Tendermint and the application.
-
-Applications that upgrade for ABCI v0.11.0 should be able to continue running Tendermint
-v0.20.0 on blockchains created with v0.19.X
-
-BREAKING CHANGES
-
-- [abci] Upgrade to
-  [v0.11.0](https://github.com/tendermint/abci/blob/master/CHANGELOG.md#0110)
-- [abci] Change Query path for filtering peers by node ID from
-  `p2p/filter/pubkey/<id>` to `p2p/filter/id/<id>`
-
-## 0.19.9
-
-*June 5th, 2018*
-
-BREAKING CHANGES
-
-- [types/priv_validator] Moved to top level `privval` package
-
-FEATURES
-
-- [config] Collapse PeerConfig into P2PConfig
-- [docs] Add quick-install script
-- [docs/spec] Add table of Amino prefixes
-
-BUG FIXES
-
-- [rpc] Return 404 for unknown endpoints
-- [consensus] Flush WAL on stop
-- [evidence] Don't send evidence to peers that are behind
-- [p2p] Fix memory leak on peer disconnects
-- [rpc] Fix panic when `per_page=0`
-
-## 0.19.8
-
-*June 4th, 2018*
-
-BREAKING:
-
-- [p2p] Remove `auth_enc` config option, peer connections are always auth
-  encrypted. Technically a breaking change but seems no one was using it and
-  arguably a bug fix :)
-
-BUG FIXES
-
-- [mempool] Fix deadlock under high load when `skip_timeout_commit=true` and
-  `create_empty_blocks=false`
-
-## 0.19.7
-
-*May 31st, 2018*
-
-BREAKING:
-
-- [libs/pubsub] TagMap#Get returns a string value
-- [libs/pubsub] NewTagMap accepts a map of strings
-
-FEATURES
-
-- [rpc] the RPC documentation is now published to https://tendermint.github.io/slate
-- [p2p] AllowDuplicateIP config option to refuse connections from same IP.
-    - true by default for now, false by default in next breaking release
-- [docs] Add docs for query, tx indexing, events, pubsub
-- [docs] Add some notes about running Tendermint in production
-
-IMPROVEMENTS:
-
-- [consensus] Consensus reactor now receives events from a separate synchronous event bus,
-  which is not dependant on external RPC load
-- [consensus/wal] do not look for height in older files if we've seen height - 1
-- [docs] Various cleanup and link fixes
-
-## 0.19.6
-
-*May 29th, 2018*
-
-BUG FIXES
-
-- [blockchain] Fix fast-sync deadlock during high peer turnover
-
-BUG FIX:
-
-- [evidence] Dont send peers evidence from heights they haven't synced to yet
-- [p2p] Refuse connections to more than one peer with the same IP
-- [docs] Various fixes
-
-## 0.19.5
-
-*May 20th, 2018*
-
-BREAKING CHANGES
-
-- [rpc/client] TxSearch and UnconfirmedTxs have new arguments (see below)
-- [rpc/client] TxSearch returns ResultTxSearch
-- [version] Breaking changes to Go APIs will not be reflected in breaking
-  version change, but will be included in changelog.
-
-FEATURES
-
-- [rpc] `/tx_search` takes `page` (starts at 1) and `per_page` (max 100, default 30) args to paginate results
-- [rpc] `/unconfirmed_txs` takes `limit` (max 100, default 30) arg to limit the output
-- [config] `mempool.size` and `mempool.cache_size` options
-
-IMPROVEMENTS
-
-- [docs] Lots of updates
-- [consensus] Only Fsync() the WAL before executing msgs from ourselves
-
-BUG FIXES
-
-- [mempool] Enforce upper bound on number of transactions
-
-## 0.19.4 (May 17th, 2018)
-
-IMPROVEMENTS
-
-- [state] Improve tx indexing by using batches
-- [consensus, state] Improve logging (more consensus logs, fewer tx logs)
-- [spec] Moved to `docs/spec` (TODO cleanup the rest of the docs ...)
-
-BUG FIXES
-
-- [consensus] Fix issue #1575 where a late proposer can get stuck
-
-## 0.19.3 (May 14th, 2018)
-
-FEATURES
-
-- [rpc] New `/consensus_state` returns just the votes seen at the current height
-
-IMPROVEMENTS
-
-- [rpc] Add stringified votes and fraction of power voted to `/dump_consensus_state`
-- [rpc] Add PeerStateStats to `/dump_consensus_state`
-
-BUG FIXES
-
-- [cmd] Set GenesisTime during `tendermint init`
-- [consensus] fix ValidBlock rules
-
-## 0.19.2 (April 30th, 2018)
-
-FEATURES:
-
-- [p2p] Allow peers with different Minor versions to connect
-- [rpc] `/net_info` includes `n_peers`
-
-IMPROVEMENTS:
-
-- [p2p] Various code comments, cleanup, error types
-- [p2p] Change some Error logs to Debug
-
-BUG FIXES:
-
-- [p2p] Fix reconnect to persistent peer when first dial fails
-- [p2p] Validate NodeInfo.ListenAddr
-- [p2p] Only allow (MaxNumPeers - MaxNumOutboundPeers) inbound peers
-- [p2p/pex] Limit max msg size to 64kB
-- [p2p] Fix panic when pex=false
-- [p2p] Allow multiple IPs per ID in AddrBook
-- [p2p] Fix before/after bugs in addrbook isBad()
-
-## 0.19.1 (April 27th, 2018)
-
-Note this release includes some small breaking changes in the RPC and one in the
-config that are really bug fixes. v0.19.1 will work with existing chains, and make Tendermint
-easier to use and debug. With <3
-
-BREAKING (MINOR)
-
-- [config] Removed `wal_light` setting. If you really needed this, let us know
-
-FEATURES:
-
-- [networks] moved in tooling from devops repo: terraform and ansible scripts for deploying testnets !
-- [cmd] Added `gen_node_key` command
-
-BUG FIXES
-
-Some of these are breaking in the RPC response, but they're really bugs!
-
-- [spec] Document address format and pubkey encoding pre and post Amino
-- [rpc] Lower case JSON field names
-- [rpc] Fix missing entries, improve, and lower case the fields in `/dump_consensus_state`
-- [rpc] Fix NodeInfo.Channels format to hex
-- [rpc] Add Validator address to `/status`
-- [rpc] Fix `prove` in ABCIQuery
-- [cmd] MarshalJSONIndent on init
-
-## 0.19.0 (April 13th, 2018)
-
-BREAKING:
-- [cmd] improved `testnet` command; now it can fill in `persistent_peers` for you in the config file and much more (see `tendermint testnet --help` for details)
-- [cmd] `show_node_id` now returns an error if there is no node key
-- [rpc]: changed the output format for the `/status` endpoint (see https://godoc.org/github.com/tendermint/tendermint/rpc/core#Status)
-
-Upgrade from go-wire to go-amino. This is a sweeping change that breaks everything that is
-serialized to disk or over the network.
-
-See github.com/tendermint/go-amino for details on the new format.
-
-See `scripts/wire2amino.go` for a tool to upgrade
-genesis/priv_validator/node_key JSON files.
-
-FEATURES
-
-- [test] docker-compose for local testnet setup (thanks Greg!)
-
-## 0.18.0 (April 6th, 2018)
-
-BREAKING:
-
-- [types] Merkle tree uses different encoding for varints (see tmlibs v0.8.0)
-- [types] ValidtorSet.GetByAddress returns -1 if no validator found
-- [p2p] require all addresses come with an ID no matter what
-- [rpc] Listening address must contain tcp:// or unix:// prefix
-
-FEATURES:
-
-- [rpc] StartHTTPAndTLSServer (not used yet)
-- [rpc] Include validator's voting power in `/status`
-- [rpc] `/tx` and `/tx_search` responses now include the transaction hash
-- [rpc] Include peer NodeIDs in `/net_info`
-
-IMPROVEMENTS:
-- [config] trim whitespace from elements of lists (like `persistent_peers`)
-- [rpc] `/tx_search` results are sorted by height
-- [p2p] do not try to connect to ourselves (ok, maybe only once)
-- [p2p] seeds respond with a bias towards good peers
-
-BUG FIXES:
-- [rpc] fix subscribing using an abci.ResponseDeliverTx tag
-- [rpc] fix tx_indexers matchRange
-- [rpc] fix unsubscribing (see tmlibs v0.8.0)
-
-## 0.17.1 (March 27th, 2018)
-
-BUG FIXES:
-- [types] Actually support `app_state` in genesis as `AppStateJSON`
-
-## 0.17.0 (March 27th, 2018)
-
-BREAKING:
-- [types] WriteSignBytes -> SignBytes
-
-IMPROVEMENTS:
-- [all] renamed `dummy` (`persistent_dummy`) to `kvstore` (`persistent_kvstore`) (name "dummy" is deprecated and will not work in the next breaking release)
-- [docs] note on determinism (docs/determinism.rst)
-- [genesis] `app_options` field is deprecated. please rename it to `app_state` in your genesis file(s). `app_options` will not work in the next breaking release
-- [p2p] dial seeds directly without potential peers
-- [p2p] exponential backoff for addrs in the address book
-- [p2p] mark peer as good if it contributed enough votes or block parts
-- [p2p] stop peer if it sends incorrect data, msg to unknown channel, msg we did not expect
-- [p2p] when `auth_enc` is true, all dialed peers must have a node ID in their address
-- [spec] various improvements
-- switched from glide to dep internally for package management
-- [wire] prep work for upgrading to new go-wire (which is now called go-amino)
-
-FEATURES:
-- [config] exposed `auth_enc` flag to enable/disable encryption
-- [config] added the `--p2p.private_peer_ids` flag and `PrivatePeerIDs` config variable (see config for description)
-- [rpc] added `/health` endpoint, which returns empty result for now
-- [types/priv_validator] new format and socket client, allowing for remote signing
-
-BUG FIXES:
-- [consensus] fix liveness bug by introducing ValidBlock mechanism
-
-## 0.16.0 (February 20th, 2018)
-
-BREAKING CHANGES:
-- [config] use $TMHOME/config for all config and json files
-- [p2p] old `--p2p.seeds` is now `--p2p.persistent_peers` (persistent peers to which TM will always connect to)
-- [p2p] now `--p2p.seeds` only used for getting addresses (if addrbook is empty; not persistent)
-- [p2p] NodeInfo: remove RemoteAddr and add Channels
-    - we must have at least one overlapping channel with peer
-    - we only send msgs for channels the peer advertised
-- [p2p/conn] pong timeout
-- [lite] comment out IAVL related code
-
-FEATURES:
-- [p2p] added new `/dial_peers&persistent=_` **unsafe** endpoint
-- [p2p] persistent node key in `$THMHOME/config/node_key.json`
-- [p2p] introduce peer ID and authenticate peers by ID using addresses like `ID@IP:PORT`
-- [p2p/pex] new seed mode crawls the network and serves as a seed.
-- [config] MempoolConfig.CacheSize
-- [config] P2P.SeedMode (`--p2p.seed_mode`)
-
-IMPROVEMENT:
-- [p2p/pex] stricter rules in the PEX reactor for better handling of abuse
-- [p2p] various improvements to code structure including subpackages for `pex` and `conn`
-- [docs] new spec!
-- [all] speed up the tests!
-
-BUG FIX:
-- [blockchain] StopPeerForError on timeout
-- [consensus] StopPeerForError on a bad Maj23 message
-- [state] flush mempool conn before calling commit
-- [types] fix priv val signing things that only differ by timestamp
-- [mempool] fix memory leak causing zombie peers
-- [p2p/conn] fix potential deadlock
-
-## 0.15.0 (December 29, 2017)
-
-BREAKING CHANGES:
-- [p2p] enable the Peer Exchange reactor by default
-- [types] add Timestamp field to Proposal/Vote
-- [types] add new fields to Header: TotalTxs, ConsensusParamsHash, LastResultsHash, EvidenceHash
-- [types] add Evidence to Block
-- [types] simplify ValidateBasic
-- [state] updates to support changes to the header
-- [state] Enforce <1/3 of validator set can change at a time
-
-FEATURES:
-- [state] Send indices of absent validators and addresses of byzantine validators in BeginBlock
-- [state] Historical ConsensusParams and ABCIResponses
-- [docs] Specification for the base Tendermint data structures.
-- [evidence] New evidence reactor for gossiping and managing evidence
-- [rpc] `/block_results?height=X` returns the DeliverTx results for a given height.
-
-IMPROVEMENTS:
-- [consensus] Better handling of corrupt WAL file
-
-BUG FIXES:
-- [lite] fix race
-- [state] validate block.Header.ValidatorsHash
-- [p2p] allow seed addresses to be prefixed with eg. `tcp://`
-- [p2p] use consistent key to refer to peers so we dont try to connect to existing peers
-- [cmd] fix `tendermint init` to ignore files that are there and generate files that aren't.
-
-## 0.14.0 (December 11, 2017)
-
-BREAKING CHANGES:
-- consensus/wal: removed separator
-- rpc/client: changed Subscribe/Unsubscribe/UnsubscribeAll funcs signatures to be identical to event bus.
-
-FEATURES:
-- new `tendermint lite` command (and `lite/proxy` pkg) for running a light-client RPC proxy.
-    NOTE it is currently insecure and its APIs are not yet covered by semver
-
-IMPROVEMENTS:
-- rpc/client: can act as event bus subscriber (See https://github.com/tendermint/tendermint/issues/945).
-- p2p: use exponential backoff from seconds to hours when attempting to reconnect to persistent peer
-- config: moniker defaults to the machine's hostname instead of "anonymous"
-
-BUG FIXES:
-- p2p: no longer exit if one of the seed addresses is incorrect
-
-## 0.13.0 (December 6, 2017)
-
-BREAKING CHANGES:
-- abci: update to v0.8 using gogo/protobuf; includes tx tags, vote info in RequestBeginBlock, data.Bytes everywhere, use int64, etc.
-- types: block heights are now `int64` everywhere
-- types & node: EventSwitch and EventCache have been replaced by EventBus and EventBuffer; event types have been overhauled
-- node: EventSwitch methods now refer to EventBus
-- rpc/lib/types: RPCResponse is no longer a pointer; WSRPCConnection interface has been modified
-- rpc/client: WaitForOneEvent takes an EventsClient instead of types.EventSwitch
-- rpc/client: Add/RemoveListenerForEvent are now Subscribe/Unsubscribe
-- rpc/core/types: ResultABCIQuery wraps an abci.ResponseQuery
-- rpc: `/subscribe` and `/unsubscribe` take `query` arg instead of `event`
-- rpc: `/status` returns the LatestBlockTime in human readable form instead of in nanoseconds
-- mempool: cached transactions return an error instead of an ABCI response with BadNonce
-
-FEATURES:
-- rpc: new `/unsubscribe_all` WebSocket RPC endpoint
-- rpc: new `/tx_search` endpoint for filtering transactions by more complex queries
-- p2p/trust: new trust metric for tracking peers. See ADR-006
-- config: TxIndexConfig allows to set what DeliverTx tags to index
-
-IMPROVEMENTS:
-- New asynchronous events system using `tmlibs/pubsub`
-- logging: Various small improvements
-- consensus: Graceful shutdown when app crashes
-- tests: Fix various non-deterministic errors
-- p2p: more defensive programming
-
-BUG FIXES:
-- consensus: fix panic where prs.ProposalBlockParts is not initialized
-- p2p: fix panic on bad channel
-
-## 0.12.1 (November 27, 2017)
-
-BUG FIXES:
-- upgrade tmlibs dependency to enable Windows builds for Tendermint
-
-## 0.12.0 (October 27, 2017)
-
-BREAKING CHANGES:
- - rpc/client: websocket ResultsCh and ErrorsCh unified in ResponsesCh.
- - rpc/client: ABCIQuery no longer takes `prove`
- - state: remove GenesisDoc from state.
- - consensus: new binary WAL format provides efficiency and uses checksums to detect corruption
-    - use scripts/wal2json to convert to json for debugging
-
-FEATURES:
- - new `Verifiers` pkg contains the tendermint light-client library (name subject to change)!
- - rpc: `/genesis` includes the `app_options` .
- - rpc: `/abci_query` takes an additional `height` parameter to support historical queries.
- - rpc/client: new ABCIQueryWithOptions supports options like `trusted` (set false to get a proof) and `height` to query a historical height.
-
-IMPROVEMENTS:
- - rpc: `/genesis` result includes `app_options`
- - rpc/lib/client: add jitter to reconnects.
- - rpc/lib/types: `RPCError` satisfies the `error` interface.
-
-BUG FIXES:
- - rpc/client: fix ws deadlock after stopping
- - blockchain: fix panic on AddBlock when peer is nil
- - mempool: fix sending on TxsAvailable when a tx has been invalidated
- - consensus: dont run WAL catchup if we fast synced
-
-## 0.11.1 (October 10, 2017)
-
-IMPROVEMENTS:
- - blockchain/reactor: respondWithNoResponseMessage for missing height
-
-BUG FIXES:
- - rpc: fixed client WebSocket timeout
- - rpc: client now resubscribes on reconnection
- - rpc: fix panics on missing params
- - rpc: fix `/dump_consensus_state` to have normal json output (NOTE: technically breaking, but worth a bug fix label)
- - types: fixed out of range error in VoteSet.addVote
- - consensus: fix wal autofile via https://github.com/tendermint/tmlibs/blob/master/CHANGELOG.md#032-october-2-2017
-
-## 0.11.0 (September 22, 2017)
-
-BREAKING:
- - genesis file: validator `amount` is now `power`
- - abci: Info, BeginBlock, InitChain all take structs
- - rpc: various changes to match JSONRPC spec (http://www.jsonrpc.org/specification), including breaking ones:
-    - requests that previously returned HTTP code 4XX now return 200 with an error code in the JSONRPC.
-    - `rpctypes.RPCResponse` uses new `RPCError` type instead of `string`.
-
- - cmd: if there is no genesis, exit immediately instead of waiting around for one to show.
- - types: `Signer.Sign` returns an error.
- - state: every validator set change is persisted to disk, which required some changes to the `State` structure.
- - p2p: new `p2p.Peer` interface used for all reactor methods (instead of `*p2p.Peer` struct).
-
-FEATURES:
- - rpc: `/validators?height=X` allows querying of validators at previous heights.
- - rpc: Leaving the `height` param empty for `/block`, `/validators`, and `/commit` will return the value for the latest height.
-
-IMPROVEMENTS:
- - docs: Moved all docs from the website and tools repo in, converted to `.rst`, and cleaned up for presentation on `tendermint.readthedocs.io`
-
-BUG FIXES:
- - fix WAL openning issue on Windows
-
-## 0.10.4 (September 5, 2017)
-
-IMPROVEMENTS:
-- docs: Added Slate docs to each rpc function (see rpc/core)
-- docs: Ported all website docs to Read The Docs
-- config: expose some p2p params to tweak performance: RecvRate, SendRate, and MaxMsgPacketPayloadSize
-- rpc: Upgrade the websocket client and server, including improved auto reconnect, and proper ping/pong
-
-BUG FIXES:
-- consensus: fix panic on getVoteBitArray
-- consensus: hang instead of panicking on byzantine consensus failures
-- cmd: dont load config for version command
-
-## 0.10.3 (August 10, 2017)
-
-FEATURES:
-- control over empty block production:
-  - new flag, `--consensus.create_empty_blocks`; when set to false, blocks are only created when there are txs or when the AppHash changes.
-  - new config option, `consensus.create_empty_blocks_interval`; an empty block is created after this many seconds.
-  - in normal operation, `create_empty_blocks = true` and `create_empty_blocks_interval = 0`, so blocks are being created all the time (as in all previous versions of tendermint). The number of empty blocks can be reduced by increasing `create_empty_blocks_interval` or by setting `create_empty_blocks = false`.
-  - new `TxsAvailable()` method added to Mempool that returns a channel which fires when txs are available.
-  - new heartbeat message added to consensus reactor to notify peers that a node is waiting for txs before entering propose step.
-- rpc: Add `syncing` field to response returned by `/status`. Is `true` while in fast-sync mode.
-
-IMPROVEMENTS:
-- various improvements to documentation and code comments
-
-BUG FIXES:
-- mempool: pass height into constructor so it doesn't always start at 0
-
-## 0.10.2 (July 10, 2017)
-
-FEATURES:
-- Enable lower latency block commits by adding consensus reactor sleep durations and p2p flush throttle timeout to the config
-
-IMPROVEMENTS:
-- More detailed logging in the consensus reactor and state machine
-- More in-code documentation for many exposed functions, especially in consensus/reactor.go and p2p/switch.go
-- Improved readability for some function definitions and code blocks with long lines
-
-## 0.10.1 (June 28, 2017)
-
-FEATURES:
-- Use `--trace` to get stack traces for logged errors
-- types: GenesisDoc.ValidatorHash returns the hash of the genesis validator set
-- types: GenesisDocFromFile parses a GenesiDoc from a JSON file
-
-IMPROVEMENTS:
-- Add a Code of Conduct
-- Variety of improvements as suggested by `megacheck` tool
-- rpc: deduplicate tests between rpc/client and rpc/tests
-- rpc: addresses without a protocol prefix default to `tcp://`. `http://` is also accepted as an alias for `tcp://`
-- cmd: commands are more easily reuseable from other tools
-- DOCKER: automate build/push
-
-BUG FIXES:
-- Fix log statements using keys with spaces (logger does not currently support spaces)
-- rpc: set logger on websocket connection
-- rpc: fix ws connection stability by setting write deadline on pings
-
-## 0.10.0 (June 2, 2017)
-
-Includes major updates to configuration, logging, and json serialization.
-Also includes the Grand Repo-Merge of 2017.
-
-BREAKING CHANGES:
-
-- Config and Flags:
-  - The `config` map is replaced with a [`Config` struct](https://github.com/tendermint/tendermint/blob/v0.10.0/config/config.go#L11),
-containing substructs: `BaseConfig`, `P2PConfig`, `MempoolConfig`, `ConsensusConfig`, `RPCConfig`
-  - This affects the following flags:
-    - `--seeds` is now `--p2p.seeds`
-    - `--node_laddr` is now `--p2p.laddr`
-    - `--pex` is now `--p2p.pex`
-    - `--skip_upnp` is now `--p2p.skip_upnp`
-    - `--rpc_laddr` is now `--rpc.laddr`
-    - `--grpc_laddr` is now `--rpc.grpc_laddr`
-  - Any configuration option now within a substract must come under that heading in the `config.toml`, for instance:
-    ```
-    [p2p]
-    laddr="tcp://1.2.3.4:46656"
-
-    [consensus]
-    timeout_propose=1000
-    ```
-  - Use viper and `DefaultConfig() / TestConfig()` functions to handle defaults, and remove `config/tendermint` and `config/tendermint_test`
-  - Change some function and method signatures to
-  - Change some [function and method signatures](https://gist.github.com/ebuchman/640d5fc6c2605f73497992fe107ebe0b) accomodate new config
-
-- Logger
-  - Replace static `log15` logger with a simple interface, and provide a new implementation using `go-kit`.
-See our new [logging library](https://github.com/tendermint/tmlibs/log) and [blog post](https://tendermint.com/blog/abstracting-the-logger-interface-in-go) for more details
-  - Levels `warn` and `notice` are removed (you may need to change them in your `config.toml`!)
-  - Change some [function and method signatures](https://gist.github.com/ebuchman/640d5fc6c2605f73497992fe107ebe0b) to accept a logger
-
-- JSON serialization:
-  - Replace `[TypeByte, Xxx]` with `{"type": "some-type", "data": Xxx}` in RPC and all `.json` files by using `go-wire/data`. For instance, a public key is now:
-    ```
-    "pub_key": {
-      "type": "ed25519",
-      "data": "83DDF8775937A4A12A2704269E2729FCFCD491B933C4B0A7FFE37FE41D7760D0"
-    }
-    ```
-  - Remove type information about RPC responses, so `[TypeByte, {"jsonrpc": "2.0", ... }]` is now just `{"jsonrpc": "2.0", ... }`
-  - Change `[]byte` to `data.Bytes` in all serialized types (for hex encoding)
-  - Lowercase the JSON tags in `ValidatorSet` fields
-  - Introduce `EventDataInner` for serializing events
-
-- Other:
-  - Send InitChain message in handshake if `appBlockHeight == 0`
-  - Do not include the `Accum` field when computing the validator hash. This makes the ValidatorSetHash unique for a given validator set, rather than changing with every block (as the Accum changes)
-  - Unsafe RPC calls are not enabled by default. This includes `/dial_seeds`, and all calls prefixed with `unsafe`. Use the `--rpc.unsafe` flag to enable.
-
-
-FEATURES:
-
-- Per-module log levels. For instance, the new default is `state:info,*:error`, which means the `state` package logs at `info` level, and everything else logs at `error` level
-- Log if a node is validator or not in every consensus round
-- Use ldflags to set git hash as part of the version
-- Ignore `address` and `pub_key` fields in `priv_validator.json` and overwrite them with the values derrived from the `priv_key`
-
-IMPROVEMENTS:
-
-- Merge `tendermint/go-p2p -> tendermint/tendermint/p2p` and `tendermint/go-rpc -> tendermint/tendermint/rpc/lib`
-- Update paths for grand repo merge:
-  - `go-common -> tmlibs/common`
-  - `go-data -> go-wire/data`
-  - All other `go-` libs, except `go-crypto` and `go-wire`, are merged under `tmlibs`
-- No global loggers (loggers are passed into constructors, or preferably set with a SetLogger method)
-- Return HTTP status codes with errors for RPC responses
-- Limit `/blockchain_info` call to return a maximum of 20 blocks
-- Use `.Wrap()` and `.Unwrap()` instead of eg. `PubKeyS` for `go-crypto` types
-- RPC JSON responses use pretty printing (via `json.MarshalIndent`)
-- Color code different instances of the consensus for tests
-- Isolate viper to `cmd/tendermint/commands` and do not read config from file for tests
-
-
-## 0.9.2 (April 26, 2017)
-
-BUG FIXES:
-
-- Fix bug in `ResetPrivValidator` where we were using the global config and log (causing external consumers, eg. basecoin, to fail).
-
-## 0.9.1 (April 21, 2017)
-
-FEATURES:
-
-- Transaction indexing - txs are indexed by their hash using a simple key-value store; easily extended to more advanced indexers
-- New `/tx?hash=X` endpoint to query for transactions and their DeliverTx result by hash. Optionally returns a proof of the tx's inclusion in the block
-- `tendermint testnet` command initializes files for a testnet
-
-IMPROVEMENTS:
-
-- CLI now uses Cobra framework
-- TMROOT is now TMHOME (TMROOT will stop working in 0.10.0)
-- `/broadcast_tx_XXX` also returns the Hash (can be used to query for the tx)
-- `/broadcast_tx_commit` also returns the height the block was committed in
-- ABCIResponses struct persisted to disk before calling Commit; makes handshake replay much cleaner
-- WAL uses #ENDHEIGHT instead of #HEIGHT (#HEIGHT will stop working in 0.10.0)
-- Peers included via `--seeds`, under `seeds` in the config, or in `/dial_seeds` are now persistent, and will be reconnected to if the connection breaks
-
-BUG FIXES:
-
-- Fix bug in fast-sync where we stop syncing after a peer is removed, even if they're re-added later
-- Fix handshake replay to handle validator set changes and results of DeliverTx when we crash after app.Commit but before state.Save()
-
-## 0.9.0 (March 6, 2017)
-
-BREAKING CHANGES:
-
-- Update ABCI to v0.4.0, where Query is now `Query(RequestQuery) ResponseQuery`, enabling precise proofs at particular heights:
-
-```
-message RequestQuery{
-	bytes data = 1;
-	string path = 2;
-	uint64 height = 3;
-	bool prove = 4;
-}
-
-message ResponseQuery{
-	CodeType          code        = 1;
-	int64             index       = 2;
-	bytes             key         = 3;
-	bytes             value       = 4;
-	bytes             proof       = 5;
-	uint64            height      = 6;
-	string            log         = 7;
-}
-```
-
-
-- `BlockMeta` data type unifies its Hash and PartSetHash under a `BlockID`:
-
-```
-type BlockMeta struct {
-	BlockID BlockID `json:"block_id"` // the block hash and partsethash
-	Header  *Header `json:"header"`   // The block's Header
-}
-```
-
-- `ValidatorSet.Proposer` is exposed as a field and persisted with the `State`. Use `GetProposer()` to initialize or update after validator-set changes.
-
-- `tendermint gen_validator` command output is now pure JSON
-
-FEATURES:
-
-- New RPC endpoint `/commit?height=X` returns header and commit for block at height `X`
-- Client API for each endpoint, including mocks for testing
-
-IMPROVEMENTS:
-
-- `Node` is now a `BaseService`
-- Simplified starting Tendermint in-process from another application
-- Better organized Makefile
-- Scripts for auto-building binaries across platforms
-- Docker image improved, slimmed down (using Alpine), and changed from tendermint/tmbase to tendermint/tendermint
-- New repo files: `CONTRIBUTING.md`, Github `ISSUE_TEMPLATE`, `CHANGELOG.md`
-- Improvements on CircleCI for managing build/test artifacts
-- Handshake replay is doen through the consensus package, possibly using a mockApp
-- Graceful shutdown of RPC listeners
-- Tests for the PEX reactor and DialSeeds
-
-BUG FIXES:
-
-- Check peer.Send for failure before updating PeerState in consensus
-- Fix panic in `/dial_seeds` with invalid addresses
-- Fix proposer selection logic in ValidatorSet by taking the address into account in the `accumComparable`
-- Fix inconcistencies with `ValidatorSet.Proposer` across restarts by persisting it in the `State`
-
-
-## 0.8.0 (January 13, 2017)
-
-BREAKING CHANGES:
-
-- New data type `BlockID` to represent blocks:
-
-```
-type BlockID struct {
-	Hash        []byte        `json:"hash"`
-	PartsHeader PartSetHeader `json:"parts"`
-}
-```
-
-- `Vote` data type now includes validator address and index:
-
-```
-type Vote struct {
-	ValidatorAddress []byte           `json:"validator_address"`
-	ValidatorIndex   int              `json:"validator_index"`
-	Height           int              `json:"height"`
-	Round            int              `json:"round"`
-	Type             byte             `json:"type"`
-	BlockID          BlockID          `json:"block_id"` // zero if vote is nil.
-	Signature        crypto.Signature `json:"signature"`
-}
-```
-
-- Update TMSP to v0.3.0, where it is now called ABCI and AppendTx is DeliverTx
-- Hex strings in the RPC are now "0x" prefixed
-
-
-FEATURES:
-
-- New message type on the ConsensusReactor, `Maj23Msg`, for peers to alert others they've seen a Maj23,
-in order to track and handle conflicting votes intelligently to prevent Byzantine faults from causing halts:
-
-```
-type VoteSetMaj23Message struct {
-	Height  int
-	Round   int
-	Type    byte
-	BlockID types.BlockID
-}
-```
-
-- Configurable block part set size
-- Validator set changes
-- Optionally skip TimeoutCommit if we have all the votes
-- Handshake between Tendermint and App on startup to sync latest state and ensure consistent recovery from crashes
-- GRPC server for BroadcastTx endpoint
-
-IMPROVEMENTS:
-
-- Less verbose logging
-- Better test coverage (37% -> 49%)
-- Canonical SignBytes for signable types
-- Write-Ahead Log for Mempool and Consensus via tmlibs/autofile
-- Better in-process testing for the consensus reactor and byzantine faults
-- Better crash/restart testing for individual nodes at preset failure points, and of networks at arbitrary points
-- Better abstraction over timeout mechanics
-
-BUG FIXES:
-
-- Fix memory leak in mempool peer
-- Fix panic on POLRound=-1
-- Actually set the CommitTime
-- Actually send BeginBlock message
-- Fix a liveness issues caused by Byzantine proposals/votes. Uses the new `Maj23Msg`.
-
-
-## 0.7.4 (December 14, 2016)
-
-FEATURES:
-
-- Enable the Peer Exchange reactor with the `--pex` flag for more resilient gossip network (feature still in development, beware dragons)
-
-IMPROVEMENTS:
-
-- Remove restrictions on RPC endpoint `/dial_seeds` to enable manual network configuration
-
-## 0.7.3 (October 20, 2016)
-
-IMPROVEMENTS:
-
-- Type safe FireEvent
-- More WAL/replay tests
-- Cleanup some docs
-
-BUG FIXES:
-
-- Fix deadlock in mempool for synchronous apps
-- Replay handles non-empty blocks
-- Fix race condition in HeightVoteSet
-
-## 0.7.2 (September 11, 2016)
-
-BUG FIXES:
-
-- Set mustConnect=false so tendermint will retry connecting to the app
-
-## 0.7.1 (September 10, 2016)
-
-FEATURES:
-
-- New TMSP connection for Query/Info
-- New RPC endpoints:
-	- `tmsp_query`
-	- `tmsp_info`
-- Allow application to filter peers through Query (off by default)
-
-IMPROVEMENTS:
-
-- TMSP connection type enforced at compile time
-- All listen/client urls use a "tcp://" or "unix://" prefix
-
-BUG FIXES:
-
-- Save LastSignature/LastSignBytes to `priv_validator.json` for recovery
-- Fix event unsubscribe
-- Fix fastsync/blockchain reactor
-
-## 0.7.0 (August 7, 2016)
-
-BREAKING CHANGES:
-
-- Strict SemVer starting now!
-- Update to ABCI v0.2.0
-- Validation types now called Commit
-- NewBlock event only returns the block header
-
-
-FEATURES:
-
-- TMSP and RPC support TCP and UNIX sockets
-- Addition config options including block size and consensus parameters
-- New WAL mode `cswal_light`; logs only the validator's own votes
-- New RPC endpoints:
-	- for starting/stopping profilers, and for updating config
-	- `/broadcast_tx_commit`, returns when tx is included in a block, else an error
-	- `/unsafe_flush_mempool`, empties the mempool
-
-
-IMPROVEMENTS:
-
-- Various optimizations
-- Remove bad or invalidated transactions from the mempool cache (allows later duplicates)
-- More elaborate testing using CircleCI including benchmarking throughput on 4 digitalocean droplets
-
-BUG FIXES:
-
-- Various fixes to WAL and replay logic
-- Various race conditions
-
-## PreHistory
-=======
 - `[rpc]` Add `match_event` query parameter to indicate to the RPC that it
   should match events _within_ attributes, not only within a height
   ([tendermint/tendermint\#9759](https://github.com/tendermint/tendermint/pull/9759))
@@ -3774,7 +101,6 @@
 ## Bug bounty
 
 Friendly reminder, we have a [bug bounty program](https://hackerone.com/cosmos).
->>>>>>> 5989a731
 
 ## Previous changes
 
