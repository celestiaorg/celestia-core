--- conflicted
+++ resolved
@@ -189,11 +189,8 @@
 // peer it will find a new peer to rerequest the same transactions.
 func (memR *Reactor) RemovePeer(peer p2p.Peer, reason interface{}) {
 	peerID := memR.ids.Reclaim(peer.ID())
-<<<<<<< HEAD
-=======
 	// clear all memory of seen txs by that peer
 	memR.mempool.seenByPeersSet.RemovePeer(peerID)
->>>>>>> f95a434e
 
 	// remove and rerequest all pending outbound requests to that peer since we know
 	// we won't receive any responses from them.
