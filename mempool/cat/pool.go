--- conflicted
+++ resolved
@@ -200,7 +200,12 @@
 	return types.Tx{}, false
 }
 
-<<<<<<< HEAD
+// WasRecentlyEvicted returns a bool indicating whether the transaction with
+// the specified key was recently evicted and is currently within the cache.
+func (txmp *TxPool) WasRecentlyEvicted(txKey types.TxKey) bool {
+	return txmp.evictedTxCache.Has(txKey)
+}
+
 // GetCommitted retrieves a committed transaction based on the key.
 // It returns the transaction and a bool indicating if the transaction exists or not.
 func (txmp *TxPool) GetCommitted(txKey types.TxKey) (types.Tx, bool) {
@@ -209,12 +214,6 @@
 		return wtx.tx, true
 	}
 	return types.Tx{}, false
-=======
-// WasRecentlyEvicted returns a bool indicating whether the transaction with
-// the specified key was recently evicted and is currently within the cache.
-func (txmp *TxPool) WasRecentlyEvicted(txKey types.TxKey) bool {
-	return txmp.evictedTxCache.Has(txKey)
->>>>>>> dae3ca9d
 }
 
 // IsRejectedTx returns true if the transaction was recently rejected and is
