--- conflicted
+++ resolved
@@ -13,12 +13,6 @@
 // handleHaves is called when a peer sends a have message. This is used to
 // determine if the sender has or is getting portions of the proposal that this
 // node doesn't have. If the sender has parts that this node doesn't have, this
-<<<<<<< HEAD
-// node will request those parts.
-// The peer must always send the proposal before sending parts. If they did
-// not, this node must disconnect from them.
-func (blockProp *Reactor) handleHaves(peer p2p.ID, haves *proptypes.HaveParts) {
-=======
 // node will request those parts. The peer must always send the proposal before
 // sending parts. If they did not, this node must disconnect from them.
 func (blockProp *Reactor) handleHaves(peer p2p.ID, haves *proptypes.HaveParts, _ bool) {
@@ -30,7 +24,6 @@
 		return
 	}
 
->>>>>>> 98db3ced
 	height := haves.Height
 	round := haves.Round
 	p := blockProp.getPeer(peer)
@@ -41,13 +34,8 @@
 
 	_, parts, fullReqs, has := blockProp.getAllState(height, round, false)
 	if !has {
-<<<<<<< HEAD
 		blockProp.Logger.Error("received have part for unknown proposal", "peer", peer, "height", height, "round", round)
 		blockProp.Switch.StopPeerForError(blockProp.getPeer(peer).peer, errors.New("received part for unknown proposal"))
-=======
-		// TODO disconnect from the peer
-		// blockProp.Logger.Debug("received part state for unknown proposal", "peer", peer, "height", height, "round", round)
->>>>>>> 98db3ced
 		return
 	}
 
@@ -193,11 +181,8 @@
 	// the peer must always send the proposal before sending parts, if they did
 	//  not, this node must disconnect from them.
 	if !has {
-<<<<<<< HEAD
 		blockProp.Logger.Error("received part state request for unknown proposal", "peer", peer, "height", height, "round", round)
 		blockProp.Switch.StopPeerForError(p.peer, errors.New("received want part for unknown proposal"))
-=======
->>>>>>> 98db3ced
 		return
 	}
 
@@ -205,10 +190,7 @@
 	wc := wants.Parts.Copy()
 	canSend := parts.BitArray().And(wc)
 	if canSend == nil {
-<<<<<<< HEAD
 		blockProp.Logger.Error("nil can send", "peer", peer, "height", height, "round", round, "wants", wants, "wc", wc)
-=======
->>>>>>> 98db3ced
 		return
 	}
 
@@ -263,13 +245,8 @@
 	// not this node must disconnect from them.
 	cb, parts, _, has := blockProp.getAllState(part.Height, part.Round, false)
 	if !has {
-<<<<<<< HEAD
 		blockProp.Logger.Error("received part for unknown proposal", "peer", peer, "height", part.Height, "round", part.Round)
 		blockProp.Switch.StopPeerForError(p.peer, errors.New("received recovery part for unknown proposal"))
-=======
-		blockProp.Logger.Debug("received part for unknown proposal", "peer", peer, "height", part.Height, "round", part.Round)
-		// d.pswitch.StopPeerForError(p.peer, fmt.Errorf("received part for unknown proposal"))
->>>>>>> 98db3ced
 		return
 	}
 
