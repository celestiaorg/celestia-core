package node

import (
	"bytes"
	"context"
	"errors"
	"fmt"
	"io"
	"net"
	"net/http"
	_ "net/http/pprof" // nolint: gosec // securely exposed on separate, optional port
	"strings"
	"time"

<<<<<<< HEAD
	ipfscore "github.com/ipfs/go-ipfs/core"
	coreapi "github.com/ipfs/go-ipfs/core/coreapi"
=======
	ipface "github.com/ipfs/interface-go-ipfs-core"
>>>>>>> 280cc82d
	"github.com/prometheus/client_golang/prometheus"
	"github.com/prometheus/client_golang/prometheus/promhttp"
	"github.com/rs/cors"

	abci "github.com/lazyledger/lazyledger-core/abci/types"
	bcv0 "github.com/lazyledger/lazyledger-core/blockchain/v0"
	cfg "github.com/lazyledger/lazyledger-core/config"
	cs "github.com/lazyledger/lazyledger-core/consensus"
	"github.com/lazyledger/lazyledger-core/crypto"
	"github.com/lazyledger/lazyledger-core/evidence"
	"github.com/lazyledger/lazyledger-core/ipfs"
	dbm "github.com/lazyledger/lazyledger-core/libs/db"
	"github.com/lazyledger/lazyledger-core/libs/db/badgerdb"
	tmjson "github.com/lazyledger/lazyledger-core/libs/json"
	"github.com/lazyledger/lazyledger-core/libs/log"
	tmpubsub "github.com/lazyledger/lazyledger-core/libs/pubsub"
	"github.com/lazyledger/lazyledger-core/libs/service"
	"github.com/lazyledger/lazyledger-core/light"
	mempl "github.com/lazyledger/lazyledger-core/mempool"
	"github.com/lazyledger/lazyledger-core/p2p"
	"github.com/lazyledger/lazyledger-core/p2p/pex"
	"github.com/lazyledger/lazyledger-core/privval"
	"github.com/lazyledger/lazyledger-core/proxy"
	rpccore "github.com/lazyledger/lazyledger-core/rpc/core"
	grpccore "github.com/lazyledger/lazyledger-core/rpc/grpc"
	rpcserver "github.com/lazyledger/lazyledger-core/rpc/jsonrpc/server"
	sm "github.com/lazyledger/lazyledger-core/state"
	"github.com/lazyledger/lazyledger-core/state/txindex"
	"github.com/lazyledger/lazyledger-core/state/txindex/kv"
	"github.com/lazyledger/lazyledger-core/state/txindex/null"
	"github.com/lazyledger/lazyledger-core/statesync"
	"github.com/lazyledger/lazyledger-core/store"
	"github.com/lazyledger/lazyledger-core/types"
	tmtime "github.com/lazyledger/lazyledger-core/types/time"
	"github.com/lazyledger/lazyledger-core/version"
)

//------------------------------------------------------------------------------

// DBContext specifies config information for loading a new DB.
type DBContext struct {
	ID     string
	Config *cfg.Config
}

// DBProvider takes a DBContext and returns an instantiated DB.
type DBProvider func(*DBContext) (dbm.DB, error)

// DefaultDBProvider returns a database using the DBBackend and DBDir
// specified in the ctx.Config.
func DefaultDBProvider(ctx *DBContext) (dbm.DB, error) {
	return badgerdb.NewDB(ctx.ID, ctx.Config.DBDir())
}

// InMemDBProvider provides an in-memory DB.
func InMemDBProvider(ctx *DBContext) (dbm.DB, error) {
	return badgerdb.NewInMemoryDB()
}

// GenesisDocProvider returns a GenesisDoc.
// It allows the GenesisDoc to be pulled from sources other than the
// filesystem, for instance from a distributed key-value store cluster.
type GenesisDocProvider func() (*types.GenesisDoc, error)

// DefaultGenesisDocProviderFunc returns a GenesisDocProvider that loads
// the GenesisDoc from the config.GenesisFile() on the filesystem.
func DefaultGenesisDocProviderFunc(config *cfg.Config) GenesisDocProvider {
	return func() (*types.GenesisDoc, error) {
		return types.GenesisDocFromFile(config.GenesisFile())
	}
}

// Provider takes a config and a logger and returns a ready to go Node.
type Provider func(*cfg.Config, ipfs.APIProvider, log.Logger) (*Node, error)

// DefaultNewNode returns a Tendermint node with default settings for the
// PrivValidator, ClientCreator, GenesisDoc, and DBProvider.
// It implements NodeProvider.
func DefaultNewNode(config *cfg.Config, ipfs ipfs.APIProvider, logger log.Logger) (*Node, error) {
	nodeKey, err := p2p.LoadOrGenNodeKey(config.NodeKeyFile())
	if err != nil {
		return nil, fmt.Errorf("failed to load or gen node key %s: %w", config.NodeKeyFile(), err)
	}

	pval, err := privval.LoadOrGenFilePV(config.PrivValidatorKeyFile(), config.PrivValidatorStateFile())
	if err != nil {
		return nil, err
	}

	return NewNode(config,
		pval,
		nodeKey,
		proxy.DefaultClientCreator(config.ProxyApp, config.ABCI, config.DBDir()),
		DefaultGenesisDocProviderFunc(config),
		DefaultDBProvider,
		ipfs,
		DefaultMetricsProvider(config.Instrumentation),
		logger,
	)
}

// MetricsProvider returns a consensus, p2p and mempool Metrics.
type MetricsProvider func(chainID string) (*cs.Metrics, *p2p.Metrics, *mempl.Metrics, *sm.Metrics)

// DefaultMetricsProvider returns Metrics build using Prometheus client library
// if Prometheus is enabled. Otherwise, it returns no-op Metrics.
func DefaultMetricsProvider(config *cfg.InstrumentationConfig) MetricsProvider {
	return func(chainID string) (*cs.Metrics, *p2p.Metrics, *mempl.Metrics, *sm.Metrics) {
		if config.Prometheus {
			return cs.PrometheusMetrics(config.Namespace, "chain_id", chainID),
				p2p.PrometheusMetrics(config.Namespace, "chain_id", chainID),
				mempl.PrometheusMetrics(config.Namespace, "chain_id", chainID),
				sm.PrometheusMetrics(config.Namespace, "chain_id", chainID)
		}
		return cs.NopMetrics(), p2p.NopMetrics(), mempl.NopMetrics(), sm.NopMetrics()
	}
}

// Option sets a parameter for the node.
type Option func(*Node)

// Temporary interface for switching to fast sync, we should get rid of v0.
// See: https://github.com/tendermint/tendermint/issues/4595
type fastSyncReactor interface {
	SwitchToFastSync(sm.State) error
}

// CustomReactors allows you to add custom reactors (name -> p2p.Reactor) to
// the node's Switch.
//
// WARNING: using any name from the below list of the existing reactors will
// result in replacing it with the custom one.
//
//  - MEMPOOL
//  - BLOCKCHAIN
//  - CONSENSUS
//  - EVIDENCE
//  - PEX
//  - STATESYNC
func CustomReactors(reactors map[string]p2p.Reactor) Option {
	return func(n *Node) {
		for name, reactor := range reactors {
			if existingReactor := n.sw.Reactor(name); existingReactor != nil {
				n.sw.Logger.Info("Replacing existing reactor with a custom one",
					"name", name, "existing", existingReactor, "custom", reactor)
				n.sw.RemoveReactor(name, existingReactor)
			}
			n.sw.AddReactor(name, reactor)
		}
	}
}

// StateProvider overrides the state provider used by state sync to retrieve trusted app hashes and
// build a State object for bootstrapping the node.
// WARNING: this interface is considered unstable and subject to change.
func StateProvider(stateProvider statesync.StateProvider) Option {
	return func(n *Node) {
		n.stateSyncProvider = stateProvider
	}
}

<<<<<<< HEAD
// IpfsPluginsWereLoaded indicates that all IPFS plugin were already loaded.
// Setting up plugins will be skipped when creating the IPFS node.
func IpfsPluginsWereLoaded(wereAlreadyLoaded bool) Option {
	return func(n *Node) {
		n.areIpfsPluginsAlreadyLoaded = wereAlreadyLoaded
	}
}

// EmbedIpfsNode indicates if to embed and start an IPFS node.
func EmbedIpfsNode(embed bool) Option {
	return func(n *Node) {
		n.embedIpfsNode = embed
	}
}

=======
>>>>>>> 280cc82d
//------------------------------------------------------------------------------

// Node is the highest level interface to a full Tendermint node.
// It includes all configuration information and running services.
type Node struct {
	service.BaseService

	// config
	config        *cfg.Config
	genesisDoc    *types.GenesisDoc   // initial validator set
	privValidator types.PrivValidator // local node's validator key

	// network
	transport   *p2p.MultiplexTransport
	sw          *p2p.Switch  // p2p connections
	addrBook    pex.AddrBook // known peers
	nodeInfo    p2p.NodeInfo
	nodeKey     p2p.NodeKey // our node privkey
	isListening bool

	// services
	eventBus          *types.EventBus // pub/sub for services
	stateStore        sm.Store
	blockStore        *store.BlockStore // store the blockchain to disk
	bcReactor         p2p.Reactor       // for fast-syncing
	mempoolReactor    *mempl.Reactor    // for gossipping transactions
	mempool           mempl.Mempool
	stateSync         bool                    // whether the node should state sync on startup
	stateSyncReactor  *statesync.Reactor      // for hosting and restoring state sync snapshots
	stateSyncProvider statesync.StateProvider // provides state data for bootstrapping a node
	stateSyncGenesis  sm.State                // provides the genesis state for state sync
	consensusState    *cs.State               // latest consensus state
	consensusReactor  *cs.Reactor             // for participating in the consensus
	pexReactor        *pex.Reactor            // for exchanging peer addresses
	evidencePool      *evidence.Pool          // tracking evidence
	proxyApp          proxy.AppConns          // connection to the application
	rpcListeners      []net.Listener          // rpc servers
	txIndexer         txindex.TxIndexer
	indexerService    *txindex.IndexerService
	prometheusSrv     *http.Server

	ipfsAPI   ipface.CoreAPI
	ipfsClose io.Closer
}

func initDBs(config *cfg.Config, dbProvider DBProvider) (blockStore *store.BlockStore, stateDB dbm.DB, err error) {
	var blockStoreDB dbm.DB
	blockStoreDB, err = dbProvider(&DBContext{"blockstore", config})
	if err != nil {
		return
	}
	blockStore = store.NewBlockStore(blockStoreDB)

	stateDB, err = dbProvider(&DBContext{"state", config})
	if err != nil {
		return
	}

	return
}

func createAndStartProxyAppConns(clientCreator proxy.ClientCreator, logger log.Logger) (proxy.AppConns, error) {
	proxyApp := proxy.NewAppConns(clientCreator)
	proxyApp.SetLogger(logger.With("module", "proxy"))
	if err := proxyApp.Start(); err != nil {
		return nil, fmt.Errorf("error starting proxy app connections: %v", err)
	}
	return proxyApp, nil
}

func createAndStartEventBus(logger log.Logger) (*types.EventBus, error) {
	eventBus := types.NewEventBus()
	eventBus.SetLogger(logger.With("module", "events"))
	if err := eventBus.Start(); err != nil {
		return nil, err
	}
	return eventBus, nil
}

func createAndStartIndexerService(config *cfg.Config, dbProvider DBProvider,
	eventBus *types.EventBus, logger log.Logger) (*txindex.IndexerService, txindex.TxIndexer, error) {

	var txIndexer txindex.TxIndexer
	switch config.TxIndex.Indexer {
	case "kv":
		store, err := dbProvider(&DBContext{"tx_index", config})
		if err != nil {
			return nil, nil, err
		}
		txIndexer = kv.NewTxIndex(store)
	default:
		txIndexer = &null.TxIndex{}
	}

	indexerService := txindex.NewIndexerService(txIndexer, eventBus)
	indexerService.SetLogger(logger.With("module", "txindex"))
	if err := indexerService.Start(); err != nil {
		return nil, nil, err
	}
	return indexerService, txIndexer, nil
}

func doHandshake(
	stateStore sm.Store,
	state sm.State,
	blockStore sm.BlockStore,
	genDoc *types.GenesisDoc,
	eventBus types.BlockEventPublisher,
	proxyApp proxy.AppConns,
	consensusLogger log.Logger) error {

	handshaker := cs.NewHandshaker(stateStore, state, blockStore, genDoc)
	handshaker.SetLogger(consensusLogger)
	handshaker.SetEventBus(eventBus)
	if err := handshaker.Handshake(proxyApp); err != nil {
		return fmt.Errorf("error during handshake: %v", err)
	}
	return nil
}

func logNodeStartupInfo(state sm.State, pubKey crypto.PubKey, logger, consensusLogger log.Logger) {
	// Log the version info.
	logger.Info("Version info",
		"software", version.TMCoreSemVer,
		"block", version.BlockProtocol,
		"p2p", version.P2PProtocol,
	)

	// If the state and software differ in block version, at least log it.
	if state.Version.Consensus.Block != version.BlockProtocol {
		logger.Info("Software and state have different block protocols",
			"software", version.BlockProtocol,
			"state", state.Version.Consensus.Block,
		)
	}

	addr := pubKey.Address()
	// Log whether this node is a validator or an observer
	if state.Validators.HasAddress(addr) {
		consensusLogger.Info("This node is a validator", "addr", addr, "pubKey", pubKey)
	} else {
		consensusLogger.Info("This node is not a validator", "addr", addr, "pubKey", pubKey)
	}
}

func onlyValidatorIsUs(state sm.State, pubKey crypto.PubKey) bool {
	if state.Validators.Size() > 1 {
		return false
	}
	addr, _ := state.Validators.GetByIndex(0)
	return bytes.Equal(pubKey.Address(), addr)
}

func createMempoolAndMempoolReactor(config *cfg.Config, proxyApp proxy.AppConns,
	state sm.State, memplMetrics *mempl.Metrics, logger log.Logger) (*mempl.Reactor, *mempl.CListMempool) {

	mempool := mempl.NewCListMempool(
		config.Mempool,
		proxyApp.Mempool(),
		state.LastBlockHeight,
		mempl.WithMetrics(memplMetrics),
		mempl.WithPreCheck(sm.TxPreCheck(state)),
		mempl.WithPostCheck(sm.TxPostCheck(state)),
	)
	mempoolLogger := logger.With("module", "mempool")
	mempoolReactor := mempl.NewReactor(config.Mempool, mempool)
	mempoolReactor.SetLogger(mempoolLogger)

	if config.Consensus.WaitForTxs() {
		mempool.EnableTxsAvailable()
	}
	return mempoolReactor, mempool
}

func createEvidenceReactor(config *cfg.Config, dbProvider DBProvider,
	stateDB dbm.DB, blockStore *store.BlockStore, logger log.Logger) (*evidence.Reactor, *evidence.Pool, error) {

	evidenceDB, err := dbProvider(&DBContext{"evidence", config})
	if err != nil {
		return nil, nil, err
	}
	evidenceLogger := logger.With("module", "evidence")
	evidencePool, err := evidence.NewPool(evidenceDB, sm.NewStore(stateDB), blockStore)
	if err != nil {
		return nil, nil, err
	}
	evidenceReactor := evidence.NewReactor(evidencePool)
	evidenceReactor.SetLogger(evidenceLogger)
	return evidenceReactor, evidencePool, nil
}

func createBlockchainReactor(config *cfg.Config,
	state sm.State,
	blockExec *sm.BlockExecutor,
	blockStore *store.BlockStore,
	fastSync bool,
	logger log.Logger) (bcReactor p2p.Reactor, err error) {

	switch config.FastSync.Version {
	case "v0":
		bcReactor = bcv0.NewBlockchainReactor(state.Copy(), blockExec, blockStore, fastSync)
	// case "v2":
	//	bcReactor = bcv2.NewBlockchainReactor(state.Copy(), blockExec, blockStore, fastSync)
	default:
		return nil, fmt.Errorf("unknown fastsync version %s", config.FastSync.Version)
	}

	bcReactor.SetLogger(logger.With("module", "blockchain"))
	return bcReactor, nil
}

func createConsensusReactor(config *cfg.Config,
	state sm.State,
	blockExec *sm.BlockExecutor,
	blockStore sm.BlockStore,
	mempool *mempl.CListMempool,
	evidencePool *evidence.Pool,
	privValidator types.PrivValidator,
	csMetrics *cs.Metrics,
	waitSync bool,
	eventBus *types.EventBus,
	ipfs ipface.CoreAPI,
	consensusLogger log.Logger) (*cs.Reactor, *cs.State) {

	consensusState := cs.NewState(
		config.Consensus,
		state.Copy(),
		blockExec,
		blockStore,
		mempool,
		evidencePool,
		cs.StateMetrics(csMetrics),
	)
	consensusState.SetIPFSApi(ipfs)
	consensusState.SetLogger(consensusLogger)
	if privValidator != nil {
		consensusState.SetPrivValidator(privValidator)
	}
	consensusReactor := cs.NewReactor(consensusState, waitSync, cs.ReactorMetrics(csMetrics))
	consensusReactor.SetLogger(consensusLogger)
	// services which will be publishing and/or subscribing for messages (events)
	// consensusReactor will set it on consensusState and blockExecutor
	consensusReactor.SetEventBus(eventBus)
	return consensusReactor, consensusState
}

func createTransport(
	config *cfg.Config,
	nodeInfo p2p.NodeInfo,
	nodeKey p2p.NodeKey,
	proxyApp proxy.AppConns,
) (
	*p2p.MultiplexTransport,
	[]p2p.PeerFilterFunc,
) {
	var (
		mConnConfig = p2p.MConnConfig(config.P2P)
		transport   = p2p.NewMultiplexTransport(nodeInfo, nodeKey, mConnConfig)
		connFilters = []p2p.ConnFilterFunc{}
		peerFilters = []p2p.PeerFilterFunc{}
	)

	if !config.P2P.AllowDuplicateIP {
		connFilters = append(connFilters, p2p.ConnDuplicateIPFilter())
	}

	// Filter peers by addr or pubkey with an ABCI query.
	// If the query return code is OK, add peer.
	if config.FilterPeers {
		connFilters = append(
			connFilters,
			// ABCI query for address filtering.
			func(_ p2p.ConnSet, c net.Conn, _ []net.IP) error {
				res, err := proxyApp.Query().QuerySync(context.Background(), abci.RequestQuery{
					Path: fmt.Sprintf("/p2p/filter/addr/%s", c.RemoteAddr().String()),
				})
				if err != nil {
					return err
				}
				if res.IsErr() {
					return fmt.Errorf("error querying abci app: %v", res)
				}

				return nil
			},
		)

		peerFilters = append(
			peerFilters,
			// ABCI query for ID filtering.
			func(_ p2p.IPeerSet, p p2p.Peer) error {
				res, err := proxyApp.Query().QuerySync(context.Background(), abci.RequestQuery{
					Path: fmt.Sprintf("/p2p/filter/id/%s", p.ID()),
				})
				if err != nil {
					return err
				}
				if res.IsErr() {
					return fmt.Errorf("error querying abci app: %v", res)
				}

				return nil
			},
		)
	}

	p2p.MultiplexTransportConnFilters(connFilters...)(transport)

	// Limit the number of incoming connections.
	max := config.P2P.MaxNumInboundPeers + len(splitAndTrimEmpty(config.P2P.UnconditionalPeerIDs, ",", " "))
	p2p.MultiplexTransportMaxIncomingConnections(max)(transport)

	return transport, peerFilters
}

func createSwitch(config *cfg.Config,
	transport p2p.Transport,
	p2pMetrics *p2p.Metrics,
	peerFilters []p2p.PeerFilterFunc,
	mempoolReactor *mempl.Reactor,
	bcReactor p2p.Reactor,
	stateSyncReactor *p2p.ReactorShim,
	consensusReactor *cs.Reactor,
	evidenceReactor *evidence.Reactor,
	nodeInfo p2p.NodeInfo,
	nodeKey p2p.NodeKey,
	p2pLogger log.Logger) *p2p.Switch {

	sw := p2p.NewSwitch(
		config.P2P,
		transport,
		p2p.WithMetrics(p2pMetrics),
		p2p.SwitchPeerFilters(peerFilters...),
	)
	sw.SetLogger(p2pLogger)
	sw.AddReactor("MEMPOOL", mempoolReactor)
	sw.AddReactor("BLOCKCHAIN", bcReactor)
	sw.AddReactor("CONSENSUS", consensusReactor)
	sw.AddReactor("EVIDENCE", evidenceReactor)
	sw.AddReactor("STATESYNC", stateSyncReactor)

	sw.SetNodeInfo(nodeInfo)
	sw.SetNodeKey(nodeKey)

	p2pLogger.Info("P2P Node ID", "ID", nodeKey.ID, "file", config.NodeKeyFile())
	return sw
}

func createAddrBookAndSetOnSwitch(config *cfg.Config, sw *p2p.Switch,
	p2pLogger log.Logger, nodeKey p2p.NodeKey) (pex.AddrBook, error) {

	addrBook := pex.NewAddrBook(config.P2P.AddrBookFile(), config.P2P.AddrBookStrict)
	addrBook.SetLogger(p2pLogger.With("book", config.P2P.AddrBookFile()))

	// Add ourselves to addrbook to prevent dialing ourselves
	if config.P2P.ExternalAddress != "" {
		addr, err := p2p.NewNetAddressString(p2p.IDAddressString(nodeKey.ID, config.P2P.ExternalAddress))
		if err != nil {
			return nil, fmt.Errorf("p2p.external_address is incorrect: %w", err)
		}
		addrBook.AddOurAddress(addr)
	}
	if config.P2P.ListenAddress != "" {
		addr, err := p2p.NewNetAddressString(p2p.IDAddressString(nodeKey.ID, config.P2P.ListenAddress))
		if err != nil {
			return nil, fmt.Errorf("p2p.laddr is incorrect: %w", err)
		}
		addrBook.AddOurAddress(addr)
	}

	sw.SetAddrBook(addrBook)

	return addrBook, nil
}

func createPEXReactorAndAddToSwitch(addrBook pex.AddrBook, config *cfg.Config,
	sw *p2p.Switch, logger log.Logger) *pex.Reactor {

	// TODO persistent peers ? so we can have their DNS addrs saved
	pexReactor := pex.NewReactor(addrBook,
		&pex.ReactorConfig{
			Seeds:    splitAndTrimEmpty(config.P2P.Seeds, ",", " "),
			SeedMode: config.P2P.SeedMode,
			// See consensus/reactor.go: blocksToContributeToBecomeGoodPeer 10000
			// blocks assuming 10s blocks ~ 28 hours.
			// TODO (melekes): make it dynamic based on the actual block latencies
			// from the live network.
			// https://github.com/tendermint/tendermint/issues/3523
			SeedDisconnectWaitPeriod:     28 * time.Hour,
			PersistentPeersMaxDialPeriod: config.P2P.PersistentPeersMaxDialPeriod,
		})
	pexReactor.SetLogger(logger.With("module", "pex"))
	sw.AddReactor("PEX", pexReactor)
	return pexReactor
}

// startStateSync starts an asynchronous state sync process, then switches to fast sync mode.
func startStateSync(ssR *statesync.Reactor, bcR fastSyncReactor, conR *cs.Reactor,
	stateProvider statesync.StateProvider, config *cfg.StateSyncConfig, fastSync bool,
	stateStore sm.Store, blockStore *store.BlockStore, state sm.State) error {
	ssR.Logger.Info("Starting state sync")

	if stateProvider == nil {
		var err error
		ctx, cancel := context.WithTimeout(context.Background(), 10*time.Second)
		defer cancel()
		stateProvider, err = statesync.NewLightClientStateProvider(
			ctx,
			state.ChainID, state.Version, state.InitialHeight,
			config.RPCServers, light.TrustOptions{
				Period: config.TrustPeriod,
				Height: config.TrustHeight,
				Hash:   config.TrustHashBytes(),
			}, ssR.Logger.With("module", "light"))
		if err != nil {
			return fmt.Errorf("failed to set up light client state provider: %w", err)
		}
	}

	go func() {
		state, commit, err := ssR.Sync(stateProvider, config.DiscoveryTime)
		if err != nil {
			ssR.Logger.Error("State sync failed", "err", err)
			return
		}
		err = stateStore.Bootstrap(state)
		if err != nil {
			ssR.Logger.Error("Failed to bootstrap node with new state", "err", err)
			return
		}
		err = blockStore.SaveSeenCommit(state.LastBlockHeight, commit)
		if err != nil {
			ssR.Logger.Error("Failed to store last seen commit", "err", err)
			return
		}

		if fastSync {
			// FIXME Very ugly to have these metrics bleed through here.
			conR.Metrics.StateSyncing.Set(0)
			conR.Metrics.FastSyncing.Set(1)
			err = bcR.SwitchToFastSync(state)
			if err != nil {
				ssR.Logger.Error("Failed to switch to fast sync", "err", err)
				return
			}
		} else {
			conR.SwitchToConsensus(state, true)
		}
	}()
	return nil
}

// NewNode returns a new, ready to go, Tendermint Node.
func NewNode(config *cfg.Config,
	privValidator types.PrivValidator,
	nodeKey p2p.NodeKey,
	clientCreator proxy.ClientCreator,
	genesisDocProvider GenesisDocProvider,
	dbProvider DBProvider,
	ipfsProvider ipfs.APIProvider,
	metricsProvider MetricsProvider,
	logger log.Logger,
	options ...Option) (*Node, error) {

	blockStore, stateDB, err := initDBs(config, dbProvider)
	if err != nil {
		return nil, err
	}

	stateStore := sm.NewStore(stateDB)

	state, genDoc, err := LoadStateFromDBOrGenesisDocProvider(stateDB, genesisDocProvider)
	if err != nil {
		return nil, err
	}

	// Create the proxyApp and establish connections to the ABCI app (consensus, mempool, query).
	proxyApp, err := createAndStartProxyAppConns(clientCreator, logger)
	if err != nil {
		return nil, err
	}

	// EventBus and IndexerService must be started before the handshake because
	// we might need to index the txs of the replayed block as this might not have happened
	// when the node stopped last time (i.e. the node stopped after it saved the block
	// but before it indexed the txs, or, endblocker panicked)
	eventBus, err := createAndStartEventBus(logger)
	if err != nil {
		return nil, err
	}

	// Transaction indexing
	indexerService, txIndexer, err := createAndStartIndexerService(config, dbProvider, eventBus, logger)
	if err != nil {
		return nil, err
	}

	// If an address is provided, listen on the socket for a connection from an
	// external signing process.
	if config.PrivValidatorListenAddr != "" {
		// FIXME: we should start services inside OnStart
		privValidator, err = createAndStartPrivValidatorSocketClient(config.PrivValidatorListenAddr, genDoc.ChainID, logger)
		if err != nil {
			return nil, fmt.Errorf("error with private validator socket client: %w", err)
		}
	}

	pubKey, err := privValidator.GetPubKey()
	if err != nil {
		return nil, fmt.Errorf("can't get pubkey: %w", err)
	}

	// Determine whether we should attempt state sync.
	stateSync := config.StateSync.Enable && !onlyValidatorIsUs(state, pubKey)
	if stateSync && state.LastBlockHeight > 0 {
		logger.Info("Found local state with non-zero height, skipping state sync")
		stateSync = false
	}

	// Create the handshaker, which calls RequestInfo, sets the AppVersion on the state,
	// and replays any blocks as necessary to sync tendermint with the app.
	consensusLogger := logger.With("module", "consensus")
	if !stateSync {
		if err := doHandshake(stateStore, state, blockStore, genDoc, eventBus, proxyApp, consensusLogger); err != nil {
			return nil, err
		}

		// Reload the state. It will have the Version.Consensus.App set by the
		// Handshake, and may have other modifications as well (ie. depending on
		// what happened during block replay).
		state, err = stateStore.Load()
		if err != nil {
			return nil, fmt.Errorf("cannot load state: %w", err)
		}
	}

	// Determine whether we should do fast sync. This must happen after the handshake, since the
	// app may modify the validator set, specifying ourself as the only validator.
	fastSync := config.FastSyncMode && !onlyValidatorIsUs(state, pubKey)

	logNodeStartupInfo(state, pubKey, logger, consensusLogger)

	csMetrics, p2pMetrics, memplMetrics, smMetrics := metricsProvider(genDoc.ChainID)

	// Make MempoolReactor
	mempoolReactor, mempool := createMempoolAndMempoolReactor(config, proxyApp, state, memplMetrics, logger)

	// Make Evidence Reactor
	evidenceReactor, evidencePool, err := createEvidenceReactor(config, dbProvider, stateDB, blockStore, logger)
	if err != nil {
		return nil, err
	}

	// make block executor for consensus and blockchain reactors to execute blocks
	blockExec := sm.NewBlockExecutor(
		stateStore,
		logger.With("module", "state"),
		proxyApp.Consensus(),
		mempool,
		evidencePool,
		sm.BlockExecutorWithMetrics(smMetrics),
	)

	ipfs, ipfsclose, err := ipfsProvider()
	if err != nil {
		return nil, err
	}

	// Make BlockchainReactor. Don't start fast sync if we're doing a state sync first.
	bcReactor, err := createBlockchainReactor(config, state, blockExec, blockStore, fastSync && !stateSync, logger)
	if err != nil {
		return nil, fmt.Errorf("could not create blockchain reactor: %w", err)
	}

	// Make ConsensusReactor. Don't enable fully if doing a state sync and/or fast sync first.
	// FIXME We need to update metrics here, since other reactors don't have access to them.
	if stateSync {
		csMetrics.StateSyncing.Set(1)
	} else if fastSync {
		csMetrics.FastSyncing.Set(1)
	}
	consensusReactor, consensusState := createConsensusReactor(
		config, state, blockExec, blockStore, mempool, evidencePool,
		privValidator, csMetrics, stateSync || fastSync, eventBus, ipfs, consensusLogger,
	)

	// Set up state sync reactor, and schedule a sync if requested.
	// FIXME The way we do phased startups (e.g. replay -> fast sync -> consensus) is very messy,
	// we should clean this whole thing up. See:
	// https://github.com/tendermint/tendermint/issues/4644
	stateSyncReactorShim := p2p.NewReactorShim("StateSyncShim", statesync.ChannelShims)
	stateSyncReactorShim.SetLogger(logger.With("module", "statesync"))

	stateSyncReactor := statesync.NewReactor(
		stateSyncReactorShim.Logger,
		proxyApp.Snapshot(),
		proxyApp.Query(),
		stateSyncReactorShim.GetChannel(statesync.SnapshotChannel),
		stateSyncReactorShim.GetChannel(statesync.ChunkChannel),
		stateSyncReactorShim.PeerUpdates,
		config.StateSync.TempDir,
	)

	nodeInfo, err := makeNodeInfo(config, nodeKey, txIndexer, genDoc, state)
	if err != nil {
		return nil, err
	}

	// Setup Transport.
	transport, peerFilters := createTransport(config, nodeInfo, nodeKey, proxyApp)

	// Setup Switch.
	p2pLogger := logger.With("module", "p2p")
	sw := createSwitch(
		config, transport, p2pMetrics, peerFilters, mempoolReactor, bcReactor,
		stateSyncReactorShim, consensusReactor, evidenceReactor, nodeInfo, nodeKey, p2pLogger,
	)

	err = sw.AddPersistentPeers(splitAndTrimEmpty(config.P2P.PersistentPeers, ",", " "))
	if err != nil {
		return nil, fmt.Errorf("could not add peers from persistent_peers field: %w", err)
	}

	err = sw.AddUnconditionalPeerIDs(splitAndTrimEmpty(config.P2P.UnconditionalPeerIDs, ",", " "))
	if err != nil {
		return nil, fmt.Errorf("could not add peer ids from unconditional_peer_ids field: %w", err)
	}

	addrBook, err := createAddrBookAndSetOnSwitch(config, sw, p2pLogger, nodeKey)
	if err != nil {
		return nil, fmt.Errorf("could not create addrbook: %w", err)
	}

	// Optionally, start the pex reactor
	//
	// TODO:
	//
	// We need to set Seeds and PersistentPeers on the switch,
	// since it needs to be able to use these (and their DNS names)
	// even if the PEX is off. We can include the DNS name in the NetAddress,
	// but it would still be nice to have a clear list of the current "PersistentPeers"
	// somewhere that we can return with net_info.
	//
	// If PEX is on, it should handle dialing the seeds. Otherwise the switch does it.
	// Note we currently use the addrBook regardless at least for AddOurAddress
	var pexReactor *pex.Reactor
	if config.P2P.PexReactor {
		pexReactor = createPEXReactorAndAddToSwitch(addrBook, config, sw, logger)
	}

	if config.RPC.PprofListenAddress != "" {
		go func() {
			logger.Info("Starting pprof server", "laddr", config.RPC.PprofListenAddress)
			logger.Error("pprof server error", "err", http.ListenAndServe(config.RPC.PprofListenAddress, nil))
		}()
	}

	node := &Node{
		config:        config,
		genesisDoc:    genDoc,
		privValidator: privValidator,

		transport: transport,
		sw:        sw,
		addrBook:  addrBook,
		nodeInfo:  nodeInfo,
		nodeKey:   nodeKey,

		stateStore:       stateStore,
		blockStore:       blockStore,
		bcReactor:        bcReactor,
		mempoolReactor:   mempoolReactor,
		mempool:          mempool,
		consensusState:   consensusState,
		consensusReactor: consensusReactor,
		stateSyncReactor: stateSyncReactor,
		stateSync:        stateSync,
		stateSyncGenesis: state, // Shouldn't be necessary, but need a way to pass the genesis state
		pexReactor:       pexReactor,
		evidencePool:     evidencePool,
		proxyApp:         proxyApp,
		txIndexer:        txIndexer,
		indexerService:   indexerService,
		eventBus:         eventBus,
		ipfsAPI:          ipfs,
		ipfsClose:        ipfsclose,
	}
	node.BaseService = *service.NewBaseService(logger, "Node", node)

	for _, option := range options {
		option(node)
	}

	return node, nil
}

// OnStart starts the Node. It implements service.Service.
func (n *Node) OnStart() error {
	now := tmtime.Now()
	genTime := n.genesisDoc.GenesisTime
	if genTime.After(now) {
		n.Logger.Info("Genesis time is in the future. Sleeping until then...", "genTime", genTime)
		time.Sleep(genTime.Sub(now))
	}

	// Add private IDs to addrbook to block those peers being added
	n.addrBook.AddPrivateIDs(splitAndTrimEmpty(n.config.P2P.PrivatePeerIDs, ",", " "))

	// Start the RPC server before the P2P server
	// so we can eg. receive txs for the first block
	if n.config.RPC.ListenAddress != "" {
		listeners, err := n.startRPC()
		if err != nil {
			return err
		}
		n.rpcListeners = listeners
	}

	if n.config.Instrumentation.Prometheus &&
		n.config.Instrumentation.PrometheusListenAddr != "" {
		n.prometheusSrv = n.startPrometheusServer(n.config.Instrumentation.PrometheusListenAddr)
	}

	// Start the transport.
	addr, err := p2p.NewNetAddressString(p2p.IDAddressString(n.nodeKey.ID, n.config.P2P.ListenAddress))
	if err != nil {
		return err
	}
	if err := n.transport.Listen(*addr); err != nil {
		return err
	}

	n.isListening = true

	if n.config.Mempool.WalEnabled() {
		err = n.mempool.InitWAL()
		if err != nil {
			return fmt.Errorf("init mempool WAL: %w", err)
		}
	}

	// Start the switch (the P2P server).
	err = n.sw.Start()
	if err != nil {
		return err
	}

	// Start the real state sync reactor separately since the switch uses the shim.
	if err := n.stateSyncReactor.Start(); err != nil {
		return err
	}

	// Always connect to persistent peers
	err = n.sw.DialPeersAsync(splitAndTrimEmpty(n.config.P2P.PersistentPeers, ",", " "))
	if err != nil {
		return fmt.Errorf("could not dial peers from persistent_peers field: %w", err)
	}

	// Run state sync
	if n.stateSync {
		bcR, ok := n.bcReactor.(fastSyncReactor)
		if !ok {
			return fmt.Errorf("this blockchain reactor does not support switching from state sync")
		}
		err := startStateSync(n.stateSyncReactor, bcR, n.consensusReactor, n.stateSyncProvider,
			n.config.StateSync, n.config.FastSyncMode, n.stateStore, n.blockStore, n.stateSyncGenesis)
		if err != nil {
			return fmt.Errorf("failed to start state sync: %w", err)
		}
	}
<<<<<<< HEAD
	if n.embedIpfsNode {
		// It is essential that we create a fresh instance of ipfs node on
		// each start as internally the node gets only stopped once per instance.
		// At least in ipfs 0.7.0; see:
		// https://github.com/lazyledger/go-ipfs/blob/dd295e45608560d2ada7d7c8a30f1eef3f4019bb/core/builder.go#L48-L57
		n.ipfsNode, err = p2p.CreateIpfsNode(n.config.IPFSRepoRoot(), n.areIpfsPluginsAlreadyLoaded, n.Logger)
		if err != nil {
			return fmt.Errorf("failed to create IPFS node: %w", err)
		}

		ipfsAPI, err := coreapi.NewCoreAPI(n.ipfsNode)
		if err != nil {
			return fmt.Errorf("failed to create an instance of the IPFS core API: %w", err)
		}
		maddrs, _ := ipfsAPI.Swarm().ListenAddrs(context.Background())
		n.Logger.Info("created IPFS node", "ListenAddrs", maddrs)

		n.consensusState.IpfsAPI = ipfsAPI
	}
=======
>>>>>>> 280cc82d

	return nil
}

// OnStop stops the Node. It implements service.Service.
func (n *Node) OnStop() {
	n.BaseService.OnStop()

	n.Logger.Info("Stopping Node")

	// first stop the non-reactor services
	if err := n.eventBus.Stop(); err != nil {
		n.Logger.Error("Error closing eventBus", "err", err)
	}
	if err := n.indexerService.Stop(); err != nil {
		n.Logger.Error("Error closing indexerService", "err", err)
	}

	// now stop the reactors
	if err := n.sw.Stop(); err != nil {
		n.Logger.Error("Error closing switch", "err", err)
	}

	// Stop the real state sync reactor separately since the switch uses the shim.
	if err := n.stateSyncReactor.Stop(); err != nil {
		n.Logger.Error("failed to stop state sync service", "err", err)
	}

	// stop mempool WAL
	if n.config.Mempool.WalEnabled() {
		n.mempool.CloseWAL()
	}

	if err := n.transport.Close(); err != nil {
		n.Logger.Error("Error closing transport", "err", err)
	}

	n.isListening = false

	// finally stop the listeners / external services
	for _, l := range n.rpcListeners {
		n.Logger.Info("Closing rpc listener", "listener", l)
		if err := l.Close(); err != nil {
			n.Logger.Error("Error closing listener", "listener", l, "err", err)
		}
	}

	if pvsc, ok := n.privValidator.(service.Service); ok {
		if err := pvsc.Stop(); err != nil {
			n.Logger.Error("Error closing private validator", "err", err)
		}
	}

	if n.prometheusSrv != nil {
		if err := n.prometheusSrv.Shutdown(context.Background()); err != nil {
			// Error from closing listeners, or context timeout:
			n.Logger.Error("Prometheus HTTP server Shutdown", "err", err)
		}
	}

	if err := n.ipfsClose.Close(); err != nil {
		n.Logger.Error("ipfsClose.Close()", err)
	}
}

// ConfigureRPC makes sure RPC has all the objects it needs to operate.
func (n *Node) ConfigureRPC() error {
	pubKey, err := n.privValidator.GetPubKey()
	if err != nil {
		return fmt.Errorf("can't get pubkey: %w", err)
	}
	rpccore.SetEnvironment(&rpccore.Environment{
		ProxyAppQuery:   n.proxyApp.Query(),
		ProxyAppMempool: n.proxyApp.Mempool(),

		StateStore:     n.stateStore,
		BlockStore:     n.blockStore,
		EvidencePool:   n.evidencePool,
		ConsensusState: n.consensusState,
		P2PPeers:       n.sw,
		P2PTransport:   n,

		PubKey:           pubKey,
		GenDoc:           n.genesisDoc,
		TxIndexer:        n.txIndexer,
		ConsensusReactor: n.consensusReactor,
		EventBus:         n.eventBus,
		Mempool:          n.mempool,

		Logger: n.Logger.With("module", "rpc"),

		Config: *n.config.RPC,
	})
	return nil
}

func (n *Node) startRPC() ([]net.Listener, error) {
	err := n.ConfigureRPC()
	if err != nil {
		return nil, err
	}

	listenAddrs := splitAndTrimEmpty(n.config.RPC.ListenAddress, ",", " ")

	if n.config.RPC.Unsafe {
		rpccore.AddUnsafeRoutes()
	}

	config := rpcserver.DefaultConfig()
	config.MaxBodyBytes = n.config.RPC.MaxBodyBytes
	config.MaxHeaderBytes = n.config.RPC.MaxHeaderBytes
	config.MaxOpenConnections = n.config.RPC.MaxOpenConnections
	// If necessary adjust global WriteTimeout to ensure it's greater than
	// TimeoutBroadcastTxCommit.
	// See https://github.com/tendermint/tendermint/issues/3435
	if config.WriteTimeout <= n.config.RPC.TimeoutBroadcastTxCommit {
		config.WriteTimeout = n.config.RPC.TimeoutBroadcastTxCommit + 1*time.Second
	}

	// we may expose the rpc over both a unix and tcp socket
	listeners := make([]net.Listener, len(listenAddrs))
	for i, listenAddr := range listenAddrs {
		mux := http.NewServeMux()
		rpcLogger := n.Logger.With("module", "rpc-server")
		wmLogger := rpcLogger.With("protocol", "websocket")
		wm := rpcserver.NewWebsocketManager(rpccore.Routes,
			rpcserver.OnDisconnect(func(remoteAddr string) {
				err := n.eventBus.UnsubscribeAll(context.Background(), remoteAddr)
				if err != nil && err != tmpubsub.ErrSubscriptionNotFound {
					wmLogger.Error("Failed to unsubscribe addr from events", "addr", remoteAddr, "err", err)
				}
			}),
			rpcserver.ReadLimit(config.MaxBodyBytes),
		)
		wm.SetLogger(wmLogger)
		mux.HandleFunc("/websocket", wm.WebsocketHandler)
		rpcserver.RegisterRPCFuncs(mux, rpccore.Routes, rpcLogger)
		listener, err := rpcserver.Listen(
			listenAddr,
			config,
		)
		if err != nil {
			return nil, err
		}

		var rootHandler http.Handler = mux
		if n.config.RPC.IsCorsEnabled() {
			corsMiddleware := cors.New(cors.Options{
				AllowedOrigins: n.config.RPC.CORSAllowedOrigins,
				AllowedMethods: n.config.RPC.CORSAllowedMethods,
				AllowedHeaders: n.config.RPC.CORSAllowedHeaders,
			})
			rootHandler = corsMiddleware.Handler(mux)
		}
		if n.config.RPC.IsTLSEnabled() {
			go func() {
				if err := rpcserver.ServeTLS(
					listener,
					rootHandler,
					n.config.RPC.CertFile(),
					n.config.RPC.KeyFile(),
					rpcLogger,
					config,
				); err != nil {
					n.Logger.Error("Error serving server with TLS", "err", err)
				}
			}()
		} else {
			go func() {
				if err := rpcserver.Serve(
					listener,
					rootHandler,
					rpcLogger,
					config,
				); err != nil {
					n.Logger.Error("Error serving server", "err", err)
				}
			}()
		}

		listeners[i] = listener
	}

	// we expose a simplified api over grpc for convenience to app devs
	grpcListenAddr := n.config.RPC.GRPCListenAddress
	if grpcListenAddr != "" {
		config := rpcserver.DefaultConfig()
		config.MaxBodyBytes = n.config.RPC.MaxBodyBytes
		config.MaxHeaderBytes = n.config.RPC.MaxHeaderBytes
		// NOTE: GRPCMaxOpenConnections is used, not MaxOpenConnections
		config.MaxOpenConnections = n.config.RPC.GRPCMaxOpenConnections
		// If necessary adjust global WriteTimeout to ensure it's greater than
		// TimeoutBroadcastTxCommit.
		// See https://github.com/tendermint/tendermint/issues/3435
		if config.WriteTimeout <= n.config.RPC.TimeoutBroadcastTxCommit {
			config.WriteTimeout = n.config.RPC.TimeoutBroadcastTxCommit + 1*time.Second
		}
		listener, err := rpcserver.Listen(grpcListenAddr, config)
		if err != nil {
			return nil, err
		}
		go func() {
			if err := grpccore.StartGRPCServer(listener); err != nil {
				n.Logger.Error("Error starting gRPC server", "err", err)
			}
		}()
		listeners = append(listeners, listener)

	}

	return listeners, nil

}

// startPrometheusServer starts a Prometheus HTTP server, listening for metrics
// collectors on addr.
func (n *Node) startPrometheusServer(addr string) *http.Server {
	srv := &http.Server{
		Addr: addr,
		Handler: promhttp.InstrumentMetricHandler(
			prometheus.DefaultRegisterer, promhttp.HandlerFor(
				prometheus.DefaultGatherer,
				promhttp.HandlerOpts{MaxRequestsInFlight: n.config.Instrumentation.MaxOpenConnections},
			),
		),
	}
	go func() {
		if err := srv.ListenAndServe(); err != http.ErrServerClosed {
			// Error starting or closing listener:
			n.Logger.Error("Prometheus HTTP server ListenAndServe", "err", err)
		}
	}()
	return srv
}

// Switch returns the Node's Switch.
func (n *Node) Switch() *p2p.Switch {
	return n.sw
}

// BlockStore returns the Node's BlockStore.
func (n *Node) BlockStore() *store.BlockStore {
	return n.blockStore
}

// ConsensusState returns the Node's ConsensusState.
func (n *Node) ConsensusState() *cs.State {
	return n.consensusState
}

// ConsensusReactor returns the Node's ConsensusReactor.
func (n *Node) ConsensusReactor() *cs.Reactor {
	return n.consensusReactor
}

// MempoolReactor returns the Node's mempool reactor.
func (n *Node) MempoolReactor() *mempl.Reactor {
	return n.mempoolReactor
}

// Mempool returns the Node's mempool.
func (n *Node) Mempool() mempl.Mempool {
	return n.mempool
}

// PEXReactor returns the Node's PEXReactor. It returns nil if PEX is disabled.
func (n *Node) PEXReactor() *pex.Reactor {
	return n.pexReactor
}

// EvidencePool returns the Node's EvidencePool.
func (n *Node) EvidencePool() *evidence.Pool {
	return n.evidencePool
}

// EventBus returns the Node's EventBus.
func (n *Node) EventBus() *types.EventBus {
	return n.eventBus
}

// PrivValidator returns the Node's PrivValidator.
// XXX: for convenience only!
func (n *Node) PrivValidator() types.PrivValidator {
	return n.privValidator
}

// GenesisDoc returns the Node's GenesisDoc.
func (n *Node) GenesisDoc() *types.GenesisDoc {
	return n.genesisDoc
}

// ProxyApp returns the Node's AppConns, representing its connections to the ABCI application.
func (n *Node) ProxyApp() proxy.AppConns {
	return n.proxyApp
}

// Config returns the Node's config.
func (n *Node) Config() *cfg.Config {
	return n.config
}

//------------------------------------------------------------------------------

func (n *Node) Listeners() []string {
	return []string{
		fmt.Sprintf("Listener(@%v)", n.config.P2P.ExternalAddress),
	}
}

func (n *Node) IsListening() bool {
	return n.isListening
}

// NodeInfo returns the Node's Info from the Switch.
func (n *Node) NodeInfo() p2p.NodeInfo {
	return n.nodeInfo
}

func makeNodeInfo(
	config *cfg.Config,
	nodeKey p2p.NodeKey,
	txIndexer txindex.TxIndexer,
	genDoc *types.GenesisDoc,
	state sm.State,
) (p2p.NodeInfo, error) {
	txIndexerStatus := "on"
	if _, ok := txIndexer.(*null.TxIndex); ok {
		txIndexerStatus = "off"
	}

	var bcChannel byte
	switch config.FastSync.Version {
	case "v0":
		bcChannel = bcv0.BlockchainChannel
	// case "v2":
	//	bcChannel = bcv2.BlockchainChannel
	default:
		return nil, fmt.Errorf("unknown fastsync version %s", config.FastSync.Version)
	}

	nodeInfo := p2p.DefaultNodeInfo{
		ProtocolVersion: p2p.NewProtocolVersion(
			version.P2PProtocol, // global
			state.Version.Consensus.Block,
			state.Version.Consensus.App,
		),
		DefaultNodeID: nodeKey.ID,
		Network:       genDoc.ChainID,
		Version:       version.TMCoreSemVer,
		Channels: []byte{
			bcChannel,
			cs.StateChannel, cs.DataChannel, cs.VoteChannel, cs.VoteSetBitsChannel,
			mempl.MempoolChannel,
			evidence.EvidenceChannel,
			byte(statesync.SnapshotChannel), byte(statesync.ChunkChannel),
		},
		Moniker: config.Moniker,
		Other: p2p.DefaultNodeInfoOther{
			TxIndex:    txIndexerStatus,
			RPCAddress: config.RPC.ListenAddress,
		},
	}

	if config.P2P.PexReactor {
		nodeInfo.Channels = append(nodeInfo.Channels, pex.PexChannel)
	}

	lAddr := config.P2P.ExternalAddress

	if lAddr == "" {
		lAddr = config.P2P.ListenAddress
	}

	nodeInfo.ListenAddr = lAddr

	err := nodeInfo.Validate()
	return nodeInfo, err
}

//------------------------------------------------------------------------------

var (
	genesisDocKey = []byte("genesisDoc")
)

// LoadStateFromDBOrGenesisDocProvider attempts to load the state from the
// database, or creates one using the given genesisDocProvider. On success this also
// returns the genesis doc loaded through the given provider.
func LoadStateFromDBOrGenesisDocProvider(
	stateDB dbm.DB,
	genesisDocProvider GenesisDocProvider,
) (sm.State, *types.GenesisDoc, error) {
	// Get genesis doc
	genDoc, err := loadGenesisDoc(stateDB)
	if err != nil {
		genDoc, err = genesisDocProvider()
		if err != nil {
			return sm.State{}, nil, err
		}
		// save genesis doc to prevent a certain class of user errors (e.g. when it
		// was changed, accidentally or not). Also good for audit trail.
		if err := saveGenesisDoc(stateDB, genDoc); err != nil {
			return sm.State{}, nil, err
		}
	}
	stateStore := sm.NewStore(stateDB)
	state, err := stateStore.LoadFromDBOrGenesisDoc(genDoc)
	if err != nil {
		return sm.State{}, nil, err
	}
	return state, genDoc, nil
}

// panics if failed to unmarshal bytes
func loadGenesisDoc(db dbm.DB) (*types.GenesisDoc, error) {
	b, err := db.Get(genesisDocKey)
	if err != nil {
		panic(err)
	}
	if len(b) == 0 {
		return nil, errors.New("genesis doc not found")
	}
	var genDoc *types.GenesisDoc
	err = tmjson.Unmarshal(b, &genDoc)
	if err != nil {
		panic(fmt.Sprintf("Failed to load genesis doc due to unmarshaling error: %v (bytes: %X)", err, b))
	}
	return genDoc, nil
}

// panics if failed to marshal the given genesis document
func saveGenesisDoc(db dbm.DB, genDoc *types.GenesisDoc) error {
	b, err := tmjson.Marshal(genDoc)
	if err != nil {
		return fmt.Errorf("failed to save genesis doc due to marshaling error: %w", err)
	}
	if err := db.SetSync(genesisDocKey, b); err != nil {
		return err
	}

	return nil
}

func createAndStartPrivValidatorSocketClient(
	listenAddr,
	chainID string,
	logger log.Logger,
) (types.PrivValidator, error) {
	pve, err := privval.NewSignerListener(listenAddr, logger)
	if err != nil {
		return nil, fmt.Errorf("failed to start private validator: %w", err)
	}

	pvsc, err := privval.NewSignerClient(pve, chainID)
	if err != nil {
		return nil, fmt.Errorf("failed to start private validator: %w", err)
	}

	// try to get a pubkey from private validate first time
	_, err = pvsc.GetPubKey()
	if err != nil {
		return nil, fmt.Errorf("can't get pubkey: %w", err)
	}

	const (
		retries = 50 // 50 * 100ms = 5s total
		timeout = 100 * time.Millisecond
	)
	pvscWithRetries := privval.NewRetrySignerClient(pvsc, retries, timeout)

	return pvscWithRetries, nil
}

// splitAndTrimEmpty slices s into all subslices separated by sep and returns a
// slice of the string s with all leading and trailing Unicode code points
// contained in cutset removed. If sep is empty, SplitAndTrim splits after each
// UTF-8 sequence. First part is equivalent to strings.SplitN with a count of
// -1.  also filter out empty strings, only return non-empty strings.
func splitAndTrimEmpty(s, sep, cutset string) []string {
	if s == "" {
		return []string{}
	}

	spl := strings.Split(s, sep)
	nonEmptyStrings := make([]string, 0, len(spl))
	for i := 0; i < len(spl); i++ {
		element := strings.Trim(spl[i], cutset)
		if element != "" {
			nonEmptyStrings = append(nonEmptyStrings, element)
		}
	}
	return nonEmptyStrings
}<|MERGE_RESOLUTION|>--- conflicted
+++ resolved
@@ -12,12 +12,7 @@
 	"strings"
 	"time"
 
-<<<<<<< HEAD
-	ipfscore "github.com/ipfs/go-ipfs/core"
-	coreapi "github.com/ipfs/go-ipfs/core/coreapi"
-=======
 	ipface "github.com/ipfs/interface-go-ipfs-core"
->>>>>>> 280cc82d
 	"github.com/prometheus/client_golang/prometheus"
 	"github.com/prometheus/client_golang/prometheus/promhttp"
 	"github.com/rs/cors"
@@ -179,24 +174,6 @@
 	}
 }
 
-<<<<<<< HEAD
-// IpfsPluginsWereLoaded indicates that all IPFS plugin were already loaded.
-// Setting up plugins will be skipped when creating the IPFS node.
-func IpfsPluginsWereLoaded(wereAlreadyLoaded bool) Option {
-	return func(n *Node) {
-		n.areIpfsPluginsAlreadyLoaded = wereAlreadyLoaded
-	}
-}
-
-// EmbedIpfsNode indicates if to embed and start an IPFS node.
-func EmbedIpfsNode(embed bool) Option {
-	return func(n *Node) {
-		n.embedIpfsNode = embed
-	}
-}
-
-=======
->>>>>>> 280cc82d
 //------------------------------------------------------------------------------
 
 // Node is the highest level interface to a full Tendermint node.
@@ -967,28 +944,6 @@
 			return fmt.Errorf("failed to start state sync: %w", err)
 		}
 	}
-<<<<<<< HEAD
-	if n.embedIpfsNode {
-		// It is essential that we create a fresh instance of ipfs node on
-		// each start as internally the node gets only stopped once per instance.
-		// At least in ipfs 0.7.0; see:
-		// https://github.com/lazyledger/go-ipfs/blob/dd295e45608560d2ada7d7c8a30f1eef3f4019bb/core/builder.go#L48-L57
-		n.ipfsNode, err = p2p.CreateIpfsNode(n.config.IPFSRepoRoot(), n.areIpfsPluginsAlreadyLoaded, n.Logger)
-		if err != nil {
-			return fmt.Errorf("failed to create IPFS node: %w", err)
-		}
-
-		ipfsAPI, err := coreapi.NewCoreAPI(n.ipfsNode)
-		if err != nil {
-			return fmt.Errorf("failed to create an instance of the IPFS core API: %w", err)
-		}
-		maddrs, _ := ipfsAPI.Swarm().ListenAddrs(context.Background())
-		n.Logger.Info("created IPFS node", "ListenAddrs", maddrs)
-
-		n.consensusState.IpfsAPI = ipfsAPI
-	}
-=======
->>>>>>> 280cc82d
 
 	return nil
 }
