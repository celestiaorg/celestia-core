--- conflicted
+++ resolved
@@ -25,13 +25,8 @@
     steps:
       - uses: actions/setup-go@v5
         with:
-<<<<<<< HEAD
           go-version: "1.23.1"
       - uses: actions/checkout@v3
-=======
-          go-version: "1.22"
-      - uses: actions/checkout@v4
->>>>>>> 46db8f4a
       - uses: technote-space/get-diff-action@v6
         with:
           PATTERNS: |
@@ -62,11 +57,7 @@
     steps:
       - uses: actions/setup-go@v5
         with:
-<<<<<<< HEAD
           go-version: "1.23.1"
-=======
-          go-version: "1.22"
->>>>>>> 46db8f4a
       - uses: actions/checkout@v4
       - uses: technote-space/get-diff-action@v6
         with:
@@ -98,11 +89,7 @@
     steps:
       - uses: actions/setup-go@v5
         with:
-<<<<<<< HEAD
           go-version: "1.23.1"
-=======
-          go-version: "1.22"
->>>>>>> 46db8f4a
       - uses: actions/checkout@v4
       - uses: technote-space/get-diff-action@v6
         with:
@@ -126,7 +113,6 @@
         shell: bash
         if: env.GIT_DIFF
 
-<<<<<<< HEAD
   # TODO: re-enable this test after upgrading to cometbft v0.37.x
   # test_apps:
   #   runs-on: ubuntu-latest
@@ -158,37 +144,4 @@
   #     - name: test_apps
   #       run: test/app/test.sh
   #       shell: bash
-  #       if: env.GIT_DIFF
-=======
-  test_apps:
-    runs-on: ubuntu-latest
-    needs: build
-    timeout-minutes: 5
-    steps:
-      - uses: actions/setup-go@v5
-        with:
-          go-version: "1.22"
-      - uses: actions/checkout@v4
-      - uses: technote-space/get-diff-action@v6
-        with:
-          PATTERNS: |
-            **/**.go
-            go.mod
-            go.sum
-      - uses: actions/cache@v4
-        with:
-          path: ~/go/pkg/mod
-          key: ${{ runner.os }}-go-${{ hashFiles('**/go.sum') }}
-          restore-keys: |
-            ${{ runner.os }}-go-
-        if: env.GIT_DIFF
-      - uses: actions/cache@v4
-        with:
-          path: ~/go/bin
-          key: ${{ runner.os }}-${{ github.sha }}-tm-binary
-        if: env.GIT_DIFF
-      - name: test_apps
-        run: test/app/test.sh
-        shell: bash
-        if: env.GIT_DIFF
->>>>>>> 46db8f4a
+  #       if: env.GIT_DIFF