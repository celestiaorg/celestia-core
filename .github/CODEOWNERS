--- conflicted
+++ resolved
@@ -7,13 +7,6 @@
 # global owners are only requested if there isn't a more specific
 # codeowner specified below. For this reason, the global codeowners
 # are often repeated in package-level definitions.
-<<<<<<< HEAD
-*       @evan-forbes @Wondertan
-
-# Overrides for tooling packages
-docs/celestia-architecture @liamsi @adlerjohn
-=======
 *     @CometBFT/engineering
 
-/spec @CometBFT/research @CometBFT/engineering
->>>>>>> 5989a731
+/spec @CometBFT/research @CometBFT/engineering