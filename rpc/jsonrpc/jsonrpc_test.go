package jsonrpc

import (
	"bytes"
	"context"
	crand "crypto/rand"
	"encoding/json"
	"fmt"
	"net/http"
	"net/url"
	"os"
	"os/exec"
	"strings"
	"testing"
	"time"

	"github.com/go-kit/log/term"
	"github.com/stretchr/testify/assert"
	"github.com/stretchr/testify/require"

	cmtbytes "github.com/tendermint/tendermint/libs/bytes"
	"github.com/tendermint/tendermint/libs/log"
	cmtrand "github.com/tendermint/tendermint/libs/rand"

	client "github.com/tendermint/tendermint/rpc/jsonrpc/client"
	server "github.com/tendermint/tendermint/rpc/jsonrpc/server"
	types "github.com/tendermint/tendermint/rpc/jsonrpc/types"
)

// Client and Server should work over tcp or unix sockets
const (
	tcpAddr = "tcp://127.0.0.1:47768"

	unixSocket = "/tmp/rpc_test.sock"
	unixAddr   = "unix://" + unixSocket

	websocketEndpoint = "/websocket/endpoint"

	testVal = "acbd"
)

var ctx = context.Background()

type ResultEcho struct {
	Value string `json:"value"`
}

type ResultEchoInt struct {
	Value int `json:"value"`
}

type ResultEchoBytes struct {
	Value []byte `json:"value"`
}

type ResultEchoDataBytes struct {
	Value cmtbytes.HexBytes `json:"value"`
}

type ResultEchoWithDefault struct {
	Value int `json:"value"`
}

type ResultEchoWithDefault struct {
	Value int `json:"value"`
}

// Define some routes
var Routes = map[string]*server.RPCFunc{
	"echo":            server.NewRPCFunc(EchoResult, "arg"),
	"echo_ws":         server.NewWSRPCFunc(EchoWSResult, "arg"),
	"echo_bytes":      server.NewRPCFunc(EchoBytesResult, "arg"),
	"echo_data_bytes": server.NewRPCFunc(EchoDataBytesResult, "arg"),
	"echo_int":        server.NewRPCFunc(EchoIntResult, "arg"),
	"echo_default":    server.NewRPCFunc(EchoWithDefault, "arg", server.Cacheable("arg")),
}

func EchoResult(ctx *types.Context, v string) (*ResultEcho, error) {
	return &ResultEcho{v}, nil
}

func EchoWSResult(ctx *types.Context, v string) (*ResultEcho, error) {
	return &ResultEcho{v}, nil
}

func EchoIntResult(ctx *types.Context, v int) (*ResultEchoInt, error) {
	return &ResultEchoInt{v}, nil
}

func EchoBytesResult(ctx *types.Context, v []byte) (*ResultEchoBytes, error) {
	return &ResultEchoBytes{v}, nil
}

func EchoDataBytesResult(ctx *types.Context, v cmtbytes.HexBytes) (*ResultEchoDataBytes, error) {
	return &ResultEchoDataBytes{v}, nil
}

func EchoWithDefault(ctx *types.Context, v *int) (*ResultEchoWithDefault, error) {
	val := -1
	if v != nil {
		val = *v
	}
	return &ResultEchoWithDefault{val}, nil
}

func TestMain(m *testing.M) {
	setup()
	code := m.Run()
	os.Exit(code)
}

var colorFn = func(keyvals ...interface{}) term.FgBgColor {
	for i := 0; i < len(keyvals)-1; i += 2 {
		if keyvals[i] == "socket" {
			if keyvals[i+1] == "tcp" {
				return term.FgBgColor{Fg: term.DarkBlue}
			} else if keyvals[i+1] == "unix" {
				return term.FgBgColor{Fg: term.DarkCyan}
			}
		}
	}
	return term.FgBgColor{}
}

// launch unix and tcp servers
func setup() {
	logger := log.NewTMLoggerWithColorFn(log.NewSyncWriter(os.Stdout), colorFn)

	cmd := exec.Command("rm", "-f", unixSocket)
	err := cmd.Start()
	if err != nil {
		panic(err)
	}
	if err = cmd.Wait(); err != nil {
		panic(err)
	}

	tcpLogger := logger.With("socket", "tcp")
	mux := http.NewServeMux()
	server.RegisterRPCFuncs(mux, Routes, tcpLogger)
	wm := server.NewWebsocketManager(Routes, server.ReadWait(5*time.Second), server.PingPeriod(1*time.Second))
	wm.SetLogger(tcpLogger)
	mux.HandleFunc(websocketEndpoint, wm.WebsocketHandler)
	config := server.DefaultConfig()
	listener1, err := server.Listen(tcpAddr, config)
	if err != nil {
		panic(err)
	}
	go func() {
		if err := server.Serve(listener1, mux, tcpLogger, config); err != nil {
			panic(err)
		}
	}()

	unixLogger := logger.With("socket", "unix")
	mux2 := http.NewServeMux()
	server.RegisterRPCFuncs(mux2, Routes, unixLogger)
	wm = server.NewWebsocketManager(Routes)
	wm.SetLogger(unixLogger)
	mux2.HandleFunc(websocketEndpoint, wm.WebsocketHandler)
	listener2, err := server.Listen(unixAddr, config)
	if err != nil {
		panic(err)
	}
	go func() {
		if err := server.Serve(listener2, mux2, unixLogger, config); err != nil {
			panic(err)
		}
	}()

	// wait for servers to start
	time.Sleep(time.Second * 2)
}

func echoViaHTTP(cl client.Caller, val string) (string, error) {
	params := map[string]interface{}{
		"arg": val,
	}
	result := new(ResultEcho)
	if _, err := cl.Call(ctx, "echo", params, result); err != nil {
		return "", err
	}
	return result.Value, nil
}

func echoIntViaHTTP(cl client.Caller, val int) (int, error) {
	params := map[string]interface{}{
		"arg": val,
	}
	result := new(ResultEchoInt)
	if _, err := cl.Call(ctx, "echo_int", params, result); err != nil {
		return 0, err
	}
	return result.Value, nil
}

func echoBytesViaHTTP(cl client.Caller, bytes []byte) ([]byte, error) {
	params := map[string]interface{}{
		"arg": bytes,
	}
	result := new(ResultEchoBytes)
	if _, err := cl.Call(ctx, "echo_bytes", params, result); err != nil {
		return []byte{}, err
	}
	return result.Value, nil
}

func echoDataBytesViaHTTP(cl client.Caller, bytes cmtbytes.HexBytes) (cmtbytes.HexBytes, error) {
	params := map[string]interface{}{
		"arg": bytes,
	}
	result := new(ResultEchoDataBytes)
	if _, err := cl.Call(ctx, "echo_data_bytes", params, result); err != nil {
		return []byte{}, err
	}
	return result.Value, nil
}

func echoWithDefaultViaHTTP(cl client.Caller, v *int) (int, error) {
	params := map[string]interface{}{}
	if v != nil {
		params["arg"] = *v
	}
	result := new(ResultEchoWithDefault)
	if _, err := cl.Call(ctx, "echo_default", params, result); err != nil {
		return 0, err
	}
	return result.Value, nil
}

func testWithHTTPClient(t *testing.T, cl client.HTTPClient) {
	val := testVal
	got, err := echoViaHTTP(cl, val)
	require.NoError(t, err)
	assert.Equal(t, got, val)

	val2 := randBytes(t)
	got2, err := echoBytesViaHTTP(cl, val2)
	require.NoError(t, err)
	assert.Equal(t, got2, val2)

	val3 := cmtbytes.HexBytes(randBytes(t))
	got3, err := echoDataBytesViaHTTP(cl, val3)
	require.NoError(t, err)
	assert.Equal(t, got3, val3)

	val4 := cmtrand.Intn(10000)
	got4, err := echoIntViaHTTP(cl, val4)
	require.NoError(t, err)
	assert.Equal(t, got4, val4)

	got5, err := echoWithDefaultViaHTTP(cl, nil)
	require.NoError(t, err)
	assert.Equal(t, got5, -1)

<<<<<<< HEAD
	val6 := tmrand.Intn(10000)
=======
	val6 := cmtrand.Intn(10000)
>>>>>>> 5989a731
	got6, err := echoWithDefaultViaHTTP(cl, &val6)
	require.NoError(t, err)
	assert.Equal(t, got6, val6)
}

func echoViaWS(cl *client.WSClient, val string) (string, error) {
	params := map[string]interface{}{
		"arg": val,
	}
	err := cl.Call(context.Background(), "echo", params)
	if err != nil {
		return "", err
	}

	msg := <-cl.ResponsesCh
	if msg.Error != nil {
		return "", err
	}
	result := new(ResultEcho)
	err = json.Unmarshal(msg.Result, result)
	if err != nil {
		return "", nil
	}
	return result.Value, nil
}

func echoBytesViaWS(cl *client.WSClient, bytes []byte) ([]byte, error) {
	params := map[string]interface{}{
		"arg": bytes,
	}
	err := cl.Call(context.Background(), "echo_bytes", params)
	if err != nil {
		return []byte{}, err
	}

	msg := <-cl.ResponsesCh
	if msg.Error != nil {
		return []byte{}, msg.Error
	}
	result := new(ResultEchoBytes)
	err = json.Unmarshal(msg.Result, result)
	if err != nil {
		return []byte{}, nil
	}
	return result.Value, nil
}

func testWithWSClient(t *testing.T, cl *client.WSClient) {
	val := testVal
	got, err := echoViaWS(cl, val)
	require.Nil(t, err)
	assert.Equal(t, got, val)

	val2 := randBytes(t)
	got2, err := echoBytesViaWS(cl, val2)
	require.Nil(t, err)
	assert.Equal(t, got2, val2)
}

//-------------

func TestServersAndClientsBasic(t *testing.T) {
	serverAddrs := [...]string{tcpAddr, unixAddr}
	for _, addr := range serverAddrs {
		cl1, err := client.NewURI(addr)
		require.Nil(t, err)
		fmt.Printf("=== testing server on %s using URI client", addr)
		testWithHTTPClient(t, cl1)

		cl2, err := client.New(addr)
		require.Nil(t, err)
		fmt.Printf("=== testing server on %s using JSONRPC client", addr)
		testWithHTTPClient(t, cl2)

		cl3, err := client.NewWS(addr, websocketEndpoint)
		require.Nil(t, err)
		cl3.SetLogger(log.TestingLogger())
		err = cl3.Start()
		require.Nil(t, err)
		fmt.Printf("=== testing server on %s using WS client", addr)
		testWithWSClient(t, cl3)
		err = cl3.Stop()
		require.NoError(t, err)
	}
}

func TestHexStringArg(t *testing.T) {
	cl, err := client.NewURI(tcpAddr)
	require.Nil(t, err)
	// should NOT be handled as hex
	val := "0xabc"
	got, err := echoViaHTTP(cl, val)
	require.Nil(t, err)
	assert.Equal(t, got, val)
}

func TestQuotedStringArg(t *testing.T) {
	cl, err := client.NewURI(tcpAddr)
	require.Nil(t, err)
	// should NOT be unquoted
	val := "\"abc\""
	got, err := echoViaHTTP(cl, val)
	require.Nil(t, err)
	assert.Equal(t, got, val)
}

func TestWSNewWSRPCFunc(t *testing.T) {
	cl, err := client.NewWS(tcpAddr, websocketEndpoint)
	require.Nil(t, err)
	cl.SetLogger(log.TestingLogger())
	err = cl.Start()
	require.Nil(t, err)
	t.Cleanup(func() {
		if err := cl.Stop(); err != nil {
			t.Error(err)
		}
	})

	val := testVal
	params := map[string]interface{}{
		"arg": val,
	}
	err = cl.Call(context.Background(), "echo_ws", params)
	require.Nil(t, err)

	msg := <-cl.ResponsesCh
	if msg.Error != nil {
		t.Fatal(err)
	}
	result := new(ResultEcho)
	err = json.Unmarshal(msg.Result, result)
	require.Nil(t, err)
	got := result.Value
	assert.Equal(t, got, val)
}

func TestWSHandlesArrayParams(t *testing.T) {
	cl, err := client.NewWS(tcpAddr, websocketEndpoint)
	require.Nil(t, err)
	cl.SetLogger(log.TestingLogger())
	err = cl.Start()
	require.Nil(t, err)
	t.Cleanup(func() {
		if err := cl.Stop(); err != nil {
			t.Error(err)
		}
	})

	val := testVal
	params := []interface{}{val}
	err = cl.CallWithArrayParams(context.Background(), "echo_ws", params)
	require.Nil(t, err)

	msg := <-cl.ResponsesCh
	if msg.Error != nil {
		t.Fatalf("%+v", err)
	}
	result := new(ResultEcho)
	err = json.Unmarshal(msg.Result, result)
	require.Nil(t, err)
	got := result.Value
	assert.Equal(t, got, val)
}

// TestWSClientPingPong checks that a client & server exchange pings
// & pongs so connection stays alive.
func TestWSClientPingPong(t *testing.T) {
	cl, err := client.NewWS(tcpAddr, websocketEndpoint)
	require.Nil(t, err)
	cl.SetLogger(log.TestingLogger())
	err = cl.Start()
	require.Nil(t, err)
	t.Cleanup(func() {
		if err := cl.Stop(); err != nil {
			t.Error(err)
		}
	})

	time.Sleep(6 * time.Second)
}

func TestJSONRPCCaching(t *testing.T) {
	httpAddr := strings.Replace(tcpAddr, "tcp://", "http://", 1)
	cl, err := client.DefaultHTTPClient(httpAddr)
	require.NoError(t, err)

	// Not supplying the arg should result in not caching
	params := make(map[string]interface{})
	req, err := types.MapToRequest(types.JSONRPCIntID(1000), "echo_default", params)
	require.NoError(t, err)

	res1, err := rawJSONRPCRequest(t, cl, httpAddr, req)
	defer func() { _ = res1.Body.Close() }()
	require.NoError(t, err)
	assert.Equal(t, "", res1.Header.Get("Cache-control"))

	// Supplying the arg should result in caching
<<<<<<< HEAD
	params["arg"] = tmrand.Intn(10000)
=======
	params["arg"] = cmtrand.Intn(10000)
>>>>>>> 5989a731
	req, err = types.MapToRequest(types.JSONRPCIntID(1001), "echo_default", params)
	require.NoError(t, err)

	res2, err := rawJSONRPCRequest(t, cl, httpAddr, req)
	defer func() { _ = res2.Body.Close() }()
	require.NoError(t, err)
	assert.Equal(t, "public, max-age=86400", res2.Header.Get("Cache-control"))
}

func rawJSONRPCRequest(t *testing.T, cl *http.Client, url string, req interface{}) (*http.Response, error) {
	reqBytes, err := json.Marshal(req)
	require.NoError(t, err)

	reqBuf := bytes.NewBuffer(reqBytes)
	httpReq, err := http.NewRequest(http.MethodPost, url, reqBuf)
	require.NoError(t, err)

	httpReq.Header.Set("Content-type", "application/json")

	return cl.Do(httpReq)
}

func TestURICaching(t *testing.T) {
	httpAddr := strings.Replace(tcpAddr, "tcp://", "http://", 1)
	cl, err := client.DefaultHTTPClient(httpAddr)
	require.NoError(t, err)

	// Not supplying the arg should result in not caching
	args := url.Values{}
	res1, err := rawURIRequest(t, cl, httpAddr+"/echo_default", args)
	defer func() { _ = res1.Body.Close() }()
	require.NoError(t, err)
	assert.Equal(t, "", res1.Header.Get("Cache-control"))

	// Supplying the arg should result in caching
<<<<<<< HEAD
	args.Set("arg", fmt.Sprintf("%d", tmrand.Intn(10000)))
=======
	args.Set("arg", fmt.Sprintf("%d", cmtrand.Intn(10000)))
>>>>>>> 5989a731
	res2, err := rawURIRequest(t, cl, httpAddr+"/echo_default", args)
	defer func() { _ = res2.Body.Close() }()
	require.NoError(t, err)
	assert.Equal(t, "public, max-age=86400", res2.Header.Get("Cache-control"))
}

func rawURIRequest(t *testing.T, cl *http.Client, url string, args url.Values) (*http.Response, error) {
	req, err := http.NewRequest(http.MethodPost, url, strings.NewReader(args.Encode()))
	require.NoError(t, err)

	req.Header.Set("Content-Type", "application/x-www-form-urlencoded")

	return cl.Do(req)
}

func randBytes(t *testing.T) []byte {
	n := cmtrand.Intn(10) + 2
	buf := make([]byte, n)
	_, err := crand.Read(buf)
	require.Nil(t, err)
	return bytes.ReplaceAll(buf, []byte("="), []byte{100})
}<|MERGE_RESOLUTION|>--- conflicted
+++ resolved
@@ -61,10 +61,6 @@
 	Value int `json:"value"`
 }
 
-type ResultEchoWithDefault struct {
-	Value int `json:"value"`
-}
-
 // Define some routes
 var Routes = map[string]*server.RPCFunc{
 	"echo":            server.NewRPCFunc(EchoResult, "arg"),
@@ -253,11 +249,7 @@
 	require.NoError(t, err)
 	assert.Equal(t, got5, -1)
 
-<<<<<<< HEAD
-	val6 := tmrand.Intn(10000)
-=======
 	val6 := cmtrand.Intn(10000)
->>>>>>> 5989a731
 	got6, err := echoWithDefaultViaHTTP(cl, &val6)
 	require.NoError(t, err)
 	assert.Equal(t, got6, val6)
@@ -455,11 +447,7 @@
 	assert.Equal(t, "", res1.Header.Get("Cache-control"))
 
 	// Supplying the arg should result in caching
-<<<<<<< HEAD
-	params["arg"] = tmrand.Intn(10000)
-=======
 	params["arg"] = cmtrand.Intn(10000)
->>>>>>> 5989a731
 	req, err = types.MapToRequest(types.JSONRPCIntID(1001), "echo_default", params)
 	require.NoError(t, err)
 
@@ -495,11 +483,7 @@
 	assert.Equal(t, "", res1.Header.Get("Cache-control"))
 
 	// Supplying the arg should result in caching
-<<<<<<< HEAD
-	args.Set("arg", fmt.Sprintf("%d", tmrand.Intn(10000)))
-=======
 	args.Set("arg", fmt.Sprintf("%d", cmtrand.Intn(10000)))
->>>>>>> 5989a731
 	res2, err := rawURIRequest(t, cl, httpAddr+"/echo_default", args)
 	defer func() { _ = res2.Body.Close() }()
 	require.NoError(t, err)
