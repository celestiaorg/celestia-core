--- conflicted
+++ resolved
@@ -130,13 +130,8 @@
 	assert.NoError(t, cfg.ValidateBasic())
 
 	// tamper with version
-<<<<<<< HEAD
-	cfg.Version = "v0"
-	assert.NoError(t, cfg.ValidateBasic())
-=======
 	cfg.Version = "v2"
 	assert.Error(t, cfg.ValidateBasic())
->>>>>>> 9b458a1c
 
 	cfg.Version = "invalid"
 	assert.Error(t, cfg.ValidateBasic())
