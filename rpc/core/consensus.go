package core

import (
	cm "github.com/tendermint/tendermint/consensus"
	cmtmath "github.com/tendermint/tendermint/libs/math"
	ctypes "github.com/tendermint/tendermint/rpc/core/types"
	rpctypes "github.com/tendermint/tendermint/rpc/jsonrpc/types"
	"github.com/tendermint/tendermint/types"
)

// Validators gets the validator set at the given block height.
//
// If no height is provided, it will fetch the latest validator set. Note the
// validators are sorted by their voting power - this is the canonical order
// for the validators in the set as used in computing their Merkle root.
//
<<<<<<< HEAD
// More: https://docs.tendermint.com/v0.34/rpc/#/Info/validators
=======
// More: https://docs.cometbft.com/v0.34/rpc/#/Info/validators
>>>>>>> 5989a731
func Validators(ctx *rpctypes.Context, heightPtr *int64, pagePtr, perPagePtr *int) (*ctypes.ResultValidators, error) {
	// The latest validator that we know is the NextValidator of the last block.
	height, err := getHeight(latestUncommittedHeight(), heightPtr)
	if err != nil {
		return nil, err
	}

	validators, err := GetEnvironment().StateStore.LoadValidators(height)
	if err != nil {
		return nil, err
	}

	totalCount := len(validators.Validators)
	perPage := validatePerPage(perPagePtr)
	page, err := validatePage(pagePtr, perPage, totalCount)
	if err != nil {
		return nil, err
	}

	skipCount := validateSkipCount(page, perPage)

	v := validators.Validators[skipCount : skipCount+cmtmath.MinInt(perPage, totalCount-skipCount)]

	return &ctypes.ResultValidators{
		BlockHeight: height,
		Validators:  v,
		Count:       len(v),
		Total:       totalCount}, nil
}

// DumpConsensusState dumps consensus state.
// UNSTABLE
<<<<<<< HEAD
// More: https://docs.tendermint.com/v0.34/rpc/#/Info/dump_consensus_state
=======
// More: https://docs.cometbft.com/v0.34/rpc/#/Info/dump_consensus_state
>>>>>>> 5989a731
func DumpConsensusState(ctx *rpctypes.Context) (*ctypes.ResultDumpConsensusState, error) {
	// Get Peer consensus states.
	peers := GetEnvironment().P2PPeers.Peers().List()
	peerStates := make([]ctypes.PeerStateInfo, len(peers))
	for i, peer := range peers {
		peerState, ok := peer.Get(types.PeerStateKey).(*cm.PeerState)
		if !ok { // peer does not have a state yet
			continue
		}
		peerStateJSON, err := peerState.ToJSON()
		if err != nil {
			return nil, err
		}
		peerStates[i] = ctypes.PeerStateInfo{
			// Peer basic info.
			NodeAddress: peer.SocketAddr().String(),
			// Peer consensus state.
			PeerState: peerStateJSON,
		}
	}
	// Get self round state.
	roundState, err := GetEnvironment().ConsensusState.GetRoundStateJSON()
	if err != nil {
		return nil, err
	}
	return &ctypes.ResultDumpConsensusState{
		RoundState: roundState,
		Peers:      peerStates}, nil
}

// ConsensusState returns a concise summary of the consensus state.
// UNSTABLE
<<<<<<< HEAD
// More: https://docs.tendermint.com/v0.34/rpc/#/Info/consensus_state
=======
// More: https://docs.cometbft.com/v0.34/rpc/#/Info/consensus_state
>>>>>>> 5989a731
func ConsensusState(ctx *rpctypes.Context) (*ctypes.ResultConsensusState, error) {
	// Get self round state.
	bz, err := GetEnvironment().ConsensusState.GetRoundStateSimpleJSON()
	return &ctypes.ResultConsensusState{RoundState: bz}, err
}

// ConsensusParams gets the consensus parameters at the given block height.
// If no height is provided, it will fetch the latest consensus params.
<<<<<<< HEAD
// More: https://docs.tendermint.com/v0.34/rpc/#/Info/consensus_params
=======
// More: https://docs.cometbft.com/v0.34/rpc/#/Info/consensus_params
>>>>>>> 5989a731
func ConsensusParams(ctx *rpctypes.Context, heightPtr *int64) (*ctypes.ResultConsensusParams, error) {
	// The latest consensus params that we know is the consensus params after the
	// last block.
	height, err := getHeight(latestUncommittedHeight(), heightPtr)
	if err != nil {
		return nil, err
	}

	consensusParams, err := GetEnvironment().StateStore.LoadConsensusParams(height)
	if err != nil {
		return nil, err
	}
	return &ctypes.ResultConsensusParams{
		BlockHeight:     height,
		ConsensusParams: consensusParams}, nil
}<|MERGE_RESOLUTION|>--- conflicted
+++ resolved
@@ -14,11 +14,7 @@
 // validators are sorted by their voting power - this is the canonical order
 // for the validators in the set as used in computing their Merkle root.
 //
-<<<<<<< HEAD
-// More: https://docs.tendermint.com/v0.34/rpc/#/Info/validators
-=======
 // More: https://docs.cometbft.com/v0.34/rpc/#/Info/validators
->>>>>>> 5989a731
 func Validators(ctx *rpctypes.Context, heightPtr *int64, pagePtr, perPagePtr *int) (*ctypes.ResultValidators, error) {
 	// The latest validator that we know is the NextValidator of the last block.
 	height, err := getHeight(latestUncommittedHeight(), heightPtr)
@@ -51,11 +47,7 @@
 
 // DumpConsensusState dumps consensus state.
 // UNSTABLE
-<<<<<<< HEAD
-// More: https://docs.tendermint.com/v0.34/rpc/#/Info/dump_consensus_state
-=======
 // More: https://docs.cometbft.com/v0.34/rpc/#/Info/dump_consensus_state
->>>>>>> 5989a731
 func DumpConsensusState(ctx *rpctypes.Context) (*ctypes.ResultDumpConsensusState, error) {
 	// Get Peer consensus states.
 	peers := GetEnvironment().P2PPeers.Peers().List()
@@ -88,11 +80,7 @@
 
 // ConsensusState returns a concise summary of the consensus state.
 // UNSTABLE
-<<<<<<< HEAD
-// More: https://docs.tendermint.com/v0.34/rpc/#/Info/consensus_state
-=======
 // More: https://docs.cometbft.com/v0.34/rpc/#/Info/consensus_state
->>>>>>> 5989a731
 func ConsensusState(ctx *rpctypes.Context) (*ctypes.ResultConsensusState, error) {
 	// Get self round state.
 	bz, err := GetEnvironment().ConsensusState.GetRoundStateSimpleJSON()
@@ -101,11 +89,7 @@
 
 // ConsensusParams gets the consensus parameters at the given block height.
 // If no height is provided, it will fetch the latest consensus params.
-<<<<<<< HEAD
-// More: https://docs.tendermint.com/v0.34/rpc/#/Info/consensus_params
-=======
 // More: https://docs.cometbft.com/v0.34/rpc/#/Info/consensus_params
->>>>>>> 5989a731
 func ConsensusParams(ctx *rpctypes.Context, heightPtr *int64) (*ctypes.ResultConsensusParams, error) {
 	// The latest consensus params that we know is the consensus params after the
 	// last block.
