--- conflicted
+++ resolved
@@ -75,11 +75,7 @@
 		}
 	})
 
-<<<<<<< HEAD
-	block := MakeBlock(0, []Tx{}, []byte("proof"), nil, []Evidence{})
-=======
-	block := MakeBlock(0, []Tx{}, []Evidence{}, nil, nil, nil)
->>>>>>> bba6f792
+	block := MakeBlock(0, []Tx{}, []byte("proof"), []Evidence{}, nil, nil, nil)
 	resultBeginBlock := abci.ResponseBeginBlock{
 		Events: []abci.Event{
 			{Type: "testType", Attributes: []abci.EventAttribute{{Key: []byte("baz"), Value: []byte("1")}}},
@@ -238,11 +234,7 @@
 		}
 	})
 
-<<<<<<< HEAD
-	block := MakeBlock(0, []Tx{}, []byte("proof"), nil, []Evidence{})
-=======
-	block := MakeBlock(0, []Tx{}, []Evidence{}, nil, nil, nil)
->>>>>>> bba6f792
+	block := MakeBlock(0, []Tx{}, []byte("proof"), []Evidence{}, nil, nil, nil)
 	resultBeginBlock := abci.ResponseBeginBlock{
 		Events: []abci.Event{
 			{Type: "testType", Attributes: []abci.EventAttribute{{Key: []byte("baz"), Value: []byte("1")}}},
