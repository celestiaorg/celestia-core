package v0

import (
	"errors"
	"fmt"
	"math"
	"sync/atomic"
	"time"

	flow "github.com/lazyledger/lazyledger-core/libs/flowrate"
	"github.com/lazyledger/lazyledger-core/libs/log"
	"github.com/lazyledger/lazyledger-core/libs/service"
	tmsync "github.com/lazyledger/lazyledger-core/libs/sync"
	"github.com/lazyledger/lazyledger-core/p2p"
	"github.com/lazyledger/lazyledger-core/types"
)

/*
eg, L = latency = 0.1s
	P = num peers = 10
	FN = num full nodes
	BS = 1kB block size
	CB = 1 Mbit/s = 128 kB/s
	CB/P = 12.8 kB
	B/S = CB/P/BS = 12.8 blocks/s

	12.8 * 0.1 = 1.28 blocks on conn
*/

const (
	requestIntervalMS         = 2
	maxTotalRequesters        = 600
	maxPendingRequests        = maxTotalRequesters
	maxPendingRequestsPerPeer = 20

	// Minimum recv rate to ensure we're receiving blocks from a peer fast
	// enough. If a peer is not sending us data at at least that rate, we
	// consider them to have timedout and we disconnect.
	//
	// Assuming a DSL connection (not a good choice) 128 Kbps (upload) ~ 15 KB/s,
	// sending data across atlantic ~ 7.5 KB/s.
	minRecvRate = 7680

	// Maximum difference between current and new block's height.
	maxDiffBetweenCurrentAndReceivedBlockHeight = 100
)

var peerTimeout = 15 * time.Second // not const so we can override with tests

/*
	Peers self report their heights when we join the block pool.
	Starting from our latest pool.height, we request blocks
	in sequence from peers that reported higher heights than ours.
	Every so often we ask peers what height they're on so we can keep going.

	Requests are continuously made for blocks of higher heights until
	the limit is reached. If most of the requests have no available peers, and we
	are not at peer limits, we can probably switch to consensus reactor
*/

// BlockRequest stores a block request identified by the block Height and the
// PeerID responsible for delivering the block.
type BlockRequest struct {
	Height int64
	PeerID p2p.ID
}

// BlockPool keeps track of the fast sync peers, block requests and block responses.
type BlockPool struct {
	service.BaseService
	lastAdvance time.Time

	mtx tmsync.RWMutex
	// block requests
	requesters map[int64]*bpRequester
	height     int64 // the lowest key in requesters.
	// peers
	peers         map[p2p.ID]*bpPeer
	maxPeerHeight int64 // the biggest reported height

	// atomic
	numPending int32 // number of requests pending assignment or block response

	requestsCh chan<- BlockRequest
	errorsCh   chan<- peerError
}

// NewBlockPool returns a new BlockPool with the height equal to start. Block
// requests and errors will be sent to requestsCh and errorsCh accordingly.
func NewBlockPool(start int64, requestsCh chan<- BlockRequest, errorsCh chan<- peerError) *BlockPool {
	bp := &BlockPool{
		peers: make(map[p2p.ID]*bpPeer),

		requesters: make(map[int64]*bpRequester),
		height:     start,
		numPending: 0,

		requestsCh: requestsCh,
		errorsCh:   errorsCh,
	}
	bp.BaseService = *service.NewBaseService(nil, "BlockPool", bp)
	return bp
}

// OnStart implements service.Service by spawning requesters routine and recording
// pool's start time.
func (pool *BlockPool) OnStart() error {
	pool.lastAdvance = time.Now()
	go pool.makeRequestersRoutine()
	return nil
}

// spawns requesters as needed
func (pool *BlockPool) makeRequestersRoutine() {
	for {
		if !pool.IsRunning() {
			break
		}

		_, numPending, lenRequesters := pool.GetStatus()
		switch {
		case numPending >= maxPendingRequests:
			// sleep for a bit.
			time.Sleep(requestIntervalMS * time.Millisecond)
			// check for timed out peers
			pool.removeTimedoutPeers()
		case lenRequesters >= maxTotalRequesters:
			// sleep for a bit.
			time.Sleep(requestIntervalMS * time.Millisecond)
			// check for timed out peers
			pool.removeTimedoutPeers()
		default:
			// request for more blocks.
			pool.makeNextRequester()
		}
	}
}

func (pool *BlockPool) removeTimedoutPeers() {
	pool.mtx.Lock()
	defer pool.mtx.Unlock()

	for _, peer := range pool.peers {
		// check if peer timed out
		if !peer.didTimeout && peer.numPending > 0 {
			curRate := peer.recvMonitor.Status().CurRate
			// curRate can be 0 on start
			if curRate != 0 && curRate < minRecvRate {
				err := errors.New("peer is not sending us data fast enough")
				pool.sendError(err, peer.id)
				pool.Logger.Error("SendTimeout", "peer", peer.id,
					"reason", err,
					"curRate", fmt.Sprintf("%d KB/s", curRate/1024),
					"minRate", fmt.Sprintf("%d KB/s", minRecvRate/1024))
				peer.didTimeout = true
			}
		}

		if peer.didTimeout {
			pool.removePeer(peer.id)
		}
	}
}

// GetStatus returns pool's height, numPending requests and the number of
// requesters.
func (pool *BlockPool) GetStatus() (height int64, numPending int32, lenRequesters int) {
	pool.mtx.RLock()
	defer pool.mtx.RUnlock()

	return pool.height, atomic.LoadInt32(&pool.numPending), len(pool.requesters)
}

// IsCaughtUp returns true if this node is caught up, false - otherwise.
func (pool *BlockPool) IsCaughtUp() bool {
	pool.mtx.RLock()
	defer pool.mtx.RUnlock()

	// Need at least 1 peer to be considered caught up.
	if len(pool.peers) == 0 {
		return false
	}
	// NOTE: we use maxPeerHeight - 1 because to sync block H requires block H+1
	// to verify the LastCommit.
	return pool.height >= (pool.maxPeerHeight - 1)
}

// PeekTwoBlocks returns blocks at pool.height and pool.height+1.
// We need to see the second block's Commit to validate the first block.
// So we peek two blocks at a time.
// The caller will verify the commit.
func (pool *BlockPool) PeekTwoBlocks() (first *types.Block, second *types.Block) {
	pool.mtx.RLock()
	defer pool.mtx.RUnlock()

	if r := pool.requesters[pool.height]; r != nil {
		first = r.getBlock()
	}
	if r := pool.requesters[pool.height+1]; r != nil {
		second = r.getBlock()
	}
	return
}

// PopRequest pops the first block at pool.height.
// It must have been validated by 'second'.Commit from PeekTwoBlocks().
func (pool *BlockPool) PopRequest() {
	pool.mtx.Lock()
	defer pool.mtx.Unlock()

	if r := pool.requesters[pool.height]; r != nil {
		if err := r.Stop(); err != nil {
			pool.Logger.Error("Error stopping requester", "err", err)
		}
		delete(pool.requesters, pool.height)
		pool.height++
		pool.lastAdvance = time.Now()
	} else {
		panic(fmt.Sprintf("Expected requester to pop, got nothing at height %v", pool.height))
	}
}

// RedoRequest invalidates the block at pool.height,
// Remove the peer and redo request from others.
// Returns the ID of the removed peer.
func (pool *BlockPool) RedoRequest(height int64) p2p.ID {
	pool.mtx.Lock()
	defer pool.mtx.Unlock()

	request := pool.requesters[height]
	peerID := request.getPeerID()
	if peerID != p2p.ID("") {
		// RemovePeer will redo all requesters associated with this peer.
		pool.removePeer(peerID)
	}
	return peerID
}

// AddBlock validates that the block comes from the peer it was expected from and calls the requester to store it.
// TODO: ensure that blocks come in order for each peer.
func (pool *BlockPool) AddBlock(peerID p2p.ID, block *types.Block, blockSize int) {
	pool.mtx.Lock()
	defer pool.mtx.Unlock()

	requester := pool.requesters[block.Height]
	if requester == nil {
		pool.Logger.Error("peer sent us a block we didn't expect",
			"peer", peerID, "curHeight", pool.height, "blockHeight", block.Height)
		diff := pool.height - block.Height
		if diff < 0 {
			diff *= -1
		}
		if diff > maxDiffBetweenCurrentAndReceivedBlockHeight {
			pool.sendError(errors.New("peer sent us a block we didn't expect with a height too far ahead/behind"), peerID)
		}
		return
	}

	if requester.setBlock(block, peerID) {
		atomic.AddInt32(&pool.numPending, -1)
		peer := pool.peers[peerID]
		if peer != nil {
			peer.decrPending(blockSize)
		}
	} else {
		err := errors.New("requester is different or block already exists")
		pool.Logger.Error(err.Error(), "peer", peerID, "requester", requester.getPeerID(), "blockHeight", block.Height)
		pool.sendError(err, peerID)
	}
}

// MaxPeerHeight returns the highest reported height.
func (pool *BlockPool) MaxPeerHeight() int64 {
	pool.mtx.RLock()
	defer pool.mtx.RUnlock()
	return pool.maxPeerHeight
}

// LastAdvance returns the time when the last block was processed (or start
// time if no blocks were processed).
func (pool *BlockPool) LastAdvance() time.Time {
	pool.mtx.RLock()
	defer pool.mtx.RUnlock()
	return pool.lastAdvance
}

// SetPeerRange sets the peer's alleged blockchain base and height.
func (pool *BlockPool) SetPeerRange(peerID p2p.ID, base int64, height int64) {
	pool.mtx.Lock()
	defer pool.mtx.Unlock()

	peer := pool.peers[peerID]
	if peer != nil {
		peer.base = base
		peer.height = height
	} else {
		peer = newBPPeer(pool, peerID, base, height)
		peer.setLogger(pool.Logger.With("peer", peerID))
		pool.peers[peerID] = peer
	}

	if height > pool.maxPeerHeight {
		pool.maxPeerHeight = height
	}
}

// RemovePeer removes the peer with peerID from the pool. If there's no peer
// with peerID, function is a no-op.
func (pool *BlockPool) RemovePeer(peerID p2p.ID) {
	pool.mtx.Lock()
	defer pool.mtx.Unlock()

	pool.removePeer(peerID)
}

func (pool *BlockPool) removePeer(peerID p2p.ID) {
	for _, requester := range pool.requesters {
		if requester.getPeerID() == peerID {
			requester.redo(peerID)
		}
	}

	peer, ok := pool.peers[peerID]
	if ok {
		if peer.timeout != nil {
			peer.timeout.Stop()
		}

		delete(pool.peers, peerID)

		// Find a new peer with the biggest height and update maxPeerHeight if the
		// peer's height was the biggest.
		if peer.height == pool.maxPeerHeight {
			pool.updateMaxPeerHeight()
		}
	}
}

// If no peers are left, maxPeerHeight is set to 0.
func (pool *BlockPool) updateMaxPeerHeight() {
	var max int64
	for _, peer := range pool.peers {
		if peer.height > max {
			max = peer.height
		}
	}
	pool.maxPeerHeight = max
}

// Pick an available peer with the given height available.
// If no peers are available, returns nil.
func (pool *BlockPool) pickIncrAvailablePeer(height int64) *bpPeer {
	pool.mtx.Lock()
	defer pool.mtx.Unlock()

	for _, peer := range pool.peers {
		if peer.didTimeout {
			pool.removePeer(peer.id)
			continue
		}
		if peer.numPending >= maxPendingRequestsPerPeer {
			continue
		}
		if height < peer.base || height > peer.height {
			continue
		}
		peer.incrPending()
		return peer
	}
	return nil
}

func (pool *BlockPool) makeNextRequester() {
	pool.mtx.Lock()
	defer pool.mtx.Unlock()

	nextHeight := pool.height + pool.requestersLen()
	if nextHeight > pool.maxPeerHeight {
		return
	}

	request := newBPRequester(pool, nextHeight)

	pool.requesters[nextHeight] = request
	atomic.AddInt32(&pool.numPending, 1)

	err := request.Start()
	if err != nil {
		request.Logger.Error("Error starting request", "err", err)
	}
}

func (pool *BlockPool) requestersLen() int64 {
	return int64(len(pool.requesters))
}

func (pool *BlockPool) sendRequest(height int64, peerID p2p.ID) {
	if !pool.IsRunning() {
		return
	}
	pool.requestsCh <- BlockRequest{height, peerID}
}

func (pool *BlockPool) sendError(err error, peerID p2p.ID) {
	if !pool.IsRunning() {
		return
	}
	pool.errorsCh <- peerError{err, peerID}
}

// for debugging purposes
//nolint:unused
func (pool *BlockPool) debug() string {
	pool.mtx.Lock()
	defer pool.mtx.Unlock()

	str := ""
	nextHeight := pool.height + pool.requestersLen()
	for h := pool.height; h < nextHeight; h++ {
		if pool.requesters[h] == nil {
			str += fmt.Sprintf("H(%v):X ", h)
		} else {
			str += fmt.Sprintf("H(%v):", h)
			str += fmt.Sprintf("B?(%v) ", pool.requesters[h].block != nil)
		}
	}
	return str
}

//-------------------------------------

type bpPeer struct {
	didTimeout  bool
	numPending  int32
	height      int64
	base        int64
	pool        *BlockPool
	id          p2p.ID
	recvMonitor *flow.Monitor

	timeout *time.Timer

	logger log.Logger
}

func newBPPeer(pool *BlockPool, peerID p2p.ID, base int64, height int64) *bpPeer {
	peer := &bpPeer{
		pool:       pool,
		id:         peerID,
		base:       base,
		height:     height,
		numPending: 0,
		logger:     log.NewNopLogger(),
	}
	return peer
}

func (peer *bpPeer) setLogger(l log.Logger) {
	peer.logger = l
}

func (peer *bpPeer) resetMonitor() {
	peer.recvMonitor = flow.New(time.Second, time.Second*40)
	initialValue := float64(minRecvRate) * math.E
	peer.recvMonitor.SetREMA(initialValue)
}

func (peer *bpPeer) resetTimeout() {
	if peer.timeout == nil {
		peer.timeout = time.AfterFunc(peerTimeout, peer.onTimeout)
	} else {
		peer.timeout.Reset(peerTimeout)
	}
}

func (peer *bpPeer) incrPending() {
	if peer.numPending == 0 {
		peer.resetMonitor()
		peer.resetTimeout()
	}
	peer.numPending++
}

func (peer *bpPeer) decrPending(recvSize int) {
	peer.numPending--
	if peer.numPending == 0 {
		peer.timeout.Stop()
	} else {
		peer.recvMonitor.Update(recvSize)
		peer.resetTimeout()
	}
}

func (peer *bpPeer) onTimeout() {
	peer.pool.mtx.Lock()
	defer peer.pool.mtx.Unlock()

	err := errors.New("peer did not send us anything")
	peer.pool.sendError(err, peer.id)
	peer.logger.Error("SendTimeout", "reason", err, "timeout", peerTimeout)
	peer.didTimeout = true
}

//-------------------------------------

type bpRequester struct {
	service.BaseService
	pool       *BlockPool
	height     int64
	gotBlockCh chan struct{}
	redoCh     chan p2p.ID // redo may send multitime, add peerId to identify repeat

	mtx    tmsync.Mutex
	peerID p2p.ID
	block  *types.Block
}

func newBPRequester(pool *BlockPool, height int64) *bpRequester {
	bpr := &bpRequester{
		pool:       pool,
		height:     height,
		gotBlockCh: make(chan struct{}, 1),
		redoCh:     make(chan p2p.ID, 1),

		peerID: "",
		block:  nil,
	}
	bpr.BaseService = *service.NewBaseService(nil, "bpRequester", bpr)
	return bpr
}

func (bpr *bpRequester) OnStart() error {
	go bpr.requestRoutine()
	return nil
}

// Returns true if the peer matches and block doesn't already exist.
func (bpr *bpRequester) setBlock(block *types.Block, peerID p2p.ID) bool {
	bpr.mtx.Lock()
	if bpr.block != nil || bpr.peerID != peerID {
		bpr.mtx.Unlock()
		return false
	}
	bpr.block = block
	bpr.mtx.Unlock()

	select {
	case bpr.gotBlockCh <- struct{}{}:
	default:
	}
	return true
}

func (bpr *bpRequester) getBlock() *types.Block {
	bpr.mtx.Lock()
	defer bpr.mtx.Unlock()
	return bpr.block
}

func (bpr *bpRequester) getPeerID() p2p.ID {
	bpr.mtx.Lock()
	defer bpr.mtx.Unlock()
	return bpr.peerID
}

// This is called from the requestRoutine, upon redo().
func (bpr *bpRequester) reset() {
	bpr.mtx.Lock()
	defer bpr.mtx.Unlock()

	if bpr.block != nil {
		atomic.AddInt32(&bpr.pool.numPending, 1)
	}

	bpr.peerID = ""
	bpr.block = nil
}

// Tells bpRequester to pick another peer and try again.
// NOTE: Nonblocking, and does nothing if another redo
// was already requested.
func (bpr *bpRequester) redo(peerID p2p.ID) {
	select {
	case bpr.redoCh <- peerID:
	default:
	}
}

// Responsible for making more requests as necessary
// Returns only when a block is found (e.g. AddBlock() is called)
func (bpr *bpRequester) requestRoutine() {
OUTER_LOOP:
	for {
		// Pick a peer to send request to.
		var peer *bpPeer
	PICK_PEER_LOOP:
		for {
			if !bpr.IsRunning() || !bpr.pool.IsRunning() {
				return
			}
			peer = bpr.pool.pickIncrAvailablePeer(bpr.height)
			if peer == nil {
<<<<<<< HEAD
=======
				// log.Info("No peers available", "height", height)
>>>>>>> bdbe4a7c
				time.Sleep(requestIntervalMS * time.Millisecond)
				continue PICK_PEER_LOOP
			}
			break PICK_PEER_LOOP
		}
		bpr.mtx.Lock()
		bpr.peerID = peer.id
		bpr.mtx.Unlock()

		// Send request and wait.
		bpr.pool.sendRequest(bpr.height, peer.id)
	WAIT_LOOP:
		for {
			select {
			case <-bpr.pool.Quit():
				if err := bpr.Stop(); err != nil {
					bpr.Logger.Error("Error stopped requester", "err", err)
				}
				return
			case <-bpr.Quit():
				return
			case peerID := <-bpr.redoCh:
				if peerID == bpr.peerID {
					bpr.reset()
					continue OUTER_LOOP
				} else {
					continue WAIT_LOOP
				}
			case <-bpr.gotBlockCh:
				// We got a block!
				// Continue the for-loop and wait til Quit.
				continue WAIT_LOOP
			}
		}
	}
}<|MERGE_RESOLUTION|>--- conflicted
+++ resolved
@@ -600,10 +600,7 @@
 			}
 			peer = bpr.pool.pickIncrAvailablePeer(bpr.height)
 			if peer == nil {
-<<<<<<< HEAD
-=======
 				// log.Info("No peers available", "height", height)
->>>>>>> bdbe4a7c
 				time.Sleep(requestIntervalMS * time.Millisecond)
 				continue PICK_PEER_LOOP
 			}
