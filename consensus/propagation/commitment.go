--- conflicted
+++ resolved
@@ -76,9 +76,6 @@
 	}
 }
 
-<<<<<<< HEAD
-func chunkToPartMetaData(chunk *bits.BitArray, partSet *proptypes.CombinedPartSet) []*propagation.PartMetaData {
-=======
 func extractHashes(blocks ...*types.PartSet) [][]byte {
 	total := uint32(0)
 	for _, block := range blocks {
@@ -109,21 +106,14 @@
 	return proofs
 }
 
-func chunkToPartMetaData(chunk *bits.BitArray, partSet *types.PartSet) []*propagation.PartMetaData {
->>>>>>> 226a8cb5
+func chunkToPartMetaData(chunk *bits.BitArray, partSet *proptypes.CombinedPartSet) []*propagation.PartMetaData {
 	partMetaData := make([]*propagation.PartMetaData, 0)
 	// TODO rename indice to a correct name
 	for _, indice := range chunk.GetTrueIndices() {
 		part, _ := partSet.GetPart(uint32(indice))
-		partMetaData = append(partMetaData, &propagation.PartMetaData{ // TODO create the programmatic type and use the ToProto method
-<<<<<<< HEAD
+		partMetaData = append(partMetaData, &propagation.PartMetaData{
 			Index: uint32(indice),
-			Hash:  part.Proof.LeafHash, // TODO this seems like a duplicate field, do we need it?
-			Proof: *part.Proof.ToProto(),
-=======
-			Index: part.Index,
 			Hash:  part.Proof.LeafHash,
->>>>>>> 226a8cb5
 		})
 	}
 	return partMetaData
@@ -211,11 +201,6 @@
 			continue
 		}
 
-<<<<<<< HEAD
-	if added {
-		blockProp.broadcastCompactBlock(cb, peer)
-		blockProp.retryWants(cb.Proposal.Height, cb.Proposal.Round)
-=======
 		protoTxs := mempool.Txs{Txs: [][]byte{tx}}
 		marshalledTx, err := proto.Marshal(&protoTxs)
 		if err != nil {
@@ -233,7 +218,6 @@
 	parts := proptypes.TxsToParts(txsFound)
 	if len(parts) > 0 {
 		blockProp.Logger.Info("recovered parts from the mempool", "number of parts", len(parts))
->>>>>>> 226a8cb5
 	}
 
 	return parts
