package cat

import (
	"container/list"
	"time"

	tmsync "github.com/tendermint/tendermint/libs/sync"
	"github.com/tendermint/tendermint/types"
)

// LRUTxCache maintains a thread-safe LRU cache of raw transactions. The cache
// only stores the hash of the raw transaction.
// NOTE: This has been copied from mempool/cache with the main diffence of using
// tx keys instead of raw transactions.
type LRUTxCache struct {
	staticSize int

	mtx tmsync.Mutex
	// cacheMap is used as a quick look up table
	cacheMap map[types.TxKey]*list.Element
	// list is a doubly linked list used to capture the FIFO nature of the cache
	list *list.List
}

func NewLRUTxCache(cacheSize int) *LRUTxCache {
	return &LRUTxCache{
		staticSize: cacheSize,
		cacheMap:   make(map[types.TxKey]*list.Element, cacheSize),
		list:       list.New(),
	}
}

func (c *LRUTxCache) Reset() {
	c.mtx.Lock()
	defer c.mtx.Unlock()

	c.cacheMap = make(map[types.TxKey]*list.Element, c.staticSize)
	c.list.Init()
}

func (c *LRUTxCache) Push(txKey types.TxKey) bool {
	if c.staticSize == 0 {
		return true
	}

	c.mtx.Lock()
	defer c.mtx.Unlock()

	moved, ok := c.cacheMap[txKey]
	if ok {
		c.list.MoveToBack(moved)
		return false
	}

	if c.list.Len() >= c.staticSize {
		front := c.list.Front()
		if front != nil {
			frontKey := front.Value.(types.TxKey)
			delete(c.cacheMap, frontKey)
			c.list.Remove(front)
		}
	}

	e := c.list.PushBack(txKey)
	c.cacheMap[txKey] = e

	return true
}

func (c *LRUTxCache) Remove(txKey types.TxKey) {
	if c.staticSize == 0 {
		return
	}

	c.mtx.Lock()
	defer c.mtx.Unlock()

	e := c.cacheMap[txKey]
	delete(c.cacheMap, txKey)

	if e != nil {
		c.list.Remove(e)
	}
}

func (c *LRUTxCache) Has(txKey types.TxKey) bool {
	if c.staticSize == 0 {
		return false
	}

	c.mtx.Lock()
	defer c.mtx.Unlock()

	_, ok := c.cacheMap[txKey]
	return ok
}

<<<<<<< HEAD
=======
type EvictedTxInfo struct {
	timeEvicted time.Time
	priority    int64
	gasWanted   int64
	sender      string
	size        int64
}

type EvictedTxCache struct {
	staticSize int

	mtx   tmsync.Mutex
	cache map[types.TxKey]*EvictedTxInfo
}

func NewEvictedTxCache(size int) *EvictedTxCache {
	return &EvictedTxCache{
		staticSize: size,
		cache:      make(map[types.TxKey]*EvictedTxInfo, size+1),
	}
}

func (c *EvictedTxCache) Has(txKey types.TxKey) bool {
	c.mtx.Lock()
	defer c.mtx.Unlock()
	_, exists := c.cache[txKey]
	return exists
}

func (c *EvictedTxCache) Get(txKey types.TxKey) *EvictedTxInfo {
	c.mtx.Lock()
	defer c.mtx.Unlock()
	return c.cache[txKey]
}

func (c *EvictedTxCache) Push(wtx *wrappedTx) {
	c.mtx.Lock()
	defer c.mtx.Unlock()
	c.cache[wtx.key] = &EvictedTxInfo{
		timeEvicted: time.Now().UTC(),
		priority:    wtx.priority,
		gasWanted:   wtx.gasWanted,
		sender:      wtx.sender,
		size:        wtx.size(),
	}
	// if cache too large, remove the oldest entry
	if len(c.cache) > c.staticSize {
		oldestTxKey := wtx.key
		oldestTxTime := time.Now().UTC()
		for key, info := range c.cache {
			if info.timeEvicted.Before(oldestTxTime) {
				oldestTxTime = info.timeEvicted
				oldestTxKey = key
			}
		}
		delete(c.cache, oldestTxKey)
	}
}

func (c *EvictedTxCache) Pop(txKey types.TxKey) *EvictedTxInfo {
	c.mtx.Lock()
	defer c.mtx.Unlock()
	info, exists := c.cache[txKey]
	if !exists {
		return nil
	}
	delete(c.cache, txKey)
	return info
}

func (c *EvictedTxCache) Prune(limit time.Time) {
	c.mtx.Lock()
	defer c.mtx.Unlock()
	for key, info := range c.cache {
		if info.timeEvicted.Before(limit) {
			delete(c.cache, key)
		}
	}
}

func (c *EvictedTxCache) Reset() {
	c.mtx.Lock()
	defer c.mtx.Unlock()
	c.cache = make(map[types.TxKey]*EvictedTxInfo)
}

>>>>>>> f09710ab
// SeenTxSet records transactions that have been
// seen by other peers but not yet by us
type SeenTxSet struct {
	mtx tmsync.Mutex
	set map[types.TxKey]timestampedPeerSet
}

type timestampedPeerSet struct {
	peers map[uint16]struct{}
	time  time.Time
}

func NewSeenTxSet() *SeenTxSet {
	return &SeenTxSet{
		set: make(map[types.TxKey]timestampedPeerSet),
	}
}

func (s *SeenTxSet) Add(txKey types.TxKey, peer uint16) {
	if peer == 0 {
		return
	}
	s.mtx.Lock()
	defer s.mtx.Unlock()
	seenSet, exists := s.set[txKey]
	if !exists {
		s.set[txKey] = timestampedPeerSet{
			peers: map[uint16]struct{}{peer: struct{}{}},
			time:  time.Now().UTC(),
		}
	} else {
		seenSet.peers[peer] = struct{}{}
	}
}

func (s *SeenTxSet) Pop(txKey types.TxKey) uint16 {
	s.mtx.Lock()
	defer s.mtx.Unlock()
	seenSet, exists := s.set[txKey]
	if exists {
		for peer := range seenSet.peers {
			delete(seenSet.peers, peer)
			return peer
		}
	}
	return 0
}

func (s *SeenTxSet) RemoveKey(txKey types.TxKey) {
	s.mtx.Lock()
	defer s.mtx.Unlock()
	delete(s.set, txKey)
}

func (s *SeenTxSet) Remove(txKey types.TxKey, peer uint16) {
	s.mtx.Lock()
	defer s.mtx.Unlock()
	set, exists := s.set[txKey]
	if exists {
		if len(set.peers) == 1 {
			delete(s.set, txKey)
		} else {
			delete(set.peers, peer)
		}
	}
}

func (s *SeenTxSet) Prune(limit time.Time) {
	s.mtx.Lock()
	defer s.mtx.Unlock()
	for key, seenSet := range s.set {
		if seenSet.time.Before(limit) {
			delete(s.set, key)
		}
	}
}

func (s *SeenTxSet) Has(txKey types.TxKey, peer uint16) bool {
	s.mtx.Lock()
	defer s.mtx.Unlock()
	seenSet, exists := s.set[txKey]
	if !exists {
		return false
	}
	_, has := seenSet.peers[peer]
	return has
}

func (s *SeenTxSet) Get(txKey types.TxKey) map[uint16]struct{} {
	s.mtx.Lock()
	defer s.mtx.Unlock()
	seenSet, exists := s.set[txKey]
	if !exists {
		return nil
	}
	// make a copy of the struct to avoid concurrency issues
	peers := make(map[uint16]struct{}, len(seenSet.peers))
	for peer := range seenSet.peers {
		peers[peer] = struct{}{}
	}
	return peers
}

// Len returns the amount of cached items. Mostly used for testing.
func (s *SeenTxSet) Len() int {
	s.mtx.Lock()
	defer s.mtx.Unlock()
	return len(s.set)
}

func (s *SeenTxSet) Reset() {
	s.mtx.Lock()
	defer s.mtx.Unlock()
	s.set = make(map[types.TxKey]timestampedPeerSet)
}<|MERGE_RESOLUTION|>--- conflicted
+++ resolved
@@ -95,95 +95,6 @@
 	return ok
 }
 
-<<<<<<< HEAD
-=======
-type EvictedTxInfo struct {
-	timeEvicted time.Time
-	priority    int64
-	gasWanted   int64
-	sender      string
-	size        int64
-}
-
-type EvictedTxCache struct {
-	staticSize int
-
-	mtx   tmsync.Mutex
-	cache map[types.TxKey]*EvictedTxInfo
-}
-
-func NewEvictedTxCache(size int) *EvictedTxCache {
-	return &EvictedTxCache{
-		staticSize: size,
-		cache:      make(map[types.TxKey]*EvictedTxInfo, size+1),
-	}
-}
-
-func (c *EvictedTxCache) Has(txKey types.TxKey) bool {
-	c.mtx.Lock()
-	defer c.mtx.Unlock()
-	_, exists := c.cache[txKey]
-	return exists
-}
-
-func (c *EvictedTxCache) Get(txKey types.TxKey) *EvictedTxInfo {
-	c.mtx.Lock()
-	defer c.mtx.Unlock()
-	return c.cache[txKey]
-}
-
-func (c *EvictedTxCache) Push(wtx *wrappedTx) {
-	c.mtx.Lock()
-	defer c.mtx.Unlock()
-	c.cache[wtx.key] = &EvictedTxInfo{
-		timeEvicted: time.Now().UTC(),
-		priority:    wtx.priority,
-		gasWanted:   wtx.gasWanted,
-		sender:      wtx.sender,
-		size:        wtx.size(),
-	}
-	// if cache too large, remove the oldest entry
-	if len(c.cache) > c.staticSize {
-		oldestTxKey := wtx.key
-		oldestTxTime := time.Now().UTC()
-		for key, info := range c.cache {
-			if info.timeEvicted.Before(oldestTxTime) {
-				oldestTxTime = info.timeEvicted
-				oldestTxKey = key
-			}
-		}
-		delete(c.cache, oldestTxKey)
-	}
-}
-
-func (c *EvictedTxCache) Pop(txKey types.TxKey) *EvictedTxInfo {
-	c.mtx.Lock()
-	defer c.mtx.Unlock()
-	info, exists := c.cache[txKey]
-	if !exists {
-		return nil
-	}
-	delete(c.cache, txKey)
-	return info
-}
-
-func (c *EvictedTxCache) Prune(limit time.Time) {
-	c.mtx.Lock()
-	defer c.mtx.Unlock()
-	for key, info := range c.cache {
-		if info.timeEvicted.Before(limit) {
-			delete(c.cache, key)
-		}
-	}
-}
-
-func (c *EvictedTxCache) Reset() {
-	c.mtx.Lock()
-	defer c.mtx.Unlock()
-	c.cache = make(map[types.TxKey]*EvictedTxInfo)
-}
-
->>>>>>> f09710ab
 // SeenTxSet records transactions that have been
 // seen by other peers but not yet by us
 type SeenTxSet struct {
