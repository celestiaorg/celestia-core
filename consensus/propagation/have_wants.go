--- conflicted
+++ resolved
@@ -30,11 +30,7 @@
 		return
 	}
 
-<<<<<<< HEAD
-	_, parts, _, has := blockProp.getAllState(height, round)
-=======
-	_, parts, fullReqs, has := blockProp.getAllState(height, round, false)
->>>>>>> 98db3ced
+	_, parts, _, has := blockProp.getAllState(height, round, false)
 	if !has {
 		// TODO disconnect from the peer
 		// blockProp.Logger.Debug("received part state for unknown proposal", "peer", peer, "height", height, "round", round)
