--- conflicted
+++ resolved
@@ -373,7 +373,65 @@
 	}
 }
 
-<<<<<<< HEAD
+// TestPropagationSmokeTest is a high level smoke test for 10 reactors to distrute 5 2MB
+// blocks with some data already distributed via the mempool. The passing
+// criteria is simply finishing.
+func TestPropagationSmokeTest(t *testing.T) {
+	p2pCfg := cfg.DefaultP2PConfig()
+	p2pCfg.SendRate = 100000000
+	p2pCfg.RecvRate = 110000000
+
+	nodes := 10
+
+	reactors, _ := createTestReactors(nodes, p2pCfg, false, "")
+
+	cleanup, _, sm := state.SetupTestCase(t)
+	t.Cleanup(func() {
+		cleanup(t)
+	})
+
+	for i := int64(1); i < 5; i++ {
+		prop, ps, block, metaData := createTestProposal(sm, i, 2, 1000000)
+
+		// predistribute portions of the block
+		for _, tx := range block.Data.Txs {
+			for j := 0; j < nodes/2; j++ {
+				r := reactors[j]
+				pool := r.mempool.(*mockMempool)
+				pool.AddTx(tx)
+			}
+		}
+
+		reactors[1].ProposeBlock(prop, ps, metaData)
+
+		distributing := true
+		for distributing {
+			count := 0
+			for _, r := range reactors {
+				_, parts, _, has := r.getAllState(i, 0, false)
+				if !has {
+					continue
+				}
+				if !parts.IsComplete() {
+					continue
+				}
+
+				count++
+
+				if count == nodes {
+					distributing = false
+				}
+			}
+			time.Sleep(200 * time.Millisecond)
+		}
+
+		for _, r := range reactors {
+			r.Prune(i)
+		}
+	}
+
+}
+
 func TestStopPeerForError(t *testing.T) {
 	t.Run("invalid compact block: incorrect original part set hash", func(t *testing.T) {
 		reactors, _ := testBlockPropReactors(2, cfg.DefaultP2PConfig())
@@ -481,65 +539,22 @@
 
 // TestHugeBlock doesn't have a success or failure condition yet, although one could be added. It is very useful for debugging however
 func TestHugeBlock(t *testing.T) {
-=======
-// TestPropagationSmokeTest is a high level smoke test for 10 reactors to distrute 5 2MB
-// blocks with some data already distributed via the mempool. The passing
-// criteria is simply finishing.
-func TestPropagationSmokeTest(t *testing.T) {
->>>>>>> 98db3ced
 	p2pCfg := cfg.DefaultP2PConfig()
-	p2pCfg.SendRate = 100000000
-	p2pCfg.RecvRate = 110000000
-
-	nodes := 10
-
-	reactors, _ := createTestReactors(nodes, p2pCfg, false, "")
+	p2pCfg.SendRate = 5000000
+	p2pCfg.RecvRate = 5000000
+
+	nodes := 20
+
+	reactors, _ := createTestReactors(nodes, p2pCfg, false, "/home/evan/data/experiments/celestia/fast-recovery/debug")
 
 	cleanup, _, sm := state.SetupTestCase(t)
 	t.Cleanup(func() {
 		cleanup(t)
 	})
 
-	for i := int64(1); i < 5; i++ {
-		prop, ps, block, metaData := createTestProposal(sm, i, 2, 1000000)
-
-		// predistribute portions of the block
-		for _, tx := range block.Data.Txs {
-			for j := 0; j < nodes/2; j++ {
-				r := reactors[j]
-				pool := r.mempool.(*mockMempool)
-				pool.AddTx(tx)
-			}
-		}
-
-		reactors[1].ProposeBlock(prop, ps, metaData)
-
-		distributing := true
-		for distributing {
-			count := 0
-			for _, r := range reactors {
-				_, parts, _, has := r.getAllState(i, 0, false)
-				if !has {
-					continue
-				}
-				if !parts.IsComplete() {
-					continue
-				}
-
-				count++
-
-				if count == nodes {
-					distributing = false
-				}
-			}
-			time.Sleep(200 * time.Millisecond)
-		}
-
-		for _, r := range reactors {
-			r.Prune(i)
-		}
-	}
-
+	prop, ps, _, metaData := createTestProposal(sm, 1, 32, 1000000)
+
+	reactors[1].ProposeBlock(prop, ps, metaData)
 }
 
 func createBitArray(size int, indices []int) *bits.BitArray {
@@ -548,4 +563,12 @@
 		ba.SetIndex(index, true)
 	}
 	return ba
+}
+
+func createBitArray(size int, indices []int) *bits.BitArray {
+	ba := bits.NewBitArray(size)
+	for _, index := range indices {
+		ba.SetIndex(index, true)
+	}
+	return ba
 }