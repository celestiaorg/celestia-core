--- conflicted
+++ resolved
@@ -14,11 +14,8 @@
 	"time"
 
 	"github.com/gogo/protobuf/proto"
-<<<<<<< HEAD
-	iface "github.com/ipfs/interface-go-ipfs-core"
-=======
+	format "github.com/ipfs/go-ipld-format"
 	mdutils "github.com/ipfs/go-merkledag/test"
->>>>>>> f46cbc6c
 	"github.com/stretchr/testify/assert"
 	"github.com/stretchr/testify/require"
 
@@ -83,7 +80,7 @@
 		privValidator,
 		kvstore.NewApplication(),
 		blockDB,
-		ipfsTestAPI.Dag(),
+		mdutils.Mock(),
 	)
 	cs.SetLogger(logger)
 
@@ -136,13 +133,7 @@
 		heightToStop int64
 	}{
 		{"empty block",
-<<<<<<< HEAD
 			func(stateDB dbm.DB, cs *State, ctx context.Context) {},
-=======
-			func(stateDB dbm.DB, cs *State, ctx context.Context) {
-				cs.dag = mdutils.Mock()
-			},
->>>>>>> f46cbc6c
 			1},
 		{"many non-empty blocks",
 			func(stateDB dbm.DB, cs *State, ctx context.Context) {
@@ -184,7 +175,7 @@
 			privValidator,
 			kvstore.NewApplication(),
 			blockDB,
-			ipfsTestAPI.Dag(),
+			mdutils.Mock(),
 		)
 		cs.SetLogger(logger)
 
@@ -1197,7 +1188,7 @@
 	chain      []*types.Block
 	commits    []*types.Commit
 	base       int64
-	ipfsDagAPI iface.APIDagService
+	ipfsDagAPI format.DAGService
 }
 
 // TODO: NewBlockStore(db.NewMemDB) ...
@@ -1245,7 +1236,7 @@
 	return pruned, nil
 }
 
-func (bs *mockBlockStore) IpfsDagAPI() iface.APIDagService {
+func (bs *mockBlockStore) IpfsDagAPI() format.DAGService {
 	return bs.ipfsDagAPI
 }
 
