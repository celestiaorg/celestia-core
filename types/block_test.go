--- conflicted
+++ resolved
@@ -1,13 +1,10 @@
 package types
 
 import (
-<<<<<<< HEAD
-=======
 	// it is ok to use math/rand here: we do not need a cryptographically secure random
 	// number generator here and we can run the tests a bit faster
 	"context"
 	"crypto/rand"
->>>>>>> 9b458a1c
 	"encoding/hex"
 	"math"
 	mrand "math/rand"
@@ -20,30 +17,16 @@
 	"github.com/stretchr/testify/assert"
 	"github.com/stretchr/testify/require"
 
-<<<<<<< HEAD
 	"github.com/celestiaorg/celestia-core/crypto"
 	"github.com/celestiaorg/celestia-core/crypto/merkle"
 	"github.com/celestiaorg/celestia-core/crypto/tmhash"
 	"github.com/celestiaorg/celestia-core/libs/bits"
 	"github.com/celestiaorg/celestia-core/libs/bytes"
 	tmrand "github.com/celestiaorg/celestia-core/libs/rand"
-	"github.com/celestiaorg/celestia-core/pkg/consts"
+	tmtime "github.com/celestiaorg/celestia-core/libs/time"
 	tmproto "github.com/celestiaorg/celestia-core/proto/tendermint/types"
 	tmversion "github.com/celestiaorg/celestia-core/proto/tendermint/version"
-	tmtime "github.com/celestiaorg/celestia-core/types/time"
 	"github.com/celestiaorg/celestia-core/version"
-=======
-	"github.com/tendermint/tendermint/crypto"
-	"github.com/tendermint/tendermint/crypto/merkle"
-	"github.com/tendermint/tendermint/crypto/tmhash"
-	"github.com/tendermint/tendermint/libs/bits"
-	"github.com/tendermint/tendermint/libs/bytes"
-	tmrand "github.com/tendermint/tendermint/libs/rand"
-	tmtime "github.com/tendermint/tendermint/libs/time"
-	tmproto "github.com/tendermint/tendermint/proto/tendermint/types"
-	tmversion "github.com/tendermint/tendermint/proto/tendermint/version"
-	"github.com/tendermint/tendermint/version"
->>>>>>> 9b458a1c
 )
 
 func TestMain(m *testing.M) {
@@ -354,7 +337,6 @@
 		expectHash bytes.HexBytes
 	}{
 		{"Generates expected hash", &Header{
-<<<<<<< HEAD
 			Version:               tmversion.Consensus{Block: 1, App: 2},
 			ChainID:               "chainId",
 			Height:                3,
@@ -371,23 +353,6 @@
 			EvidenceHash:          tmhash.Sum([]byte("evidence_hash")),
 			ProposerAddress:       crypto.AddressHash([]byte("proposer_address")),
 		}, hexBytesFromString("3BA96EAE652191EDBEA84E130C32E94AD86A901B856EC7201B776669F72DE39F")},
-=======
-			Version:            version.Consensus{Block: 1, App: 2},
-			ChainID:            "chainId",
-			Height:             3,
-			Time:               time.Date(2019, 10, 13, 16, 14, 44, 0, time.UTC),
-			LastBlockID:        makeBlockID(make([]byte, tmhash.Size), 6, make([]byte, tmhash.Size)),
-			LastCommitHash:     tmhash.Sum([]byte("last_commit_hash")),
-			DataHash:           tmhash.Sum([]byte("data_hash")),
-			ValidatorsHash:     tmhash.Sum([]byte("validators_hash")),
-			NextValidatorsHash: tmhash.Sum([]byte("next_validators_hash")),
-			ConsensusHash:      tmhash.Sum([]byte("consensus_hash")),
-			AppHash:            tmhash.Sum([]byte("app_hash")),
-			LastResultsHash:    tmhash.Sum([]byte("last_results_hash")),
-			EvidenceHash:       tmhash.Sum([]byte("evidence_hash")),
-			ProposerAddress:    crypto.AddressHash([]byte("proposer_address")),
-		}, hexBytesFromString("F740121F553B5418C3EFBD343C2DBFE9E007BB67B0D020A0741374BAB65242A4")},
->>>>>>> 9b458a1c
 		{"nil header yields nil", nil, nil},
 		{"nil ValidatorsHash yields nil", &Header{
 			Version:            version.Consensus{Block: 1, App: 2},
@@ -469,7 +434,6 @@
 	timestamp := time.Date(math.MaxInt64, 0, 0, 0, 0, 0, math.MaxInt64, time.UTC)
 
 	h := Header{
-<<<<<<< HEAD
 		Version:               tmversion.Consensus{Block: math.MaxInt64, App: math.MaxInt64},
 		ChainID:               maxChainID,
 		Height:                math.MaxInt64,
@@ -485,22 +449,6 @@
 		LastResultsHash:       tmhash.Sum([]byte("last_results_hash")),
 		EvidenceHash:          tmhash.Sum([]byte("evidence_hash")),
 		ProposerAddress:       crypto.AddressHash([]byte("proposer_address")),
-=======
-		Version:            version.Consensus{Block: math.MaxInt64, App: math.MaxInt64},
-		ChainID:            maxChainID,
-		Height:             math.MaxInt64,
-		Time:               timestamp,
-		LastBlockID:        makeBlockID(make([]byte, tmhash.Size), math.MaxInt32, make([]byte, tmhash.Size)),
-		LastCommitHash:     tmhash.Sum([]byte("last_commit_hash")),
-		DataHash:           tmhash.Sum([]byte("data_hash")),
-		ValidatorsHash:     tmhash.Sum([]byte("validators_hash")),
-		NextValidatorsHash: tmhash.Sum([]byte("next_validators_hash")),
-		ConsensusHash:      tmhash.Sum([]byte("consensus_hash")),
-		AppHash:            tmhash.Sum([]byte("app_hash")),
-		LastResultsHash:    tmhash.Sum([]byte("last_results_hash")),
-		EvidenceHash:       tmhash.Sum([]byte("evidence_hash")),
-		ProposerAddress:    crypto.AddressHash([]byte("proposer_address")),
->>>>>>> 9b458a1c
 	}
 
 	bz, err := h.ToProto().Marshal()
@@ -1389,7 +1337,6 @@
 	}
 }
 
-<<<<<<< HEAD
 func TestPaddedLength(t *testing.T) {
 	type test struct {
 		input, expected int
@@ -1451,7 +1398,9 @@
 	for _, tt := range tests {
 		res := nextHighestPowerOf2(tt.input)
 		assert.Equal(t, tt.expected, res)
-=======
+	}
+}
+
 func TestHeaderHashVector(t *testing.T) {
 	chainID := "test"
 	h := Header{
@@ -1483,6 +1432,5 @@
 	for _, tc := range testCases {
 		hash := tc.header.Hash()
 		require.Equal(t, tc.expBytes, hex.EncodeToString(hash))
->>>>>>> 9b458a1c
 	}
 }