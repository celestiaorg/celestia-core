package main

import (
	"fmt"
	"sort"
	"time"

	e2e "github.com/celestiaorg/celestia-core/test/e2e/pkg"
)

func Start(testnet *e2e.Testnet) error {
	if len(testnet.Nodes) == 0 {
		return fmt.Errorf("no nodes in testnet")
	}

	// Nodes are already sorted by name. Sort them by name then startAt,
	// which gives the overall order startAt, mode, name.
	nodeQueue := testnet.Nodes
	sort.SliceStable(nodeQueue, func(i, j int) bool {
		a, b := nodeQueue[i], nodeQueue[j]
		switch {
		case a.Mode == b.Mode:
			return false
		case a.Mode == e2e.ModeSeed:
			return true
		case a.Mode == e2e.ModeValidator && b.Mode == e2e.ModeFull:
			return true
		}
		return false
	})

	sort.SliceStable(nodeQueue, func(i, j int) bool {
		return nodeQueue[i].StartAt < nodeQueue[j].StartAt
	})

	if nodeQueue[0].StartAt > 0 {
		return fmt.Errorf("no initial nodes in testnet")
	}

	// Start initial nodes (StartAt: 0)
	logger.Info("Starting initial network nodes...")
	for len(nodeQueue) > 0 && nodeQueue[0].StartAt == 0 {
		node := nodeQueue[0]
		nodeQueue = nodeQueue[1:]
		if err := execCompose(testnet.Dir, "up", "-d", node.Name); err != nil {
			return err
		}
		if _, err := waitForNode(node, 0, time.Minute); err != nil {
			return err
		}
		node.HasStarted = true
		logger.Info(fmt.Sprintf("Node %v up on http://127.0.0.1:%v", node.Name, node.ProxyPort))
	}

	networkHeight := testnet.InitialHeight

	// Wait for initial height
	logger.Info("Waiting for initial height",
		"height", networkHeight,
		"nodes", len(testnet.Nodes)-len(nodeQueue),
		"pending", len(nodeQueue))

	block, blockID, err := waitForHeight(testnet, networkHeight)
	if err != nil {
		return err
	}

	for _, node := range nodeQueue {
		if node.StartAt > networkHeight {
			// if we're starting a node that's ahead of
			// the last known height of the network, then
			// we should make sure that the rest of the
			// network has reached at least the height
			// that this node will start at before we
			// start the node.

			networkHeight = node.StartAt

			block, blockID, err = waitForHeight(testnet, networkHeight)
			if err != nil {
				return err
			}
		}

		// Update any state sync nodes with a trusted height and hash
		if node.StateSync != e2e.StateSyncDisabled || node.Mode == e2e.ModeLight {
			err = UpdateConfigStateSync(node, block.Height, blockID.Hash.Bytes())
			if err != nil {
				return err
			}
		}

		if err := execCompose(testnet.Dir, "up", "-d", node.Name); err != nil {
			return err
		}
<<<<<<< HEAD
		status, err := waitForNode(node, node.StartAt, 3*time.Minute)
=======
		status, err := waitForNode(node, node.StartAt, 8*time.Minute)
>>>>>>> 9b458a1c
		if err != nil {
			return err
		}
		node.HasStarted = true
		logger.Info(fmt.Sprintf("Node %v up on http://127.0.0.1:%v at height %v",
			node.Name, node.ProxyPort, status.SyncInfo.LatestBlockHeight))
	}

	return nil
}<|MERGE_RESOLUTION|>--- conflicted
+++ resolved
@@ -93,11 +93,7 @@
 		if err := execCompose(testnet.Dir, "up", "-d", node.Name); err != nil {
 			return err
 		}
-<<<<<<< HEAD
-		status, err := waitForNode(node, node.StartAt, 3*time.Minute)
-=======
 		status, err := waitForNode(node, node.StartAt, 8*time.Minute)
->>>>>>> 9b458a1c
 		if err != nil {
 			return err
 		}
