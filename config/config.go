--- conflicted
+++ resolved
@@ -63,7 +63,7 @@
 	StateSync       *StateSyncConfig       `mapstructure:"statesync"`
 	FastSync        *FastSyncConfig        `mapstructure:"fastsync"`
 	Consensus       *ConsensusConfig       `mapstructure:"consensus"`
-	TxIndex         *TxIndexConfig         `mapstructure:"tx-index"`
+	TxIndex         *TxIndexConfig         `mapstructure:"tx_index"`
 	Instrumentation *InstrumentationConfig `mapstructure:"instrumentation"`
 }
 
@@ -151,7 +151,7 @@
 
 	// TCP or UNIX socket address of the ABCI application,
 	// or the name of an ABCI application compiled in with the Tendermint binary
-	ProxyApp string `mapstructure:"proxy-app"`
+	ProxyApp string `mapstructure:"proxy_app"`
 
 	// A custom human readable name for this node
 	Moniker string `mapstructure:"moniker"`
@@ -159,7 +159,7 @@
 	// If this node is many blocks behind the tip of the chain, FastSync
 	// allows them to catchup quickly by downloading blocks in parallel
 	// and verifying their commits
-	FastSyncMode bool `mapstructure:"fast-sync"`
+	FastSyncMode bool `mapstructure:"fast_sync"`
 
 	// Database backend: goleveldb | cleveldb | boltdb | rocksdb
 	// * goleveldb (github.com/syndtr/goleveldb - most popular implementation)
@@ -180,39 +180,39 @@
 	// * badgerdb (uses github.com/dgraph-io/badger)
 	//   - EXPERIMENTAL
 	//   - use badgerdb build tag (go build -tags badgerdb)
-	DBBackend string `mapstructure:"db-backend"`
+	DBBackend string `mapstructure:"db_backend"`
 
 	// Database directory
-	DBPath string `mapstructure:"db-dir"`
+	DBPath string `mapstructure:"db_dir"`
 
 	// Output level for logging
-	LogLevel string `mapstructure:"log-level"`
+	LogLevel string `mapstructure:"log_level"`
 
 	// Output format: 'plain' (colored text) or 'json'
-	LogFormat string `mapstructure:"log-format"`
+	LogFormat string `mapstructure:"log_format"`
 
 	// Path to the JSON file containing the initial validator set and other meta data
-	Genesis string `mapstructure:"genesis-file"`
+	Genesis string `mapstructure:"genesis_file"`
 
 	// Path to the JSON file containing the private key to use as a validator in the consensus protocol
-	PrivValidatorKey string `mapstructure:"priv-validator-key-file"`
+	PrivValidatorKey string `mapstructure:"priv_validator_key_file"`
 
 	// Path to the JSON file containing the last sign state of a validator
-	PrivValidatorState string `mapstructure:"priv-validator-state-file"`
+	PrivValidatorState string `mapstructure:"priv_validator_state_file"`
 
 	// TCP or UNIX socket address for Tendermint to listen on for
 	// connections from an external PrivValidator process
-	PrivValidatorListenAddr string `mapstructure:"priv-validator-laddr"`
+	PrivValidatorListenAddr string `mapstructure:"priv_validator_laddr"`
 
 	// A JSON file containing the private key to use for p2p authenticated encryption
-	NodeKey string `mapstructure:"node-key-file"`
+	NodeKey string `mapstructure:"node_key_file"`
 
 	// Mechanism to connect to the ABCI application: socket | grpc
 	ABCI string `mapstructure:"abci"`
 
 	// If true, query the ABCI app on connecting to a new peer
 	// so the app can decide if we should keep the connection or not
-	FilterPeers bool `mapstructure:"filter-peers"` // false
+	FilterPeers bool `mapstructure:"filter_peers"` // false
 }
 
 // DefaultBaseConfig returns a default base configuration for a Tendermint node
@@ -279,7 +279,7 @@
 	switch cfg.LogFormat {
 	case LogFormatPlain, LogFormatJSON:
 	default:
-		return errors.New("unknown log format (must be 'plain' or 'json')")
+		return errors.New("unknown log_format (must be 'plain' or 'json')")
 	}
 	return nil
 }
@@ -309,58 +309,58 @@
 	// If the special '*' value is present in the list, all origins will be allowed.
 	// An origin may contain a wildcard (*) to replace 0 or more characters (i.e.: http://*.domain.com).
 	// Only one wildcard can be used per origin.
-	CORSAllowedOrigins []string `mapstructure:"cors-allowed-origins"`
+	CORSAllowedOrigins []string `mapstructure:"cors_allowed_origins"`
 
 	// A list of methods the client is allowed to use with cross-domain requests.
-	CORSAllowedMethods []string `mapstructure:"cors-allowed-methods"`
+	CORSAllowedMethods []string `mapstructure:"cors_allowed_methods"`
 
 	// A list of non simple headers the client is allowed to use with cross-domain requests.
-	CORSAllowedHeaders []string `mapstructure:"cors-allowed-headers"`
+	CORSAllowedHeaders []string `mapstructure:"cors_allowed_headers"`
 
 	// TCP or UNIX socket address for the gRPC server to listen on
 	// NOTE: This server only supports /broadcast_tx_commit
-	GRPCListenAddress string `mapstructure:"grpc-laddr"`
+	GRPCListenAddress string `mapstructure:"grpc_laddr"`
 
 	// Maximum number of simultaneous connections.
-	// Does not include RPC (HTTP&WebSocket) connections. See max-open-connections
+	// Does not include RPC (HTTP&WebSocket) connections. See max_open_connections
 	// If you want to accept a larger number than the default, make sure
 	// you increase your OS limits.
 	// 0 - unlimited.
-	GRPCMaxOpenConnections int `mapstructure:"grpc-max-open-connections"`
-
-	// Activate unsafe RPC commands like /dial-persistent-peers and /unsafe-flush-mempool
+	GRPCMaxOpenConnections int `mapstructure:"grpc_max_open_connections"`
+
+	// Activate unsafe RPC commands like /dial_persistent_peers and /unsafe_flush_mempool
 	Unsafe bool `mapstructure:"unsafe"`
 
 	// Maximum number of simultaneous connections (including WebSocket).
-	// Does not include gRPC connections. See grpc-max-open-connections
+	// Does not include gRPC connections. See grpc_max_open_connections
 	// If you want to accept a larger number than the default, make sure
 	// you increase your OS limits.
 	// 0 - unlimited.
 	// Should be < {ulimit -Sn} - {MaxNumInboundPeers} - {MaxNumOutboundPeers} - {N of wal, db and other open files}
 	// 1024 - 40 - 10 - 50 = 924 = ~900
-	MaxOpenConnections int `mapstructure:"max-open-connections"`
+	MaxOpenConnections int `mapstructure:"max_open_connections"`
 
 	// Maximum number of unique clientIDs that can /subscribe
 	// If you're using /broadcast_tx_commit, set to the estimated maximum number
 	// of broadcast_tx_commit calls per block.
-	MaxSubscriptionClients int `mapstructure:"max-subscription-clients"`
+	MaxSubscriptionClients int `mapstructure:"max_subscription_clients"`
 
 	// Maximum number of unique queries a given client can /subscribe to
 	// If you're using GRPC (or Local RPC client) and /broadcast_tx_commit, set
 	// to the estimated maximum number of broadcast_tx_commit calls per block.
-	MaxSubscriptionsPerClient int `mapstructure:"max-subscriptions-per-client"`
+	MaxSubscriptionsPerClient int `mapstructure:"max_subscriptions_per_client"`
 
 	// How long to wait for a tx to be committed during /broadcast_tx_commit
 	// WARNING: Using a value larger than 10s will result in increasing the
 	// global HTTP write timeout, which applies to all connections and endpoints.
 	// See https://github.com/tendermint/tendermint/issues/3435
-	TimeoutBroadcastTxCommit time.Duration `mapstructure:"timeout-broadcast-tx-commit"`
+	TimeoutBroadcastTxCommit time.Duration `mapstructure:"timeout_broadcast_tx_commit"`
 
 	// Maximum size of request body, in bytes
-	MaxBodyBytes int64 `mapstructure:"max-body-bytes"`
+	MaxBodyBytes int64 `mapstructure:"max_body_bytes"`
 
 	// Maximum size of request header, in bytes
-	MaxHeaderBytes int `mapstructure:"max-header-bytes"`
+	MaxHeaderBytes int `mapstructure:"max_header_bytes"`
 
 	// The path to a file containing certificate that is used to create the HTTPS server.
 	// Migth be either absolute path or path related to tendermint's config directory.
@@ -369,19 +369,19 @@
 	// the certFile should be the concatenation of the server's certificate, any intermediates,
 	// and the CA's certificate.
 	//
-	// NOTE: both tls-cert-file and tls-key-file must be present for Tendermint to create HTTPS server.
+	// NOTE: both tls_cert_file and tls_key_file must be present for Tendermint to create HTTPS server.
 	// Otherwise, HTTP server is run.
-	TLSCertFile string `mapstructure:"tls-cert-file"`
+	TLSCertFile string `mapstructure:"tls_cert_file"`
 
 	// The path to a file containing matching private key that is used to create the HTTPS server.
 	// Migth be either absolute path or path related to tendermint's config directory.
 	//
-	// NOTE: both tls-cert-file and tls-key-file must be present for Tendermint to create HTTPS server.
+	// NOTE: both tls_cert_file and tls_key_file must be present for Tendermint to create HTTPS server.
 	// Otherwise, HTTP server is run.
-	TLSKeyFile string `mapstructure:"tls-key-file"`
+	TLSKeyFile string `mapstructure:"tls_key_file"`
 
 	// pprof listen address (https://golang.org/pkg/net/http/pprof)
-	PprofListenAddress string `mapstructure:"pprof-laddr"`
+	PprofListenAddress string `mapstructure:"pprof_laddr"`
 }
 
 // DefaultRPCConfig returns a default configuration for the RPC server
@@ -422,25 +422,25 @@
 // returns an error if any check fails.
 func (cfg *RPCConfig) ValidateBasic() error {
 	if cfg.GRPCMaxOpenConnections < 0 {
-		return errors.New("grpc-max-open-connections can't be negative")
+		return errors.New("grpc_max_open_connections can't be negative")
 	}
 	if cfg.MaxOpenConnections < 0 {
-		return errors.New("max-open-connections can't be negative")
+		return errors.New("max_open_connections can't be negative")
 	}
 	if cfg.MaxSubscriptionClients < 0 {
-		return errors.New("max-subscription-clients can't be negative")
+		return errors.New("max_subscription_clients can't be negative")
 	}
 	if cfg.MaxSubscriptionsPerClient < 0 {
-		return errors.New("max-subscriptions-per-client can't be negative")
+		return errors.New("max_subscriptions_per_client can't be negative")
 	}
 	if cfg.TimeoutBroadcastTxCommit < 0 {
-		return errors.New("timeout-broadcast-tx-commit can't be negative")
+		return errors.New("timeout_broadcast_tx_commit can't be negative")
 	}
 	if cfg.MaxBodyBytes < 0 {
-		return errors.New("max-body-bytes can't be negative")
+		return errors.New("max_body_bytes can't be negative")
 	}
 	if cfg.MaxHeaderBytes < 0 {
-		return errors.New("max-header-bytes can't be negative")
+		return errors.New("max_header_bytes can't be negative")
 	}
 	return nil
 }
@@ -481,48 +481,48 @@
 	ListenAddress string `mapstructure:"laddr"`
 
 	// Address to advertise to peers for them to dial
-	ExternalAddress string `mapstructure:"external-address"`
+	ExternalAddress string `mapstructure:"external_address"`
 
 	// Comma separated list of seed nodes to connect to
 	// We only use these if we can’t connect to peers in the addrbook
 	Seeds string `mapstructure:"seeds"`
 
 	// Comma separated list of nodes to keep persistent connections to
-	PersistentPeers string `mapstructure:"persistent-peers"`
+	PersistentPeers string `mapstructure:"persistent_peers"`
 
 	// UPNP port forwarding
 	UPNP bool `mapstructure:"upnp"`
 
 	// Path to address book
-	AddrBook string `mapstructure:"addr-book-file"`
+	AddrBook string `mapstructure:"addr_book_file"`
 
 	// Set true for strict address routability rules
 	// Set false for private or local networks
-	AddrBookStrict bool `mapstructure:"addr-book-strict"`
+	AddrBookStrict bool `mapstructure:"addr_book_strict"`
 
 	// Maximum number of inbound peers
-	MaxNumInboundPeers int `mapstructure:"max-num-inbound-peers"`
+	MaxNumInboundPeers int `mapstructure:"max_num_inbound_peers"`
 
 	// Maximum number of outbound peers to connect to, excluding persistent peers
-	MaxNumOutboundPeers int `mapstructure:"max-num-outbound-peers"`
+	MaxNumOutboundPeers int `mapstructure:"max_num_outbound_peers"`
 
 	// List of node IDs, to which a connection will be (re)established ignoring any existing limits
-	UnconditionalPeerIDs string `mapstructure:"unconditional-peer-ids"`
+	UnconditionalPeerIDs string `mapstructure:"unconditional_peer_ids"`
 
 	// Maximum pause when redialing a persistent peer (if zero, exponential backoff is used)
-	PersistentPeersMaxDialPeriod time.Duration `mapstructure:"persistent-peers-max-dial-period"`
+	PersistentPeersMaxDialPeriod time.Duration `mapstructure:"persistent_peers_max_dial_period"`
 
 	// Time to wait before flushing messages out on the connection
-	FlushThrottleTimeout time.Duration `mapstructure:"flush-throttle-timeout"`
+	FlushThrottleTimeout time.Duration `mapstructure:"flush_throttle_timeout"`
 
 	// Maximum size of a message packet payload, in bytes
-	MaxPacketMsgPayloadSize int `mapstructure:"max-packet-msg-payload-size"`
+	MaxPacketMsgPayloadSize int `mapstructure:"max_packet_msg_payload_size"`
 
 	// Rate at which packets can be sent, in bytes/second
-	SendRate int64 `mapstructure:"send-rate"`
+	SendRate int64 `mapstructure:"send_rate"`
 
 	// Rate at which packets can be received, in bytes/second
-	RecvRate int64 `mapstructure:"recv-rate"`
+	RecvRate int64 `mapstructure:"recv_rate"`
 
 	// Set true to enable the peer-exchange reactor
 	PexReactor bool `mapstructure:"pex"`
@@ -531,22 +531,25 @@
 	// peers. If another node asks it for addresses, it responds and disconnects.
 	//
 	// Does not work if the peer-exchange reactor is disabled.
-	SeedMode bool `mapstructure:"seed-mode"`
+	SeedMode bool `mapstructure:"seed_mode"`
 
 	// Comma separated list of peer IDs to keep private (will not be gossiped to
 	// other peers)
-	PrivatePeerIDs string `mapstructure:"private-peer-ids"`
+	PrivatePeerIDs string `mapstructure:"private_peer_ids"`
 
 	// Toggle to disable guard against peers connecting from the same ip.
-	AllowDuplicateIP bool `mapstructure:"allow-duplicate-ip"`
+	AllowDuplicateIP bool `mapstructure:"allow_duplicate_ip"`
 
 	// Peer connection configuration.
-	HandshakeTimeout time.Duration `mapstructure:"handshake-timeout"`
-	DialTimeout      time.Duration `mapstructure:"dial-timeout"`
+	HandshakeTimeout time.Duration `mapstructure:"handshake_timeout"`
+	DialTimeout      time.Duration `mapstructure:"dial_timeout"`
 
 	// Testing params.
 	// Force dial to fail
-	TestDialFail bool `mapstructure:"test-dial-fail"`
+	TestDialFail bool `mapstructure:"test_dial_fail"`
+	// FUzz connection
+	TestFuzz       bool            `mapstructure:"test_fuzz"`
+	TestFuzzConfig *FuzzConnConfig `mapstructure:"test_fuzz_config"`
 }
 
 // DefaultP2PConfig returns a default configuration for the peer-to-peer layer
@@ -570,6 +573,8 @@
 		HandshakeTimeout:             20 * time.Second,
 		DialTimeout:                  3 * time.Second,
 		TestDialFail:                 false,
+		TestFuzz:                     false,
+		TestFuzzConfig:               DefaultFuzzConnConfig(),
 	}
 }
 
@@ -591,27 +596,47 @@
 // returns an error if any check fails.
 func (cfg *P2PConfig) ValidateBasic() error {
 	if cfg.MaxNumInboundPeers < 0 {
-		return errors.New("max-num-inbound-peers can't be negative")
+		return errors.New("max_num_inbound_peers can't be negative")
 	}
 	if cfg.MaxNumOutboundPeers < 0 {
-		return errors.New("max-num-outbound-peers can't be negative")
+		return errors.New("max_num_outbound_peers can't be negative")
 	}
 	if cfg.FlushThrottleTimeout < 0 {
-		return errors.New("flush-throttle-timeout can't be negative")
+		return errors.New("flush_throttle_timeout can't be negative")
 	}
 	if cfg.PersistentPeersMaxDialPeriod < 0 {
-		return errors.New("persistent-peers-max-dial-period can't be negative")
+		return errors.New("persistent_peers_max_dial_period can't be negative")
 	}
 	if cfg.MaxPacketMsgPayloadSize < 0 {
-		return errors.New("max-packet-msg-payload-size can't be negative")
+		return errors.New("max_packet_msg_payload_size can't be negative")
 	}
 	if cfg.SendRate < 0 {
-		return errors.New("send-rate can't be negative")
+		return errors.New("send_rate can't be negative")
 	}
 	if cfg.RecvRate < 0 {
-		return errors.New("recv-rate can't be negative")
+		return errors.New("recv_rate can't be negative")
 	}
 	return nil
+}
+
+// FuzzConnConfig is a FuzzedConnection configuration.
+type FuzzConnConfig struct {
+	Mode         int
+	MaxDelay     time.Duration
+	ProbDropRW   float64
+	ProbDropConn float64
+	ProbSleep    float64
+}
+
+// DefaultFuzzConnConfig returns the default config.
+func DefaultFuzzConnConfig() *FuzzConnConfig {
+	return &FuzzConnConfig{
+		Mode:         FuzzModeDrop,
+		MaxDelay:     3 * time.Second,
+		ProbDropRW:   0.2,
+		ProbDropConn: 0.00,
+		ProbSleep:    0.00,
+	}
 }
 
 //-----------------------------------------------------------------------------
@@ -622,34 +647,26 @@
 	RootDir   string `mapstructure:"home"`
 	Recheck   bool   `mapstructure:"recheck"`
 	Broadcast bool   `mapstructure:"broadcast"`
-	WalPath   string `mapstructure:"wal-dir"`
+	WalPath   string `mapstructure:"wal_dir"`
 	// Maximum number of transactions in the mempool
 	Size int `mapstructure:"size"`
 	// Limit the total size of all txs in the mempool.
 	// This only accounts for raw transactions (e.g. given 1MB transactions and
-	// max-txs-bytes=5MB, mempool will only accept 5 transactions).
-	MaxTxsBytes int64 `mapstructure:"max-txs-bytes"`
+	// max_txs_bytes=5MB, mempool will only accept 5 transactions).
+	MaxTxsBytes int64 `mapstructure:"max_txs_bytes"`
 	// Size of the cache (used to filter transactions we saw earlier) in transactions
-<<<<<<< HEAD
-	CacheSize int `mapstructure:"cache-size"`
-=======
 	CacheSize int `mapstructure:"cache_size"`
 	// Do not remove invalid transactions from the cache (default: false)
 	// Set to true if it's not possible for any invalid transaction to become
 	// valid again in the future.
 	KeepInvalidTxsInCache bool `mapstructure:"keep-invalid-txs-in-cache"`
->>>>>>> bdbe4a7c
 	// Maximum size of a single transaction
-	// NOTE: the max size of a tx transmitted over the network is {max-tx-bytes}.
-	MaxTxBytes int `mapstructure:"max-tx-bytes"`
+	// NOTE: the max size of a tx transmitted over the network is {max_tx_bytes}.
+	MaxTxBytes int `mapstructure:"max_tx_bytes"`
 	// Maximum size of a batch of transactions to send to a peer
 	// Including space needed by encoding (one varint per transaction).
-<<<<<<< HEAD
-	MaxBatchBytes int `mapstructure:"max-batch-bytes"`
-=======
 	// XXX: Unused due to https://github.com/tendermint/tendermint/issues/5796
 	MaxBatchBytes int `mapstructure:"max_batch_bytes"`
->>>>>>> bdbe4a7c
 }
 
 // DefaultMempoolConfig returns a default configuration for the Tendermint mempool
@@ -691,23 +708,14 @@
 		return errors.New("size can't be negative")
 	}
 	if cfg.MaxTxsBytes < 0 {
-		return errors.New("max-txs-bytes can't be negative")
+		return errors.New("max_txs_bytes can't be negative")
 	}
 	if cfg.CacheSize < 0 {
-		return errors.New("cache-size can't be negative")
+		return errors.New("cache_size can't be negative")
 	}
 	if cfg.MaxTxBytes < 0 {
-		return errors.New("max-tx-bytes can't be negative")
-	}
-<<<<<<< HEAD
-	if cfg.MaxBatchBytes < 0 {
-		return errors.New("max-batch-bytes can't be negative")
-	}
-	if cfg.MaxBatchBytes <= cfg.MaxTxBytes {
-		return errors.New("max-batch-bytes can't be less or equal to max-tx-bytes")
-	}
-=======
->>>>>>> bdbe4a7c
+		return errors.New("max_tx_bytes can't be negative")
+	}
 	return nil
 }
 
@@ -717,12 +725,12 @@
 // StateSyncConfig defines the configuration for the Tendermint state sync service
 type StateSyncConfig struct {
 	Enable        bool          `mapstructure:"enable"`
-	TempDir       string        `mapstructure:"temp-dir"`
-	RPCServers    []string      `mapstructure:"rpc-servers"`
-	TrustPeriod   time.Duration `mapstructure:"trust-period"`
-	TrustHeight   int64         `mapstructure:"trust-height"`
-	TrustHash     string        `mapstructure:"trust-hash"`
-	DiscoveryTime time.Duration `mapstructure:"discovery-time"`
+	TempDir       string        `mapstructure:"temp_dir"`
+	RPCServers    []string      `mapstructure:"rpc_servers"`
+	TrustPeriod   time.Duration `mapstructure:"trust_period"`
+	TrustHeight   int64         `mapstructure:"trust_height"`
+	TrustHash     string        `mapstructure:"trust_hash"`
+	DiscoveryTime time.Duration `mapstructure:"discovery_time"`
 }
 
 func (cfg *StateSyncConfig) TrustHashBytes() []byte {
@@ -751,28 +759,28 @@
 func (cfg *StateSyncConfig) ValidateBasic() error {
 	if cfg.Enable {
 		if len(cfg.RPCServers) == 0 {
-			return errors.New("rpc-servers is required")
+			return errors.New("rpc_servers is required")
 		}
 		if len(cfg.RPCServers) < 2 {
-			return errors.New("at least two rpc-servers entries is required")
+			return errors.New("at least two rpc_servers entries is required")
 		}
 		for _, server := range cfg.RPCServers {
 			if len(server) == 0 {
-				return errors.New("found empty rpc-servers entry")
+				return errors.New("found empty rpc_servers entry")
 			}
 		}
 		if cfg.TrustPeriod <= 0 {
-			return errors.New("trusted-period is required")
+			return errors.New("trusted_period is required")
 		}
 		if cfg.TrustHeight <= 0 {
-			return errors.New("trusted-height is required")
+			return errors.New("trusted_height is required")
 		}
 		if len(cfg.TrustHash) == 0 {
-			return errors.New("trusted-hash is required")
+			return errors.New("trusted_hash is required")
 		}
 		_, err := hex.DecodeString(cfg.TrustHash)
 		if err != nil {
-			return fmt.Errorf("invalid trusted-hash: %w", err)
+			return fmt.Errorf("invalid trusted_hash: %w", err)
 		}
 	}
 	return nil
@@ -789,7 +797,7 @@
 // DefaultFastSyncConfig returns a default configuration for the fast sync service
 func DefaultFastSyncConfig() *FastSyncConfig {
 	return &FastSyncConfig{
-		Version: "v2",
+		Version: "v0",
 	}
 }
 
@@ -803,6 +811,8 @@
 	switch cfg.Version {
 	case "v0":
 		return nil
+	case "v1":
+		return nil
 	case "v2":
 		return nil
 	default:
@@ -817,39 +827,39 @@
 // including timeouts and details about the WAL and the block structure.
 type ConsensusConfig struct {
 	RootDir string `mapstructure:"home"`
-	WalPath string `mapstructure:"wal-file"`
+	WalPath string `mapstructure:"wal_file"`
 	walFile string // overrides WalPath if set
 
 	// How long we wait for a proposal block before prevoting nil
-	TimeoutPropose time.Duration `mapstructure:"timeout-propose"`
-	// How much timeout-propose increases with each round
-	TimeoutProposeDelta time.Duration `mapstructure:"timeout-propose-delta"`
+	TimeoutPropose time.Duration `mapstructure:"timeout_propose"`
+	// How much timeout_propose increases with each round
+	TimeoutProposeDelta time.Duration `mapstructure:"timeout_propose_delta"`
 	// How long we wait after receiving +2/3 prevotes for “anything” (ie. not a single block or nil)
-	TimeoutPrevote time.Duration `mapstructure:"timeout-prevote"`
-	// How much the timeout-prevote increases with each round
-	TimeoutPrevoteDelta time.Duration `mapstructure:"timeout-prevote-delta"`
+	TimeoutPrevote time.Duration `mapstructure:"timeout_prevote"`
+	// How much the timeout_prevote increases with each round
+	TimeoutPrevoteDelta time.Duration `mapstructure:"timeout_prevote_delta"`
 	// How long we wait after receiving +2/3 precommits for “anything” (ie. not a single block or nil)
-	TimeoutPrecommit time.Duration `mapstructure:"timeout-precommit"`
-	// How much the timeout-precommit increases with each round
-	TimeoutPrecommitDelta time.Duration `mapstructure:"timeout-precommit-delta"`
+	TimeoutPrecommit time.Duration `mapstructure:"timeout_precommit"`
+	// How much the timeout_precommit increases with each round
+	TimeoutPrecommitDelta time.Duration `mapstructure:"timeout_precommit_delta"`
 	// How long we wait after committing a block, before starting on the new
 	// height (this gives us a chance to receive some more precommits, even
 	// though we already have +2/3).
-	// NOTE: when modifying, make sure to update time-iota-ms genesis parameter
-	TimeoutCommit time.Duration `mapstructure:"timeout-commit"`
+	// NOTE: when modifying, make sure to update time_iota_ms genesis parameter
+	TimeoutCommit time.Duration `mapstructure:"timeout_commit"`
 
 	// Make progress as soon as we have all the precommits (as if TimeoutCommit = 0)
-	SkipTimeoutCommit bool `mapstructure:"skip-timeout-commit"`
+	SkipTimeoutCommit bool `mapstructure:"skip_timeout_commit"`
 
 	// EmptyBlocks mode and possible interval between empty blocks
-	CreateEmptyBlocks         bool          `mapstructure:"create-empty-blocks"`
-	CreateEmptyBlocksInterval time.Duration `mapstructure:"create-empty-blocks-interval"`
+	CreateEmptyBlocks         bool          `mapstructure:"create_empty_blocks"`
+	CreateEmptyBlocksInterval time.Duration `mapstructure:"create_empty_blocks_interval"`
 
 	// Reactor sleep duration parameters
-	PeerGossipSleepDuration     time.Duration `mapstructure:"peer-gossip-sleep-duration"`
-	PeerQueryMaj23SleepDuration time.Duration `mapstructure:"peer-query-maj23-sleep-duration"`
-
-	DoubleSignCheckHeight int64 `mapstructure:"double-sign-check-height"`
+	PeerGossipSleepDuration     time.Duration `mapstructure:"peer_gossip_sleep_duration"`
+	PeerQueryMaj23SleepDuration time.Duration `mapstructure:"peer_query_maj23_sleep_duration"`
+
+	DoubleSignCheckHeight int64 `mapstructure:"double_sign_check_height"`
 }
 
 // DefaultConsensusConfig returns a default configuration for the consensus service
@@ -939,37 +949,37 @@
 // returns an error if any check fails.
 func (cfg *ConsensusConfig) ValidateBasic() error {
 	if cfg.TimeoutPropose < 0 {
-		return errors.New("timeout-propose can't be negative")
+		return errors.New("timeout_propose can't be negative")
 	}
 	if cfg.TimeoutProposeDelta < 0 {
-		return errors.New("timeout-propose-delta can't be negative")
+		return errors.New("timeout_propose_delta can't be negative")
 	}
 	if cfg.TimeoutPrevote < 0 {
-		return errors.New("timeout-prevote can't be negative")
+		return errors.New("timeout_prevote can't be negative")
 	}
 	if cfg.TimeoutPrevoteDelta < 0 {
-		return errors.New("timeout-prevote-delta can't be negative")
+		return errors.New("timeout_prevote_delta can't be negative")
 	}
 	if cfg.TimeoutPrecommit < 0 {
-		return errors.New("timeout-precommit can't be negative")
+		return errors.New("timeout_precommit can't be negative")
 	}
 	if cfg.TimeoutPrecommitDelta < 0 {
-		return errors.New("timeout-precommit-delta can't be negative")
+		return errors.New("timeout_precommit_delta can't be negative")
 	}
 	if cfg.TimeoutCommit < 0 {
-		return errors.New("timeout-commit can't be negative")
+		return errors.New("timeout_commit can't be negative")
 	}
 	if cfg.CreateEmptyBlocksInterval < 0 {
-		return errors.New("create-empty-blocks-interval can't be negative")
+		return errors.New("create_empty_blocks_interval can't be negative")
 	}
 	if cfg.PeerGossipSleepDuration < 0 {
-		return errors.New("peer-gossip-sleep-duration can't be negative")
+		return errors.New("peer_gossip_sleep_duration can't be negative")
 	}
 	if cfg.PeerQueryMaj23SleepDuration < 0 {
-		return errors.New("peer-query-maj23-sleep-duration can't be negative")
+		return errors.New("peer_query_maj23_sleep_duration can't be negative")
 	}
 	if cfg.DoubleSignCheckHeight < 0 {
-		return errors.New("double-sign-check-height can't be negative")
+		return errors.New("double_sign_check_height can't be negative")
 	}
 	return nil
 }
@@ -1018,13 +1028,13 @@
 	Prometheus bool `mapstructure:"prometheus"`
 
 	// Address to listen for Prometheus collector(s) connections.
-	PrometheusListenAddr string `mapstructure:"prometheus-listen-addr"`
+	PrometheusListenAddr string `mapstructure:"prometheus_listen_addr"`
 
 	// Maximum number of simultaneous connections.
 	// If you want to accept a larger number than the default, make sure
 	// you increase your OS limits.
 	// 0 - unlimited.
-	MaxOpenConnections int `mapstructure:"max-open-connections"`
+	MaxOpenConnections int `mapstructure:"max_open_connections"`
 
 	// Instrumentation namespace.
 	Namespace string `mapstructure:"namespace"`
@@ -1051,7 +1061,7 @@
 // returns an error if any check fails.
 func (cfg *InstrumentationConfig) ValidateBasic() error {
 	if cfg.MaxOpenConnections < 0 {
-		return errors.New("max-open-connections can't be negative")
+		return errors.New("max_open_connections can't be negative")
 	}
 	return nil
 }
