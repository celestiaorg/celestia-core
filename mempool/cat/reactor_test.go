--- conflicted
+++ resolved
@@ -1,10 +1,7 @@
 package cat
 
 import (
-<<<<<<< HEAD
 	"bytes"
-=======
->>>>>>> 58490405
 	"context"
 	"encoding/hex"
 	"os"
@@ -573,7 +570,6 @@
 	}
 }
 
-<<<<<<< HEAD
 func (app *sequenceTrackingApp) CheckTx(ctx context.Context, req *abcitypes.RequestCheckTx) (*abcitypes.ResponseCheckTx, error) {
 	var (
 		priority int64
@@ -609,8 +605,6 @@
 	}, nil
 }
 
-=======
->>>>>>> 58490405
 func (app *sequenceTrackingApp) QuerySequence(ctx context.Context, req *abcitypes.RequestQuerySequence) (*abcitypes.ResponseQuerySequence, error) {
 	app.mtx.Lock()
 	defer app.mtx.Unlock()
@@ -637,11 +631,8 @@
 	signer := []byte("test-signer")
 
 	t.Run("matching sequence requests tx", func(t *testing.T) {
-<<<<<<< HEAD
 		pool.Flush()
 		t.Cleanup(pool.Flush)
-=======
->>>>>>> 58490405
 		tx1 := newDefaultTx("test-tx-1")
 		txKey1 := tx1.Key()
 
@@ -677,11 +668,8 @@
 	})
 
 	t.Run("mismatched sequence skips tx request", func(t *testing.T) {
-<<<<<<< HEAD
 		pool.Flush()
 		t.Cleanup(pool.Flush)
-=======
->>>>>>> 58490405
 		tx2 := newDefaultTx("test-tx-2")
 		txKey2 := tx2.Key()
 
@@ -711,11 +699,8 @@
 	})
 
 	t.Run("no sequence info requests tx", func(t *testing.T) {
-<<<<<<< HEAD
 		pool.Flush()
 		t.Cleanup(pool.Flush)
-=======
->>>>>>> 58490405
 		tx3 := newDefaultTx("test-tx-3")
 		txKey3 := tx3.Key()
 
@@ -746,7 +731,6 @@
 
 		peer.AssertExpectations(t)
 	})
-<<<<<<< HEAD
 }
 
 func TestReactorRequestsQueuedTxAfterSequenceBecomesAvailable(t *testing.T) {
@@ -931,6 +915,5 @@
 
 	require.Empty(t, reactor.pendingSeen.entriesForSigner(signer))
 	sourcePeer.AssertNotCalled(t, "TrySend", mock.Anything)
-=======
->>>>>>> 58490405
+
 }