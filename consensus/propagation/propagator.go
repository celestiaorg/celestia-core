--- conflicted
+++ resolved
@@ -16,7 +16,8 @@
 	SetConsensusRound(height int64, round int32)
 	StartProcessing()
 	SetProposer(proposer crypto.PubKey)
-<<<<<<< HEAD
+	GetPartChan() <-chan types.PartInfo
+	GetProposalChan() <-chan types.Proposal
 }
 
 // PeerStateEditor defines methods for editing peer state from the propagation layer.
@@ -65,8 +66,4 @@
 }
 
 func (nop *NoOpPropagator) SetProposer(_ crypto.PubKey) {
-=======
-	GetPartChan() <-chan types.PartInfo
-	GetProposalChan() <-chan types.Proposal
->>>>>>> 98f30ad9
 }