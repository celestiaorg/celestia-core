--- conflicted
+++ resolved
@@ -99,19 +99,11 @@
 		privval:       config.Privval,
 		chainID:       config.ChainID,
 		BlockMaxBytes: config.BlockMaxBytes,
-<<<<<<< HEAD
-		partChan:      make(chan types.PartInfo, 10_500),
-=======
 		partChan:      make(chan types.PartInfo, 30_000),
->>>>>>> 24b52e4b
 		proposalChan:  make(chan types.Proposal, 100),
 	}
 	reactor.BaseReactor = *p2p.NewBaseReactor("Recovery", reactor,
 		p2p.WithIncomingQueueSize(ReactorIncomingMessageQueueSize),
-<<<<<<< HEAD
-		//p2p.WithQueueingFunc(reactor.TryQueueUnprocessedEnvelope),
-=======
->>>>>>> 24b52e4b
 	)
 	for _, option := range options {
 		option(reactor)
