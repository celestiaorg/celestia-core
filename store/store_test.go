--- conflicted
+++ resolved
@@ -2,11 +2,8 @@
 
 import (
 	"bytes"
-<<<<<<< HEAD
 	"encoding/binary"
-=======
 	"encoding/json"
->>>>>>> 46db8f4a
 	"fmt"
 	"os"
 	"runtime/debug"
@@ -49,7 +46,6 @@
 		types.BlockID{Hash: []byte(""), PartSetHeader: types.PartSetHeader{Hash: []byte(""), Total: 2}}, commitSigs)
 }
 
-<<<<<<< HEAD
 func makeTxs(height int64) (txs []types.Tx) {
 	for i := 0; i < 10; i++ {
 		numBytes := make([]byte, 8)
@@ -61,18 +57,8 @@
 }
 
 func makeBlock(height int64, state sm.State, lastCommit *types.Commit) *types.Block {
-	block, _ := state.MakeBlock(
-		height,
-		factory.MakeData(makeTxs(height)),
-		lastCommit,
-		nil,
-		state.Validators.GetProposer().Address,
-	)
-=======
-func makeBlock(height int64, state sm.State, lastCommit *types.Commit) *types.Block {
 	txs := []types.Tx{make([]byte, types.BlockPartSizeBytes)} // TX taking one block part alone
 	block, _ := state.MakeBlock(height, txs, lastCommit, nil, state.Validators.GetProposer().Address)
->>>>>>> 46db8f4a
 	return block
 }
 
