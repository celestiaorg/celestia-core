--- conflicted
+++ resolved
@@ -25,11 +25,7 @@
     steps:
       - uses: actions/setup-go@v3
         with:
-<<<<<<< HEAD
-          go-version: "1.17"
-=======
           go-version: "1.18"
->>>>>>> e0f68fe6
       - uses: actions/checkout@v3
       - uses: technote-space/get-diff-action@v6
         with:
@@ -61,11 +57,7 @@
     steps:
       - uses: actions/setup-go@v3
         with:
-<<<<<<< HEAD
-          go-version: "1.17"
-=======
           go-version: "^1.18"
->>>>>>> e0f68fe6
       - uses: actions/checkout@v3
       - uses: technote-space/get-diff-action@v6
         with:
@@ -97,11 +89,7 @@
     steps:
       - uses: actions/setup-go@v3
         with:
-<<<<<<< HEAD
-          go-version: "1.17"
-=======
           go-version: "^1.18"
->>>>>>> e0f68fe6
       - uses: actions/checkout@v3
       - uses: technote-space/get-diff-action@v6
         with:
@@ -125,7 +113,6 @@
         shell: bash
         if: env.GIT_DIFF
 
-<<<<<<< HEAD
   # TODO: re-enable this test after upgrading to tendermint v0.36.x
   # test_apps:
   #   runs-on: ubuntu-latest
@@ -157,37 +144,4 @@
   #     - name: test_apps
   #       run: test/app/test.sh
   #       shell: bash
-  #       if: env.GIT_DIFF
-=======
-  test_apps:
-    runs-on: ubuntu-latest
-    needs: build
-    timeout-minutes: 5
-    steps:
-      - uses: actions/setup-go@v3
-        with:
-          go-version: "1.18"
-      - uses: actions/checkout@v3
-      - uses: technote-space/get-diff-action@v6
-        with:
-          PATTERNS: |
-            **/**.go
-            go.mod
-            go.sum
-      - uses: actions/cache@v3
-        with:
-          path: ~/go/pkg/mod
-          key: ${{ runner.os }}-go-${{ hashFiles('**/go.sum') }}
-          restore-keys: |
-            ${{ runner.os }}-go-
-        if: env.GIT_DIFF
-      - uses: actions/cache@v3
-        with:
-          path: ~/go/bin
-          key: ${{ runner.os }}-${{ github.sha }}-tm-binary
-        if: env.GIT_DIFF
-      - name: test_apps
-        run: test/app/test.sh
-        shell: bash
-        if: env.GIT_DIFF
->>>>>>> e0f68fe6
+  #       if: env.GIT_DIFF