--- conflicted
+++ resolved
@@ -119,11 +119,7 @@
 		// block for height 2
 		block, _ := state.MakeBlock(
 			2,
-<<<<<<< HEAD
 			factory.MakeTenTxs(2),
-=======
-			factory.MakeData(factory.MakeTenTxs(2)),
->>>>>>> 4b6030c6
 			lastCommit,
 			nil,
 			state.Validators.GetProposer().Address,
