--- conflicted
+++ resolved
@@ -1,11 +1,8 @@
 package types
 
 import (
-<<<<<<< HEAD
 	"encoding/binary"
-=======
 	"bytes"
->>>>>>> 226a8cb5
 	"errors"
 	"fmt"
 	"sync"
