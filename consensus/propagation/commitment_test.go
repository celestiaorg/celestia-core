package propagation

import (
	"fmt"
	"testing"
	"time"

	"github.com/stretchr/testify/assert"

	"github.com/stretchr/testify/require"
	proptypes "github.com/tendermint/tendermint/consensus/propagation/types"
	cmtrand "github.com/tendermint/tendermint/libs/rand"
	"github.com/tendermint/tendermint/state"
	types "github.com/tendermint/tendermint/types"
)

func TestPropose(t *testing.T) {
	reactors, _ := testBlockPropReactors(2)
	reactor1 := reactors[0]
	reactor2 := reactors[1]
	//reactor3 := reactors[2]

	cleanup, _, sm := state.SetupTestCase(t)
	t.Cleanup(func() {
		cleanup(t)
	})

	data := types.Data{
		Txs: []types.Tx{
			cmtrand.Bytes(1000),
			cmtrand.Bytes(64000),
			cmtrand.Bytes(2000000),
		},
	}

	block, partSet := sm.MakeBlock(1, data, types.RandCommit(time.Now()), []types.Evidence{}, cmtrand.Bytes(20))
	id := types.BlockID{Hash: block.Hash(), PartSetHeader: partSet.Header()}
	prop := types.NewProposal(block.Height, 0, 0, id)
	prop.Signature = cmtrand.Bytes(64)

	metaData := make([]proptypes.TxMetaData, len(partSet.TxPos))
	for i, pos := range partSet.TxPos {
		metaData[i] = proptypes.TxMetaData{
			Start: uint32(pos.Start),
			End:   uint32(pos.End),
			Hash:  block.Txs[i].Hash(),
		}
	}

	reactor1.ProposeBlock(prop, partSet, metaData)

	time.Sleep(100000 * time.Millisecond)

	// check that the proposal was saved in reactor 1
	_, _, has := reactor1.GetProposal(prop.Height, prop.Round)
	require.True(t, has)

	// Check that the proposal was received by the other reactors
	_, parts, has := reactor2.GetProposal(prop.Height, prop.Round)
	fmt.Println(parts)
	require.True(t, parts.IsComplete())
	//_, _, has = reactor3.GetProposal(prop.Height, prop.Round)
	//require.True(t, has)

	// Check if the other reactors received the haves
	haves, has := reactor2.getPeer(reactor1.self).GetHaves(prop.Height, prop.Round)
	assert.True(t, has)
	// the parts == total because we only have 2 peers
	assert.Equal(t, haves.Size(), int(partSet.Total()*2))

<<<<<<< HEAD
	//haves, has = reactor3.getPeer(reactor1.self).GetHaves(prop.Height, prop.Round)
	//assert.True(t, has)
	//the parts == total because we only have 2 peers
	//assert.Equal(t, len(haves.Parts), int(partSet.Total()))
=======
	haves, has = reactor3.getPeer(reactor1.self).GetHaves(prop.Height, prop.Round)
	assert.True(t, has)
	// the parts == total because we only have 2 peers
	assert.Equal(t, haves.Size(), int(partSet.Total()*2))
>>>>>>> 2d64a083
}<|MERGE_RESOLUTION|>--- conflicted
+++ resolved
@@ -68,15 +68,8 @@
 	// the parts == total because we only have 2 peers
 	assert.Equal(t, haves.Size(), int(partSet.Total()*2))
 
-<<<<<<< HEAD
-	//haves, has = reactor3.getPeer(reactor1.self).GetHaves(prop.Height, prop.Round)
-	//assert.True(t, has)
-	//the parts == total because we only have 2 peers
-	//assert.Equal(t, len(haves.Parts), int(partSet.Total()))
-=======
 	haves, has = reactor3.getPeer(reactor1.self).GetHaves(prop.Height, prop.Round)
 	assert.True(t, has)
 	// the parts == total because we only have 2 peers
 	assert.Equal(t, haves.Size(), int(partSet.Total()*2))
->>>>>>> 2d64a083
 }