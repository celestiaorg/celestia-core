--- conflicted
+++ resolved
@@ -21,22 +21,17 @@
 func WaitUntil(testnet *e2e.Testnet, height int64) error {
 	logger.Info(fmt.Sprintf("Waiting for all nodes to reach height %v...", height))
 	_, err := waitForAllNodes(testnet, height, waitingTime(len(testnet.Nodes)))
-<<<<<<< HEAD
-	if err != nil {
-		return err
-	}
-	return nil
-=======
 	return err
->>>>>>> 9b458a1c
 }
 
 // waitingTime estimates how long it should take for a node to reach the height.
 // More nodes in a network implies we may expect a slower network and may have to wait longer.
 func waitingTime(nodes int) time.Duration {
-<<<<<<< HEAD
+	return time.Minute + (time.Duration(nodes) * (30 * time.Second))
+}
+
+// waitingTime estimates how long it should take for a node to reach the height.
+// More nodes in a network implies we may expect a slower network and may have to wait longer.
+func waitingTime(nodes int) time.Duration {
 	return time.Duration(30+(nodes*4)) * time.Second
-=======
-	return time.Minute + (time.Duration(nodes) * (30 * time.Second))
->>>>>>> 9b458a1c
 }