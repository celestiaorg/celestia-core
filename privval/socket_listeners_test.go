package privval

import (
	"net"
	"os"
	"testing"
	"time"

	"github.com/tendermint/tendermint/crypto/ed25519"
)

//-------------------------------------------
// helper funcs

func newPrivKey() ed25519.PrivKey {
	return ed25519.GenPrivKey()
}

//-------------------------------------------
// tests

type listenerTestCase struct {
	description string // For test reporting purposes.
	listener    net.Listener
	dialer      SocketDialer
}

// testUnixAddr will attempt to obtain a platform-independent temporary file
// name for a Unix socket
func testUnixAddr() (string, error) {
<<<<<<< HEAD
	f, err := os.CreateTemp("", "tendermint-privval-test-*")
=======
	f, err := os.CreateTemp("", "cometbft-privval-test-*")
>>>>>>> 5989a731
	if err != nil {
		return "", err
	}
	addr := f.Name()
	f.Close()
	os.Remove(addr)
	return addr, nil
}

func tcpListenerTestCase(t *testing.T, timeoutAccept, timeoutReadWrite time.Duration) listenerTestCase {
	ln, err := net.Listen("tcp", "127.0.0.1:0")
	if err != nil {
		t.Fatal(err)
	}

	tcpLn := NewTCPListener(ln, newPrivKey())
	TCPListenerTimeoutAccept(timeoutAccept)(tcpLn)
	TCPListenerTimeoutReadWrite(timeoutReadWrite)(tcpLn)
	return listenerTestCase{
		description: "TCP",
		listener:    tcpLn,
		dialer:      DialTCPFn(ln.Addr().String(), testTimeoutReadWrite, newPrivKey()),
	}
}

func unixListenerTestCase(t *testing.T, timeoutAccept, timeoutReadWrite time.Duration) listenerTestCase {
	addr, err := testUnixAddr()
	if err != nil {
		t.Fatal(err)
	}
	ln, err := net.Listen("unix", addr)
	if err != nil {
		t.Fatal(err)
	}

	unixLn := NewUnixListener(ln)
	UnixListenerTimeoutAccept(timeoutAccept)(unixLn)
	UnixListenerTimeoutReadWrite(timeoutReadWrite)(unixLn)
	return listenerTestCase{
		description: "Unix",
		listener:    unixLn,
		dialer:      DialUnixFn(addr),
	}
}

func listenerTestCases(t *testing.T, timeoutAccept, timeoutReadWrite time.Duration) []listenerTestCase {
	return []listenerTestCase{
		tcpListenerTestCase(t, timeoutAccept, timeoutReadWrite),
		unixListenerTestCase(t, timeoutAccept, timeoutReadWrite),
	}
}

func TestListenerTimeoutAccept(t *testing.T) {
	for _, tc := range listenerTestCases(t, time.Millisecond, time.Second) {
		_, err := tc.listener.Accept()
		opErr, ok := err.(*net.OpError)
		if !ok {
			t.Fatalf("for %s listener, have %v, want *net.OpError", tc.description, err)
		}

		if have, want := opErr.Op, "accept"; have != want {
			t.Errorf("for %s listener,  have %v, want %v", tc.description, have, want)
		}
	}
}

func TestListenerTimeoutReadWrite(t *testing.T) {
	const (
		// This needs to be long enough s.t. the Accept will definitely succeed:
		timeoutAccept = time.Second
		// This can be really short but in the TCP case, the accept can
		// also trigger a timeoutReadWrite. Hence, we need to give it some time.
		// Note: this controls how long this test actually runs.
		timeoutReadWrite = 10 * time.Millisecond
	)
	for _, tc := range listenerTestCases(t, timeoutAccept, timeoutReadWrite) {
		go func(dialer SocketDialer) {
			_, err := dialer()
			if err != nil {
				panic(err)
			}
		}(tc.dialer)

		c, err := tc.listener.Accept()
		if err != nil {
			t.Fatal(err)
		}

		// this will timeout because we don't write anything:
		msg := make([]byte, 200)
		_, err = c.Read(msg)
		opErr, ok := err.(*net.OpError)
		if !ok {
			t.Fatalf("for %s listener, have %v, want *net.OpError", tc.description, err)
		}

		if have, want := opErr.Op, "read"; have != want {
			t.Errorf("for %s listener, have %v, want %v", tc.description, have, want)
		}

		if !opErr.Timeout() {
			t.Errorf("for %s listener, got unexpected error: have %v, want Timeout error", tc.description, opErr)
		}
	}
}<|MERGE_RESOLUTION|>--- conflicted
+++ resolved
@@ -28,11 +28,7 @@
 // testUnixAddr will attempt to obtain a platform-independent temporary file
 // name for a Unix socket
 func testUnixAddr() (string, error) {
-<<<<<<< HEAD
-	f, err := os.CreateTemp("", "tendermint-privval-test-*")
-=======
 	f, err := os.CreateTemp("", "cometbft-privval-test-*")
->>>>>>> 5989a731
 	if err != nil {
 		return "", err
 	}
