package nodes

import (
	"bufio"
	"bytes"
	"context"
	"crypto/sha256"
	"errors"
	"fmt"
	"io"

	blocks "github.com/ipfs/go-block-format"
	"github.com/ipfs/go-cid"
	"github.com/ipfs/go-ipfs/core/coredag"
	"github.com/ipfs/go-ipfs/plugin"
	ipld "github.com/ipfs/go-ipld-format"
	"github.com/lazyledger/nmt"
	mh "github.com/multiformats/go-multihash"
)

const (
	// Below used multiformats (one codec, one multihash) seem free:
	// https://github.com/multiformats/multicodec/blob/master/table.csv

	// Nmt is the codec used for leaf and inner nodes of an Namespaced Merkle Tree.
	Nmt = 0x7700

	// NmtCodecName is the name used during registry of the Nmt codec
	NmtCodecName = "nmt-node"

	// Sha256Namespace8Flagged is the multihash code used to hash blocks
	// that contain an NMT node (inner and leaf nodes).
	Sha256Namespace8Flagged = 0x7701

	// DagParserFormatName can be used when putting into the IPLD Dag
	DagParserFormatName = "extended-square-row-or-col"

	// FIXME: These are the same as types.ShareSize and types.NamespaceSize.
	// Repeated here to avoid a dependency to the wrapping repo as this makes
	// it hard to compile and use the plugin against a local ipfs version.
	// TODO: plugins have config options; make this configurable instead
	namespaceSize = 8
	shareSize     = 256
	// nmtHashSize is the size of a digest created by an NMT in bytes.
	nmtHashSize = 2*namespaceSize + sha256.Size
)

func init() {
	mustRegisterNamespacedCodec(
		Sha256Namespace8Flagged,
		"sha2-256-namespace8-flagged",
		nmtHashSize,
		sumSha256Namespace8Flagged,
	)
	// this should already happen when the plugin is injected but it doesn't for some CI tests
	ipld.DefaultBlockDecoder.Register(Nmt, NmtNodeParser)
	// register the codecs in the global maps
	cid.Codecs[NmtCodecName] = Nmt
	cid.CodecToStr[Nmt] = NmtCodecName
}

func mustRegisterNamespacedCodec(
	codec uint64,
	name string,
	defaultLength int,
	hashFunc mh.HashFunc,
) {
	if _, ok := mh.Codes[codec]; !ok {
		// make sure that the Codec wasn't registered from somewhere different than this plugin already:
		if _, found := mh.Codes[codec]; found {
			panic(fmt.Sprintf("Codec 0x%X is already present: %v", codec, mh.Codes[codec]))
		}
		// add to mh.Codes map first, otherwise mh.RegisterHashFunc would err:
		mh.Codes[codec] = name
		mh.Names[name] = codec
		mh.DefaultLengths[codec] = defaultLength

		if err := mh.RegisterHashFunc(codec, hashFunc); err != nil {
			panic(fmt.Sprintf("could not register hash function: %v", mh.Codes[codec]))
		}
	}
}

// sumSha256Namespace8Flagged is the mh.HashFunc used to hash leaf and inner nodes.
// It is registered as a mh.HashFunc in the go-multihash module.
func sumSha256Namespace8Flagged(data []byte, _length int) ([]byte, error) {
	isLeafData := data[0] == nmt.LeafPrefix
	if isLeafData {
		return nmt.Sha256Namespace8FlaggedLeaf(data[1:]), nil
	}
	return nmt.Sha256Namespace8FlaggedInner(data[1:]), nil
}

var Plugins = []plugin.Plugin{&LazyLedgerPlugin{}}

var _ plugin.PluginIPLD = &LazyLedgerPlugin{}

type LazyLedgerPlugin struct{}

func (l LazyLedgerPlugin) RegisterBlockDecoders(dec ipld.BlockDecoder) error {
	dec.Register(Nmt, NmtNodeParser)
	return nil
}

func (l LazyLedgerPlugin) RegisterInputEncParsers(iec coredag.InputEncParsers) error {
	iec.AddParser("raw", DagParserFormatName, DataSquareRowOrColumnRawInputParser)
	return nil
}

func (l LazyLedgerPlugin) Name() string {
	return "LazyLedger"
}

func (l LazyLedgerPlugin) Version() string {
	return "0.0.0"
}

func (l LazyLedgerPlugin) Init(env *plugin.Environment) error {
	return nil
}

// DataSquareRowOrColumnRawInputParser reads the raw shares and extract the IPLD nodes from the NMT tree.
// Note, to parse without any error the input has to be of the form:
//
// <share_0>| ... |<share_numOfShares - 1>
//
// To determine the share and the namespace size the constants
// types.ShareSize and types.NamespaceSize are redefined here to avoid
// lazyledger-core as a dependency.
//
// Note while this coredag.DagParser is implemented here so this plugin can be used from
// the commandline, the ipld Nodes will rather be created together with the NMT
// root instead of re-computing it here.
func DataSquareRowOrColumnRawInputParser(r io.Reader, _mhType uint64, _mhLen int) ([]ipld.Node, error) {
	br := bufio.NewReader(r)
	collector := newNodeCollector()

	n := nmt.New(
		sha256.New(),
		nmt.NamespaceIDSize(namespaceSize),
		nmt.NodeVisitor(collector.visit),
	)

	for {
		namespacedLeaf := make([]byte, shareSize+namespaceSize)
		if _, err := io.ReadFull(br, namespacedLeaf); err != nil {
			if err == io.EOF {
				break
			}
			return nil, err
		}
		if err := n.Push(namespacedLeaf); err != nil {
			return nil, err
		}
	}
	// to trigger the collection of nodes:
	_ = n.Root()
	return collector.ipldNodes(), nil
}

// nmtNodeCollector creates and collects ipld.Nodes if inserted into a nmt tree.
// It is mainly used for testing.
type nmtNodeCollector struct {
	nodes []ipld.Node
}

func newNodeCollector() *nmtNodeCollector {
	// The extendedRowOrColumnSize is hardcode this here to avoid importing:
	// https://github.com/lazyledger/lazyledger-core/blob/585566317e519bbb6d35d149b7e856c4c1e8657c/types/consts.go#L23
	const extendedRowOrColumnSize = 2 * 128
	return &nmtNodeCollector{nodes: make([]ipld.Node, 0, extendedRowOrColumnSize)}
}

func (n nmtNodeCollector) ipldNodes() []ipld.Node {
	return n.nodes
}

func (n *nmtNodeCollector) visit(hash []byte, children ...[]byte) {
	cid := mustCidFromNamespacedSha256(hash)
	switch len(children) {
	case 1:
		n.nodes = prependNode(nmtLeafNode{
			cid:  cid,
			Data: children[0],
		}, n.nodes)
	case 2:
		n.nodes = prependNode(nmtNode{
			cid: cid,
			l:   children[0],
			r:   children[1],
		}, n.nodes)
	default:
		panic("expected a binary tree")
	}
}

func prependNode(newNode ipld.Node, nodes []ipld.Node) []ipld.Node {
	nodes = append(nodes, ipld.Node(nil))
	copy(nodes[1:], nodes)
	nodes[0] = newNode
	return nodes
}

// NmtNodeAdder adds ipld.Nodes to the underlying ipld.Batch if it is inserted
// into an nmt tree
type NmtNodeAdder struct {
	ctx    context.Context
<<<<<<< HEAD
	batch  *format.Batch
=======
	batch  *ipld.Batch
>>>>>>> 1a08b430
	leaves *cid.Set
	err    error
}

// NewNmtNodeAdder returns a new NmtNodeAdder with the provided context and
// batch. Note that the context provided should have a timeout
// It is not thread-safe.
func NewNmtNodeAdder(ctx context.Context, batch *ipld.Batch) *NmtNodeAdder {
	return &NmtNodeAdder{
		batch:  batch,
		ctx:    ctx,
		leaves: cid.NewSet(),
	}
}

// Visit can be inserted into an nmt tree to create ipld.Nodes while computing the root
func (n *NmtNodeAdder) Visit(hash []byte, children ...[]byte) {
	if n.err != nil {
		return // protect from further visits if there is an error
	}

	cid := mustCidFromNamespacedSha256(hash)
	switch len(children) {
	case 1:
		if n.leaves.Visit(cid) {
			n.err = n.batch.Add(n.ctx, nmtLeafNode{
				cid:  cid,
				Data: children[0],
			})
		}
	case 2:
		n.err = n.batch.Add(n.ctx, nmtNode{
			cid: cid,
			l:   children[0],
			r:   children[1],
		})
	default:
		panic("expected a binary tree")
	}
}

// Batch return the ipld.Batch originally provided to the NmtNodeAdder
func (n *NmtNodeAdder) Batch() *ipld.Batch {
	return n.batch
}

// Commit checks for errors happened during Visit and if absent commits data to inner Batch.
func (n *NmtNodeAdder) Commit() error {
	if n.err != nil {
		return n.err
	}

	return n.batch.Commit()
}

func NmtNodeParser(block blocks.Block) (ipld.Node, error) {
	// length of the domain separator for leaf and inner nodes:
	const prefixOffset = 1
	var (
		leafPrefix  = []byte{nmt.LeafPrefix}
		innerPrefix = []byte{nmt.NodePrefix}
	)
	data := block.RawData()
	if len(data) == 0 {
		return &nmtLeafNode{
			cid:  cid.Undef,
			Data: nil,
		}, nil
	}
	domainSeparator := data[:prefixOffset]
	if bytes.Equal(domainSeparator, leafPrefix) {
		return &nmtLeafNode{
			cid:  block.Cid(),
			Data: data[prefixOffset:],
		}, nil
	}
	if bytes.Equal(domainSeparator, innerPrefix) {
		return nmtNode{
			cid: block.Cid(),
			l:   data[prefixOffset : prefixOffset+nmtHashSize],
			r:   data[prefixOffset+nmtHashSize:],
		}, nil
	}
	return nil, fmt.Errorf(
		"expected first byte of block to be either the leaf or inner node prefix: (%x, %x), got: %x)",
		leafPrefix,
		innerPrefix,
		domainSeparator,
	)
}

var _ ipld.Node = (*nmtNode)(nil)
var _ ipld.Node = (*nmtLeafNode)(nil)

type nmtNode struct {
	// TODO(ismail): we might want to export these later
	cid  cid.Cid
	l, r []byte
}

func (n nmtNode) RawData() []byte {
	return append([]byte{nmt.NodePrefix}, append(n.l, n.r...)...)
}

func (n nmtNode) Cid() cid.Cid {
	return n.cid
}

func (n nmtNode) String() string {
	return fmt.Sprintf(`
node {
	hash: %x,
	l: %x,
	r: %x"
}`, n.cid.Hash(), n.l, n.r)
}

func (n nmtNode) Loggable() map[string]interface{} {
	return nil
}

func (n nmtNode) Resolve(path []string) (interface{}, []string, error) {
	switch path[0] {
	case "0":
		left, err := CidFromNamespacedSha256(n.l)
		if err != nil {
			return nil, nil, err
		}
		return &ipld.Link{Cid: left}, path[1:], nil
	case "1":
		right, err := CidFromNamespacedSha256(n.r)
		if err != nil {
			return nil, nil, err
		}
		return &ipld.Link{Cid: right}, path[1:], nil
	default:
		return nil, nil, errors.New("invalid path for inner node")
	}
}

func (n nmtNode) Tree(path string, depth int) []string {
	if path != "" || depth != -1 {
		panic("proper tree not yet implemented")
	}

	return []string{
		"0",
		"1",
	}
}

func (n nmtNode) ResolveLink(path []string) (*ipld.Link, []string, error) {
	obj, rest, err := n.Resolve(path)
	if err != nil {
		return nil, nil, err
	}

	lnk, ok := obj.(*ipld.Link)
	if !ok {
		return nil, nil, errors.New("was not a link")
	}

	return lnk, rest, nil
}

func (n nmtNode) Copy() ipld.Node {
	l := make([]byte, len(n.l))
	copy(l, n.l)
	r := make([]byte, len(n.r))
	copy(r, n.r)

	return &nmtNode{
		cid: n.cid,
		l:   l,
		r:   r,
	}
}

func (n nmtNode) Links() []*ipld.Link {
	leftCid := mustCidFromNamespacedSha256(n.l)
	rightCid := mustCidFromNamespacedSha256(n.r)

	return []*ipld.Link{{Cid: leftCid}, {Cid: rightCid}}
}

func (n nmtNode) Stat() (*ipld.NodeStat, error) {
	return &ipld.NodeStat{}, nil
}

func (n nmtNode) Size() (uint64, error) {
	return 0, nil
}

type nmtLeafNode struct {
	cid  cid.Cid
	Data []byte
}

func (l nmtLeafNode) RawData() []byte {
	return append([]byte{nmt.LeafPrefix}, l.Data...)
}

func (l nmtLeafNode) Cid() cid.Cid {
	return l.cid
}

func (l nmtLeafNode) String() string {
	return fmt.Sprintf(`
leaf {
	hash: 		%x,
	len(Data): 	%v
}`, l.cid.Hash(), len(l.Data))
}

func (l nmtLeafNode) Loggable() map[string]interface{} {
	return nil
}

func (l nmtLeafNode) Resolve(path []string) (interface{}, []string, error) {
	return nil, nil, errors.New("invalid path for leaf node")
}

func (l nmtLeafNode) Tree(_path string, _depth int) []string {
	return nil
}

func (l nmtLeafNode) ResolveLink(path []string) (*ipld.Link, []string, error) {
	obj, rest, err := l.Resolve(path)
	if err != nil {
		return nil, nil, err
	}

	lnk, ok := obj.(*ipld.Link)
	if !ok {
		return nil, nil, errors.New("was not a link")
	}
	return lnk, rest, nil
}

func (l nmtLeafNode) Copy() ipld.Node {
	panic("implement me")
}

func (l nmtLeafNode) Links() []*ipld.Link {
	return []*ipld.Link{{Cid: l.Cid()}}
}

func (l nmtLeafNode) Stat() (*ipld.NodeStat, error) {
	return &ipld.NodeStat{}, nil
}

func (l nmtLeafNode) Size() (uint64, error) {
	return 0, nil
}

// CidFromNamespacedSha256 uses a hash from an nmt tree to create a cide
func CidFromNamespacedSha256(namespacedHash []byte) (cid.Cid, error) {
	if got, want := len(namespacedHash), nmtHashSize; got != want {
		return cid.Cid{}, fmt.Errorf("invalid namespaced hash length, got: %v, want: %v", got, want)
	}
	buf, err := mh.Encode(namespacedHash, Sha256Namespace8Flagged)
	if err != nil {
		return cid.Undef, err
	}
	return cid.NewCidV1(Nmt, mh.Multihash(buf)), nil
}

// mustCidFromNamespacedSha256 is a wrapper around cidFromNamespacedSha256 that panics
// in case of an error. Use with care and only in places where no error should occur.
func mustCidFromNamespacedSha256(hash []byte) cid.Cid {
	cid, err := CidFromNamespacedSha256(hash)
	if err != nil {
		panic(
			fmt.Sprintf("malformed hash: %s, codec: %v",
				err,
				mh.Codes[Sha256Namespace8Flagged]),
		)
	}
	return cid
}<|MERGE_RESOLUTION|>--- conflicted
+++ resolved
@@ -205,11 +205,7 @@
 // into an nmt tree
 type NmtNodeAdder struct {
 	ctx    context.Context
-<<<<<<< HEAD
-	batch  *format.Batch
-=======
 	batch  *ipld.Batch
->>>>>>> 1a08b430
 	leaves *cid.Set
 	err    error
 }
