--- conflicted
+++ resolved
@@ -392,15 +392,9 @@
 // broadcastNewTx broadcast new transaction to all peers unless we are already sure they have seen the tx.
 func (memR *Reactor) broadcastNewTx(wtx *wrappedTx) {
 	msg := &protomem.Message{
-<<<<<<< HEAD
 		Sum: &protomem.Message_SeenTx{
 			SeenTx: &protomem.SeenTx{
-				TxKey: wtx.key[:],
-=======
-		Sum: &protomem.Message_Txs{
-			Txs: &protomem.Txs{
-				Txs: [][]byte{wtx.tx.Tx},
->>>>>>> ba4c592d
+				TxKey: wtx.tx.Hash(),
 			},
 		},
 	}
@@ -424,13 +418,8 @@
 			continue
 		}
 
-<<<<<<< HEAD
 		if peer.TrySend(MempoolStateChannel, bz) { //nolint:staticcheck
 			// memR.mempool.PeerHasTx(id, wtx.key)
-=======
-		if peer.Send(mempool.MempoolChannel, bz) { //nolint:staticcheck
-			memR.mempool.PeerHasTx(id, wtx.key())
->>>>>>> ba4c592d
 		}
 	}
 }
