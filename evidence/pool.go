--- conflicted
+++ resolved
@@ -13,19 +13,11 @@
 	gogotypes "github.com/gogo/protobuf/types"
 	dbm "github.com/tendermint/tm-db"
 
-<<<<<<< HEAD
 	clist "github.com/lazyledger/lazyledger-core/libs/clist"
 	"github.com/lazyledger/lazyledger-core/libs/log"
 	tmproto "github.com/lazyledger/lazyledger-core/proto/tendermint/types"
 	sm "github.com/lazyledger/lazyledger-core/state"
 	"github.com/lazyledger/lazyledger-core/types"
-=======
-	clist "github.com/tendermint/tendermint/libs/clist"
-	"github.com/tendermint/tendermint/libs/log"
-	tmproto "github.com/tendermint/tendermint/proto/tendermint/types"
-	sm "github.com/tendermint/tendermint/state"
-	"github.com/tendermint/tendermint/types"
->>>>>>> 11523b13
 )
 
 const (
@@ -68,14 +60,6 @@
 	}
 
 	pool := &Pool{
-<<<<<<< HEAD
-		stateDB:       stateDB,
-		blockStore:    blockStore,
-		state:         state,
-		logger:        log.NewNopLogger(),
-		evidenceStore: evidenceDB,
-		evidenceList:  clist.New(),
-=======
 		stateDB:         stateDB,
 		blockStore:      blockStore,
 		state:           state,
@@ -83,7 +67,6 @@
 		evidenceStore:   evidenceDB,
 		evidenceList:    clist.New(),
 		consensusBuffer: make([]duplicateVoteSet, 0),
->>>>>>> 11523b13
 	}
 
 	// if pending evidence already in db, in event of prior failure, then check for expiration,
@@ -113,9 +96,6 @@
 	return evidence, size
 }
 
-<<<<<<< HEAD
-// Update pulls the latest state to be used for expiration and evidence params and then prunes all expired evidence
-=======
 // Update takes both the new state and the evidence committed at that height and performs
 // the following operations:
 // 1. Take any conflicting votes from consensus and use the state's LastBlockTime to form
@@ -123,7 +103,6 @@
 // 2. Update the pool's state which contains evidence params relating to expiry.
 // 3. Moves pending evidence that has now been committed into the committed pool.
 // 4. Removes any expired evidence based on both height and time.
->>>>>>> 11523b13
 func (evpool *Pool) Update(state sm.State, ev types.EvidenceList) {
 	// sanity check
 	if state.LastBlockHeight <= evpool.state.LastBlockHeight {
@@ -142,10 +121,7 @@
 	// update state
 	evpool.updateState(state)
 
-<<<<<<< HEAD
-=======
 	// move committed evidence out from the pending pool and into the committed pool
->>>>>>> 11523b13
 	evpool.markEvidenceAsCommitted(ev)
 
 	// prune pending evidence when it has expired. This also updates when the next evidence will expire
@@ -161,11 +137,7 @@
 
 	// We have already verified this piece of evidence - no need to do it again
 	if evpool.isPending(ev) {
-<<<<<<< HEAD
-		evpool.logger.Info("Evidence already pending, ignoring this one", "ev", ev)
-=======
 		evpool.logger.Debug("Evidence already pending, ignoring this one", "ev", ev)
->>>>>>> 11523b13
 		return nil
 	}
 
@@ -196,27 +168,6 @@
 	return nil
 }
 
-<<<<<<< HEAD
-// AddEvidenceFromConsensus should be exposed only to the consensus reactor so it can add evidence
-// to the pool directly without the need for verification.
-func (evpool *Pool) AddEvidenceFromConsensus(ev types.Evidence) error {
-
-	// we already have this evidence, log this but don't return an error.
-	if evpool.isPending(ev) {
-		evpool.logger.Info("Evidence already pending, ignoring this one", "ev", ev)
-		return nil
-	}
-
-	if err := evpool.addPendingEvidence(ev); err != nil {
-		return fmt.Errorf("can't add evidence to pending list: %w", err)
-	}
-	// add evidence to be gossiped with peers
-	evpool.evidenceList.PushBack(ev)
-
-	evpool.logger.Info("Verified new evidence of byzantine behavior", "evidence", ev)
-
-	return nil
-=======
 // ReportConflictingVotes takes two conflicting votes and forms duplicate vote evidence,
 // adding it eventually to the evidence pool.
 //
@@ -233,7 +184,6 @@
 		VoteA: voteA,
 		VoteB: voteB,
 	})
->>>>>>> 11523b13
 }
 
 // CheckEvidence takes an array of evidence from a block and verifies all the evidence there.
@@ -336,7 +286,6 @@
 		// ensure that all the byzantine validators that the evidence pool has match the byzantine validators
 		// in this evidence
 		if trustedEv.ByzantineValidators == nil && lcae.ByzantineValidators != nil {
-<<<<<<< HEAD
 			return false
 		}
 
@@ -344,15 +293,6 @@
 			return false
 		}
 
-=======
-			return false
-		}
-
-		if len(trustedEv.ByzantineValidators) != len(lcae.ByzantineValidators) {
-			return false
-		}
-
->>>>>>> 11523b13
 		byzValsCopy := make([]*types.Validator, len(lcae.ByzantineValidators))
 		for i, v := range lcae.ByzantineValidators {
 			byzValsCopy[i] = v.Copy()
@@ -569,8 +509,6 @@
 	evpool.state = state
 }
 
-<<<<<<< HEAD
-=======
 // processConsensusBuffer converts all the duplicate votes witnessed from consensus
 // into DuplicateVoteEvidence. It sets the evidence timestamp to the block height
 // from the most recently committed block.
@@ -652,7 +590,6 @@
 	VoteB *types.Vote
 }
 
->>>>>>> 11523b13
 func bytesToEv(evBytes []byte) (types.Evidence, error) {
 	var evpb tmproto.Evidence
 	err := evpb.Unmarshal(evBytes)
