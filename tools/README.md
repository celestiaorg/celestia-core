--- conflicted
+++ resolved
@@ -1,11 +1,5 @@
 # tools
 
-<<<<<<< HEAD
-Tools for working with Tendermint and associated technologies. Documentation for
-these tools can be found online in the [Tendermint tools
-documentation](https://docs.tendermint.com/v0.34/tools/).
-=======
 Tools for working with CometBFT and associated technologies.
 Documentation for these tools can be found online in the
-[CometBFT tools documentation](https://docs.cometbft.com/v0.34/tools/).
->>>>>>> 5989a731
+[CometBFT tools documentation](https://docs.cometbft.com/v0.34/tools/).