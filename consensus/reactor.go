package consensus

import (
	"errors"
	"fmt"
	"reflect"
	"sync"
	"time"

	"github.com/gogo/protobuf/proto"
	cstypes "github.com/tendermint/tendermint/consensus/types"
	"github.com/tendermint/tendermint/libs/bits"
	cmtevents "github.com/tendermint/tendermint/libs/events"
	cmtjson "github.com/tendermint/tendermint/libs/json"
	"github.com/tendermint/tendermint/libs/log"
	cmtsync "github.com/tendermint/tendermint/libs/sync"
	"github.com/tendermint/tendermint/p2p"
	"github.com/tendermint/tendermint/pkg/trace"
	"github.com/tendermint/tendermint/pkg/trace/schema"
	cmtcons "github.com/tendermint/tendermint/proto/tendermint/consensus"
	cmtproto "github.com/tendermint/tendermint/proto/tendermint/types"
	sm "github.com/tendermint/tendermint/state"
	"github.com/tendermint/tendermint/types"
	cmttime "github.com/tendermint/tendermint/types/time"
)

const (
	StateChannel       = byte(0x20)
	DataChannel        = byte(0x21)
	VoteChannel        = byte(0x22)
	VoteSetBitsChannel = byte(0x23)

	maxMsgSize = 1048576 // 1MB; NOTE/TODO: keep in sync with types.PartSet sizes.

	blocksToContributeToBecomeGoodPeer = 10000
	votesToContributeToBecomeGoodPeer  = 10000
)

//-----------------------------------------------------------------------------

// Reactor defines a reactor for the consensus service.
type Reactor struct {
	p2p.BaseReactor // BaseService + p2p.Switch

	conS *State

	mtx      cmtsync.RWMutex
	waitSync bool
	eventBus *types.EventBus
	rs       *cstypes.RoundState

	Metrics     *Metrics
	traceClient trace.Tracer
}

type ReactorOption func(*Reactor)

// NewReactor returns a new Reactor with the given
// consensusState.
func NewReactor(consensusState *State, waitSync bool, options ...ReactorOption) *Reactor {
	conR := &Reactor{
		conS:        consensusState,
		waitSync:    waitSync,
		rs:          consensusState.GetRoundState(),
		Metrics:     NopMetrics(),
		traceClient: trace.NoOpTracer(),
	}
	conR.BaseReactor = *p2p.NewBaseReactor("Consensus", conR)

	for _, option := range options {
		option(conR)
	}

	return conR
}

// OnStart implements BaseService by subscribing to events, which later will be
// broadcasted to other peers and starting state if we're not in fast sync.
func (conR *Reactor) OnStart() error {
	conR.Logger.Info("Reactor ", "waitSync", conR.WaitSync())

	// start routine that computes peer statistics for evaluating peer quality
	go conR.peerStatsRoutine()

	conR.subscribeToBroadcastEvents()
	go conR.updateRoundStateRoutine()

	if !conR.WaitSync() {
		err := conR.conS.Start()
		if err != nil {
			return err
		}
	}

	return nil
}

// OnStop implements BaseService by unsubscribing from events and stopping
// state.
func (conR *Reactor) OnStop() {
	conR.unsubscribeFromBroadcastEvents()
	if err := conR.conS.Stop(); err != nil {
		conR.Logger.Error("Error stopping consensus state", "err", err)
	}
	if !conR.WaitSync() {
		conR.conS.Wait()
	}
}

// SwitchToConsensus switches from fast_sync mode to consensus mode.
// It resets the state, turns off fast_sync, and starts the consensus state-machine
func (conR *Reactor) SwitchToConsensus(state sm.State, skipWAL bool) {
	conR.Logger.Info("SwitchToConsensus")

	func() {
		// We need to lock, as we are not entering consensus state from State's `handleMsg` or `handleTimeout`
		conR.conS.mtx.Lock()
		defer conR.conS.mtx.Unlock()
		// We have no votes, so reconstruct LastCommit from SeenCommit
		if state.LastBlockHeight > 0 {
			conR.conS.reconstructLastCommit(state)
		}

		// NOTE: The line below causes broadcastNewRoundStepRoutine() to broadcast a
		// NewRoundStepMessage.
		conR.conS.updateToState(state)
	}()

	conR.mtx.Lock()
	conR.waitSync = false
	conR.mtx.Unlock()
	conR.Metrics.FastSyncing.Set(0)
	conR.Metrics.StateSyncing.Set(0)

	if skipWAL {
		conR.conS.doWALCatchup = false
	}
	err := conR.conS.Start()
	if err != nil {
		panic(fmt.Sprintf(`Failed to start consensus state: %v

conS:
%+v

conR:
%+v`, err, conR.conS, conR))
	}
}

// GetChannels implements Reactor
func (conR *Reactor) GetChannels() []*p2p.ChannelDescriptor {
	// TODO optimize
	return []*p2p.ChannelDescriptor{
		{
			ID:                  StateChannel,
			Priority:            6,
			SendQueueCapacity:   100,
			RecvMessageCapacity: maxMsgSize,
			MessageType:         &cmtcons.Message{},
		},
		{
			ID: DataChannel, // maybe split between gossiping current block and catchup stuff
			// once we gossip the whole block there's nothing left to send until next height or round
			Priority:            10,
			SendQueueCapacity:   100,
			RecvBufferCapacity:  50 * 4096,
			RecvMessageCapacity: maxMsgSize,
			MessageType:         &cmtcons.Message{},
		},
		{
			ID:                  VoteChannel,
			Priority:            7,
			SendQueueCapacity:   100,
			RecvBufferCapacity:  100 * 100,
			RecvMessageCapacity: maxMsgSize,
			MessageType:         &cmtcons.Message{},
		},
		{
			ID:                  VoteSetBitsChannel,
			Priority:            1,
			SendQueueCapacity:   2,
			RecvBufferCapacity:  1024,
			RecvMessageCapacity: maxMsgSize,
			MessageType:         &cmtcons.Message{},
		},
	}
}

// InitPeer implements Reactor by creating a state for the peer.
func (conR *Reactor) InitPeer(peer p2p.Peer) p2p.Peer {
	peerState := NewPeerState(peer).SetLogger(conR.Logger)
	peer.Set(types.PeerStateKey, peerState)
	return peer
}

// AddPeer implements Reactor by spawning multiple gossiping goroutines for the
// peer.
func (conR *Reactor) AddPeer(peer p2p.Peer) {
	if !conR.IsRunning() {
		return
	}

	peerState, ok := peer.Get(types.PeerStateKey).(*PeerState)
	if !ok {
		panic(fmt.Sprintf("peer %v has no state", peer))
	}
	// Begin routines for this peer.
	go conR.gossipDataRoutine(peer, peerState)
	go conR.gossipVotesRoutine(peer, peerState)
	go conR.queryMaj23Routine(peer, peerState)

	// Send our state to peer.
	// If we're fast_syncing, broadcast a RoundStepMessage later upon SwitchToConsensus().
	if !conR.WaitSync() {
		conR.sendNewRoundStepMessage(peer)
	}
}

// RemovePeer is a noop.
func (conR *Reactor) RemovePeer(peer p2p.Peer, reason interface{}) {
	if !conR.IsRunning() {
		return
	}
	// TODO
	// ps, ok := peer.Get(PeerStateKey).(*PeerState)
	// if !ok {
	// 	panic(fmt.Sprintf("Peer %v has no state", peer))
	// }
	// ps.Disconnect()
}

// Receive implements Reactor
// NOTE: We process these messages even when we're fast_syncing.
// Messages affect either a peer state or the consensus state.
// Peer state updates can happen in parallel, but processing of
// proposals, block parts, and votes are ordered by the receiveRoutine
// NOTE: blocks on consensus state for proposals, block parts, and votes
func (conR *Reactor) ReceiveEnvelope(e p2p.Envelope) {
	if !conR.IsRunning() {
		conR.Logger.Debug("Receive", "src", e.Src, "chId", e.ChannelID)
		return
	}
	m := e.Message
	if wm, ok := m.(p2p.Wrapper); ok {
		m = wm.Wrap()
	}
	msg, err := MsgFromProto(m.(*cmtcons.Message))
	if err != nil {
		conR.Logger.Error("Error decoding message", "src", e.Src, "chId", e.ChannelID, "err", err)
		conR.Switch.StopPeerForError(e.Src, err)
		return
	}

	if err = msg.ValidateBasic(); err != nil {
		conR.Logger.Error("Peer sent us invalid msg", "peer", e.Src, "msg", e.Message, "err", err)
		conR.Switch.StopPeerForError(e.Src, err)
		return
	}

	conR.Logger.Debug("Receive", "src", e.Src, "chId", e.ChannelID, "msg", msg)

	// Get peer states
	ps, ok := e.Src.Get(types.PeerStateKey).(*PeerState)
	if !ok {
		panic(fmt.Sprintf("Peer %v has no state", e.Src))
	}

	switch e.ChannelID {
	case StateChannel:
		switch msg := msg.(type) {
		case *NewRoundStepMessage:
			conR.conS.mtx.Lock()
			initialHeight := conR.conS.state.InitialHeight
			conR.conS.mtx.Unlock()
			schema.WriteConsensusState(
				conR.traceClient,
				msg.Height,
				msg.Round,
				string(e.Src.ID()),
				schema.ConsensusNewRoundStep,
				schema.Download,
				fmt.Sprintf("%d", msg.Step),
			)
			if err = msg.ValidateHeight(initialHeight); err != nil {
				conR.Logger.Error("Peer sent us invalid msg", "peer", e.Src, "msg", msg, "err", err)
				conR.Switch.StopPeerForError(e.Src, err)
				return
			}
			ps.ApplyNewRoundStepMessage(msg)
		case *NewValidBlockMessage:
			schema.WriteConsensusState(
				conR.traceClient,
				msg.Height,
				msg.Round,
				string(e.Src.ID()),
				schema.ConsensusNewValidBlock,
				schema.Download,
			)
			ps.ApplyNewValidBlockMessage(msg)
		case *HasVoteMessage:
			ps.ApplyHasVoteMessage(msg)
			schema.WriteConsensusState(
				conR.traceClient,
				msg.Height,
				msg.Round,
				string(e.Src.ID()),
				schema.ConsensusHasVote,
				schema.Download,
				msg.Type.String(),
			)
		case *VoteSetMaj23Message:
			cs := conR.conS
			cs.mtx.Lock()
			height, votes := cs.Height, cs.Votes
			cs.mtx.Unlock()
			schema.WriteConsensusState(
				conR.traceClient,
				msg.Height,
				msg.Round,
				string(e.Src.ID()),
				schema.ConsensusVoteSet23Precommit,
				schema.Download,
			)
			if height != msg.Height {
				return
			}
			// Peer claims to have a maj23 for some BlockID at H,R,S,
			err := votes.SetPeerMaj23(msg.Round, msg.Type, ps.peer.ID(), msg.BlockID)
			if err != nil {
				conR.Switch.StopPeerForError(e.Src, err)
				return
			}
			// Respond with a VoteSetBitsMessage showing which votes we have.
			// (and consequently shows which we don't have)
			var ourVotes *bits.BitArray
			switch msg.Type {
			case cmtproto.PrevoteType:
				ourVotes = votes.Prevotes(msg.Round).BitArrayByBlockID(msg.BlockID)
			case cmtproto.PrecommitType:
				ourVotes = votes.Precommits(msg.Round).BitArrayByBlockID(msg.BlockID)
			default:
				panic("Bad VoteSetBitsMessage field Type. Forgot to add a check in ValidateBasic?")
			}
			eMsg := &cmtcons.VoteSetBits{
				Height:  msg.Height,
				Round:   msg.Round,
				Type:    msg.Type,
				BlockID: msg.BlockID.ToProto(),
			}
			if votes := ourVotes.ToProto(); votes != nil {
				eMsg.Votes = *votes
			}
			if p2p.TrySendEnvelopeShim(e.Src, p2p.Envelope{ //nolint: staticcheck
				ChannelID: VoteSetBitsChannel,
				Message:   eMsg,
			}, conR.Logger) {
				schema.WriteConsensusState(
					conR.traceClient,
					msg.Height,
					msg.Round,
					string(e.Src.ID()),
					schema.ConsensusVoteSetBits,
					schema.Upload,
					msg.Type.String(),
				)
			}
		default:
			conR.Logger.Error(fmt.Sprintf("Unknown message type %v", reflect.TypeOf(msg)))
		}

	case DataChannel:
		if conR.WaitSync() {
			conR.Logger.Info("Ignoring message received during sync", "msg", msg)
			return
		}
		switch msg := msg.(type) {
		case *ProposalMessage:
			ps.SetHasProposal(msg.Proposal)
			conR.conS.peerMsgQueue <- msgInfo{msg, e.Src.ID()}
			schema.WriteProposal(
				conR.traceClient,
				msg.Proposal.Height,
				msg.Proposal.Round,
				string(e.Src.ID()),
				schema.Download,
			)
		case *ProposalPOLMessage:
			ps.ApplyProposalPOLMessage(msg)
<<<<<<< HEAD
		case *CompactBlockMessage:
			ps.SetHasBlock(msg.Block.Height, msg.Round)
			conR.conS.peerMsgQueue <- msgInfo{msg, e.Src.ID()}
		case *HasBlockMessage:
			ps.SetHasBlock(msg.Height, msg.Round)
=======
			schema.WriteConsensusState(
				conR.traceClient,
				msg.Height,
				msg.ProposalPOLRound,
				string(e.Src.ID()),
				schema.ConsensusPOL,
				schema.Download,
			)
>>>>>>> dae3ca9d
		case *BlockPartMessage:
			ps.SetHasProposalBlockPart(msg.Height, msg.Round, int(msg.Part.Index))
			conR.Metrics.BlockParts.With("peer_id", string(e.Src.ID())).Add(1)
			schema.WriteBlockPart(conR.traceClient, msg.Height, msg.Round, msg.Part.Index, false, string(e.Src.ID()), schema.Download)
			conR.conS.peerMsgQueue <- msgInfo{msg, e.Src.ID()}
		default:
			conR.Logger.Error(fmt.Sprintf("Unknown message type on data channel %v", reflect.TypeOf(msg)))
		}

	case VoteChannel:
		if conR.WaitSync() {
			conR.Logger.Info("Ignoring message received during sync", "msg", msg)
			return
		}
		switch msg := msg.(type) {
		case *VoteMessage:
			cs := conR.conS
			cs.mtx.RLock()
			height, round, valSize, lastCommitSize := cs.Height, cs.Round,
				cs.Validators.Size(), cs.LastCommit.Size()
			cs.mtx.RUnlock()

			schema.WriteVote(conR.traceClient, height, round, msg.Vote, string(e.Src.ID()), schema.Download)

			ps.EnsureVoteBitArrays(height, valSize)
			ps.EnsureVoteBitArrays(height-1, lastCommitSize)
			ps.SetHasVote(msg.Vote)

			cs.peerMsgQueue <- msgInfo{msg, e.Src.ID()}

		default:
			// don't punish (leave room for soft upgrades)
			conR.Logger.Error(fmt.Sprintf("Unknown message type %v", reflect.TypeOf(msg)))
		}

	case VoteSetBitsChannel:
		if conR.WaitSync() {
			conR.Logger.Info("Ignoring message received during sync", "msg", msg)
			return
		}
		switch msg := msg.(type) {
		case *VoteSetBitsMessage:
			cs := conR.conS
			cs.mtx.Lock()
			height, votes := cs.Height, cs.Votes
			cs.mtx.Unlock()

			if height == msg.Height {
				var ourVotes *bits.BitArray
				switch msg.Type {
				case cmtproto.PrevoteType:
					ourVotes = votes.Prevotes(msg.Round).BitArrayByBlockID(msg.BlockID)
				case cmtproto.PrecommitType:
					ourVotes = votes.Precommits(msg.Round).BitArrayByBlockID(msg.BlockID)
				default:
					panic("Bad VoteSetBitsMessage field Type. Forgot to add a check in ValidateBasic?")
				}
				ps.ApplyVoteSetBitsMessage(msg, ourVotes)
			} else {
				ps.ApplyVoteSetBitsMessage(msg, nil)
			}
		default:
			// don't punish (leave room for soft upgrades)
			conR.Logger.Error(fmt.Sprintf("Unknown message type %v", reflect.TypeOf(msg)))
		}

	default:
		conR.Logger.Error(fmt.Sprintf("Unknown chId %X", e.ChannelID))
	}
}

func (conR *Reactor) Receive(chID byte, peer p2p.Peer, msgBytes []byte) {
	msg := &cmtcons.Message{}
	err := proto.Unmarshal(msgBytes, msg)
	if err != nil {
		panic(err)
	}
	uw, err := msg.Unwrap()
	if err != nil {
		panic(err)
	}
	conR.ReceiveEnvelope(p2p.Envelope{
		ChannelID: chID,
		Src:       peer,
		Message:   uw,
	})
}

// SetEventBus sets event bus.
func (conR *Reactor) SetEventBus(b *types.EventBus) {
	conR.eventBus = b
	conR.conS.SetEventBus(b)
}

// WaitSync returns whether the consensus reactor is waiting for state/fast sync.
func (conR *Reactor) WaitSync() bool {
	conR.mtx.RLock()
	defer conR.mtx.RUnlock()
	return conR.waitSync
}

//--------------------------------------

// subscribeToBroadcastEvents subscribes for new round steps and votes
// using internal pubsub defined on state to broadcast
// them to peers upon receiving.
func (conR *Reactor) subscribeToBroadcastEvents() {
	const subscriber = "consensus-reactor"
	if err := conR.conS.evsw.AddListenerForEvent(subscriber, types.EventNewRoundStep,
		func(data cmtevents.EventData) {
			conR.broadcastNewRoundStepMessage(data.(*cstypes.RoundState))
		}); err != nil {
		conR.Logger.Error("Error adding listener for events", "err", err)
	}

	if err := conR.conS.evsw.AddListenerForEvent(subscriber, types.EventCompleteProposal,
		func(data cmtevents.EventData) {
			conR.broadcastHasBlockMessage(data.(*types.EventDataCompleteProposal))
		}); err != nil {
		conR.Logger.Error("Error adding listener for events", "err", err)
	}

	if err := conR.conS.evsw.AddListenerForEvent(subscriber, types.EventValidBlock,
		func(data cmtevents.EventData) {
			conR.broadcastNewValidBlockMessage(data.(*cstypes.RoundState))
		}); err != nil {
		conR.Logger.Error("Error adding listener for events", "err", err)
	}

	if err := conR.conS.evsw.AddListenerForEvent(subscriber, types.EventVote,
		func(data cmtevents.EventData) {
			conR.broadcastHasVoteMessage(data.(*types.Vote))
		}); err != nil {
		conR.Logger.Error("Error adding listener for events", "err", err)
	}

}

func (conR *Reactor) unsubscribeFromBroadcastEvents() {
	const subscriber = "consensus-reactor"
	conR.conS.evsw.RemoveListener(subscriber)
}

func (conR *Reactor) broadcastNewRoundStepMessage(rs *cstypes.RoundState) {
	nrsMsg := makeRoundStepMessage(rs)
	conR.Switch.BroadcastEnvelope(p2p.Envelope{
		ChannelID: StateChannel,
		Message:   nrsMsg,
	})
	schema.WriteConsensusState(
		conR.traceClient,
		nrsMsg.Height,
		nrsMsg.Round,
		schema.Broadcast,
		schema.ConsensusNewRoundStep,
		schema.Upload,
		fmt.Sprintf("%d", nrsMsg.Step),
	)
}

func (conR *Reactor) broadcastNewValidBlockMessage(rs *cstypes.RoundState) {
	psh := rs.ProposalBlockParts.Header()
	csMsg := &cmtcons.NewValidBlock{
		Height:             rs.Height,
		Round:              rs.Round,
		BlockPartSetHeader: psh.ToProto(),
		BlockParts:         rs.ProposalBlockParts.BitArray().ToProto(),
		IsCommit:           rs.Step == cstypes.RoundStepCommit,
	}
	conR.Switch.BroadcastEnvelope(p2p.Envelope{
		ChannelID: StateChannel,
		Message:   csMsg,
	})
	schema.WriteConsensusState(
		conR.traceClient,
		rs.Height,
		rs.Round,
		schema.Broadcast,
		schema.ConsensusNewValidBlock,
		schema.Upload,
	)
}

// Broadcasts HasVoteMessage to peers that care.
func (conR *Reactor) broadcastHasVoteMessage(vote *types.Vote) {
	msg := &cmtcons.HasVote{
		Height: vote.Height,
		Round:  vote.Round,
		Type:   vote.Type,
		Index:  vote.ValidatorIndex,
	}
	conR.Switch.BroadcastEnvelope(p2p.Envelope{
		ChannelID: StateChannel,
		Message:   msg,
	})
<<<<<<< HEAD
}

// Broadcasts HasBlockMessage to peers that care.
func (conR *Reactor) broadcastHasBlockMessage(data *types.EventDataCompleteProposal) {
	conR.Switch.BroadcastEnvelope(p2p.Envelope{
		ChannelID: DataChannel,
		Message: &cmtcons.HasCompactBlock{
			Height: data.Height,
			Round:  data.Round,
		},
	})
=======
	schema.WriteConsensusState(
		conR.traceClient,
		vote.Height,
		vote.Round,
		schema.Broadcast,
		schema.ConsensusHasVote,
		schema.Upload,
		vote.Type.String(),
	)
	/*
		// TODO: Make this broadcast more selective.
		for _, peer := range conR.Switch.Peers().List() {
			ps, ok := peer.Get(PeerStateKey).(*PeerState)
			if !ok {
				panic(fmt.Sprintf("Peer %v has no state", peer))
			}
			prs := ps.GetRoundState()
			if prs.Height == vote.Height {
				// TODO: Also filter on round?
				e := p2p.Envelope{
					ChannelID: StateChannel, struct{ ConsensusMessage }{msg},
					Message: p,
				}
				p2p.TrySendEnvelopeShim(peer, e) //nolint: staticcheck
			} else {
				// Height doesn't match
				// TODO: check a field, maybe CatchupCommitRound?
				// TODO: But that requires changing the struct field comment.
			}
		}
	*/
>>>>>>> dae3ca9d
}

func makeRoundStepMessage(rs *cstypes.RoundState) (nrsMsg *cmtcons.NewRoundStep) {
	nrsMsg = &cmtcons.NewRoundStep{
		Height:                rs.Height,
		Round:                 rs.Round,
		Step:                  uint32(rs.Step),
		SecondsSinceStartTime: int64(time.Since(rs.StartTime).Seconds()),
		LastCommitRound:       rs.LastCommit.GetRound(),
	}
	return
}

func (conR *Reactor) sendNewRoundStepMessage(peer p2p.Peer) {
	rs := conR.getRoundState()
	nrsMsg := makeRoundStepMessage(rs)
	if p2p.SendEnvelopeShim(peer, p2p.Envelope{ //nolint: staticcheck
		ChannelID: StateChannel,
		Message:   nrsMsg,
	}, conR.Logger) {
		schema.WriteConsensusState(
			conR.traceClient,
			nrsMsg.Height,
			nrsMsg.Round,
			string(peer.ID()),
			schema.ConsensusNewRoundStep,
			schema.Upload,
			fmt.Sprintf("%d", nrsMsg.Step),
		)
	}
}

func (conR *Reactor) updateRoundStateRoutine() {
	t := time.NewTicker(100 * time.Microsecond)
	defer t.Stop()
	for range t.C {
		if !conR.IsRunning() {
			return
		}
		rs := conR.conS.GetRoundState()
		conR.mtx.Lock()
		conR.rs = rs
		conR.mtx.Unlock()
	}
}

func (conR *Reactor) getRoundState() *cstypes.RoundState {
	conR.mtx.RLock()
	defer conR.mtx.RUnlock()
	return conR.rs
}

func (conR *Reactor) gossipDataRoutine(peer p2p.Peer, ps *PeerState) {
	logger := conR.Logger.With("peer", peer)

OUTER_LOOP:
	for {
		// Manage disconnects from self or peer.
		if !peer.IsRunning() || !conR.IsRunning() {
			return
		}
		rs := conR.getRoundState()
		prs := ps.GetRoundState()

		// Send compact block
		if !prs.Block && rs.ProposalBlockParts.HasHeader(prs.ProposalBlockPartSetHeader) {
			if rs.ProposalCompactBlock != nil {
				compactBlock, err := rs.ProposalCompactBlock.ToProto()
				if err != nil {
					panic(err)
				}
				logger.Info("Sending compact block", "height", prs.Height, "round", prs.Round)
				if p2p.SendEnvelopeShim(peer, p2p.Envelope{ //nolint: staticcheck
					ChannelID: DataChannel,
					Message: &cmtcons.CompactBlock{
						Block: compactBlock,
						Round: rs.Round,
					},
				}, logger) {
<<<<<<< HEAD
					ps.SetHasBlock(prs.Height, prs.Round)
=======
					schema.WriteBlockPart(conR.traceClient, rs.Height, rs.Round, part.Index, false, string(peer.ID()), schema.Upload)
					ps.SetHasProposalBlockPart(prs.Height, prs.Round, index)
>>>>>>> dae3ca9d
				}
				continue OUTER_LOOP
			}
		}

		// If the peer is on a previous height that we have, help catch up.
		blockStoreBase := conR.conS.blockStore.Base()
		if blockStoreBase > 0 && 0 < prs.Height && prs.Height < rs.Height && prs.Height >= blockStoreBase {
			heightLogger := logger.With("height", prs.Height)

			// if we never received the commit message from the peer, the block parts wont be initialized
			if prs.ProposalBlockParts == nil {
				blockMeta := conR.conS.blockStore.LoadBlockMeta(prs.Height)
				if blockMeta == nil {
					heightLogger.Error("Failed to load block meta",
						"blockstoreBase", blockStoreBase, "blockstoreHeight", conR.conS.blockStore.Height())
					time.Sleep(conR.conS.config.PeerGossipSleepDuration)
				} else {
					ps.InitProposalBlockParts(blockMeta.BlockID.PartSetHeader)
				}
				// continue the loop since prs is a copy and not effected by this initialization
				continue OUTER_LOOP
			}
			conR.gossipDataForCatchup(heightLogger, rs, prs, ps, peer)
			continue OUTER_LOOP
		}

		// If height and round don't match, sleep.
		if (rs.Height != prs.Height) || (rs.Round != prs.Round) {
			// logger.Info("Peer Height|Round mismatch, sleeping",
			// "peerHeight", prs.Height, "peerRound", prs.Round, "peer", peer)
			time.Sleep(conR.conS.config.PeerGossipSleepDuration)
			continue OUTER_LOOP
		}

		// By here, height and round match.
		// Proposal block parts were already matched and sent if any were wanted.
		// (These can match on hash so the round doesn't matter)
		// Now consider sending other things, like the Proposal itself.

		// Send Proposal && ProposalPOL BitArray?
		if rs.Proposal != nil && !prs.Proposal {
			// Proposal: share the proposal metadata with peer.
			{
				logger.Debug("Sending proposal", "height", prs.Height, "round", prs.Round)
				if p2p.SendEnvelopeShim(peer, p2p.Envelope{ //nolint: staticcheck
					ChannelID: DataChannel,
					Message:   &cmtcons.Proposal{Proposal: *rs.Proposal.ToProto()},
				}, logger) {
					// NOTE[ZM]: A peer might have received different proposal msg so this Proposal msg will be rejected!
					ps.SetHasProposal(rs.Proposal)
					schema.WriteProposal(
						conR.traceClient,
						rs.Height,
						rs.Round,
						string(peer.ID()),
						schema.Upload,
					)
				}
			}
			// ProposalPOL: lets peer know which POL votes we have so far.
			// Peer must receive ProposalMessage first.
			// rs.Proposal was validated, so rs.Proposal.POLRound <= rs.Round,
			// so we definitely have rs.Votes.Prevotes(rs.Proposal.POLRound).
			if 0 <= rs.Proposal.POLRound {
				logger.Debug("Sending POL", "height", prs.Height, "round", prs.Round)
				if p2p.SendEnvelopeShim(peer, p2p.Envelope{ //nolint: staticcheck
					ChannelID: DataChannel,
					Message: &cmtcons.ProposalPOL{
						Height:           rs.Height,
						ProposalPolRound: rs.Proposal.POLRound,
						ProposalPol:      *rs.Votes.Prevotes(rs.Proposal.POLRound).BitArray().ToProto(),
					},
				}, logger) {
					schema.WriteConsensusState(
						conR.traceClient,
						rs.Height,
						rs.Round,
						string(peer.ID()),
						schema.ConsensusPOL,
						schema.Upload,
					)
				}
			}
			continue OUTER_LOOP
		}

		// Nothing to do. Sleep.
		time.Sleep(conR.conS.config.PeerGossipSleepDuration)
		continue OUTER_LOOP
	}
}

func (conR *Reactor) gossipDataForCatchup(logger log.Logger, rs *cstypes.RoundState,
	prs *cstypes.PeerRoundState, ps *PeerState, peer p2p.Peer) {

	if index, ok := prs.ProposalBlockParts.Not().PickRandom(); ok {
		// Ensure that the peer's PartSetHeader is correct
		blockMeta := conR.conS.blockStore.LoadBlockMeta(prs.Height)
		if blockMeta == nil {
			logger.Error("Failed to load block meta", "ourHeight", rs.Height,
				"blockstoreBase", conR.conS.blockStore.Base(), "blockstoreHeight", conR.conS.blockStore.Height())
			time.Sleep(conR.conS.config.PeerGossipSleepDuration)
			return
		} else if !blockMeta.BlockID.PartSetHeader.Equals(prs.ProposalBlockPartSetHeader) {
			// this happens when the peer is on a different round to the round of the proposal
			// that was eventually committed. They should eventually receive 2/3 precommits and
			// update the part set header to the one of the block that is committed
			logger.Debug("Peer ProposalBlockPartSetHeader mismatch, sleeping",
				"blockPartSetHeader", blockMeta.BlockID.PartSetHeader, "peerBlockPartSetHeader", prs.ProposalBlockPartSetHeader)
			time.Sleep(conR.conS.config.PeerGossipSleepDuration)
			return
		}
		// Load the part
		part := conR.conS.blockStore.LoadBlockPart(prs.Height, index)
		if part == nil {
			logger.Error("Could not load part", "index", index,
				"blockPartSetHeader", blockMeta.BlockID.PartSetHeader, "peerBlockPartSetHeader", prs.ProposalBlockPartSetHeader)
			time.Sleep(conR.conS.config.PeerGossipSleepDuration)
			return
		}
		// Send the part
		logger.Debug("Sending block part for catchup", "round", prs.Round, "index", index)
		pp, err := part.ToProto()
		if err != nil {
			logger.Error("Could not convert part to proto", "index", index, "error", err)
			return
		}
		if p2p.SendEnvelopeShim(peer, p2p.Envelope{ //nolint: staticcheck
			ChannelID: DataChannel,
			Message: &cmtcons.BlockPart{
				Height: prs.Height, // Not our height, so it doesn't matter.
				Round:  prs.Round,  // Not our height, so it doesn't matter.
				Part:   *pp,
			},
		}, logger) {
			ps.SetHasProposalBlockPart(prs.Height, prs.Round, index)
			schema.WriteBlockPart(
				conR.traceClient,
				prs.Height,
				prs.Round,
				uint32(index),
				true,
				string(peer.ID()),
				schema.Upload,
			)
		} else {
			logger.Debug("Sending block part for catchup failed")
			// sleep to avoid retrying too fast
			time.Sleep(conR.conS.config.PeerGossipSleepDuration)
		}
		return
	}
	//  logger.Info("No parts to send in catch-up, sleeping")
	time.Sleep(conR.conS.config.PeerGossipSleepDuration)
}

func (conR *Reactor) gossipVotesRoutine(peer p2p.Peer, ps *PeerState) {
	logger := conR.Logger.With("peer", peer)

	// Simple hack to throttle logs upon sleep.
	var sleeping = 0

OUTER_LOOP:
	for {
		// Manage disconnects from self or peer.
		if !peer.IsRunning() || !conR.IsRunning() {
			return
		}
		rs := conR.getRoundState()
		prs := ps.GetRoundState()

		switch sleeping {
		case 1: // First sleep
			sleeping = 2
		case 2: // No more sleep
			sleeping = 0
		}

		// logger.Debug("gossipVotesRoutine", "rsHeight", rs.Height, "rsRound", rs.Round,
		// "prsHeight", prs.Height, "prsRound", prs.Round, "prsStep", prs.Step)

		// If height matches, then send LastCommit, Prevotes, Precommits.
		if rs.Height == prs.Height {
			heightLogger := logger.With("height", prs.Height)
			if conR.gossipVotesForHeight(heightLogger, rs, prs, ps) {
				continue OUTER_LOOP
			}
		}

		// Special catchup logic.
		// If peer is lagging by height 1, send LastCommit.
		if prs.Height != 0 && rs.Height == prs.Height+1 {
			if conR.pickSendVoteAndTrace(rs.LastCommit, rs, ps) {
				logger.Debug("Picked rs.LastCommit to send", "height", prs.Height)
				continue OUTER_LOOP
			}
		}

		// Catchup logic
		// If peer is lagging by more than 1, send Commit.
		blockStoreBase := conR.conS.blockStore.Base()
		if blockStoreBase > 0 && prs.Height != 0 && rs.Height >= prs.Height+2 && prs.Height >= blockStoreBase {
			// Load the block commit for prs.Height,
			// which contains precommit signatures for prs.Height.
			if commit := conR.conS.blockStore.LoadBlockCommit(prs.Height); commit != nil {
				vote := ps.PickSendVote(commit)
				if vote != nil {
					logger.Debug("Picked Catchup commit to send", "height", prs.Height)
					schema.WriteVote(conR.traceClient, rs.Height, rs.Round, vote,
						string(ps.peer.ID()), schema.Upload)
					continue OUTER_LOOP
				}
			}
		}

		if sleeping == 0 {
			// We sent nothing. Sleep...
			sleeping = 1
			logger.Debug("No votes to send, sleeping", "rs.Height", rs.Height, "prs.Height", prs.Height,
				"localPV", rs.Votes.Prevotes(rs.Round).BitArray(), "peerPV", prs.Prevotes,
				"localPC", rs.Votes.Precommits(rs.Round).BitArray(), "peerPC", prs.Precommits)
		} else if sleeping == 2 {
			// Continued sleep...
			sleeping = 1
		}

		time.Sleep(conR.conS.config.PeerGossipSleepDuration)
		continue OUTER_LOOP
	}
}

// pickSendVoteAndTrace picks a vote to send and traces it.
// It returns true if a vote is sent.
// Note that it is a wrapper around PickSendVote with the addition of tracing the vote.
func (conR *Reactor) pickSendVoteAndTrace(votes types.VoteSetReader, rs *cstypes.RoundState, ps *PeerState) bool {
	vote := ps.PickSendVote(votes)
	if vote != nil { // if a vote is sent, trace it
		schema.WriteVote(conR.traceClient, rs.Height, rs.Round, vote,
			string(ps.peer.ID()), schema.Upload)
		return true
	}
	return false
}
func (conR *Reactor) gossipVotesForHeight(
	logger log.Logger,
	rs *cstypes.RoundState,
	prs *cstypes.PeerRoundState,
	ps *PeerState,
) bool {

	// If there are lastCommits to send...
	if prs.Step == cstypes.RoundStepNewHeight {
		if conR.pickSendVoteAndTrace(rs.LastCommit, rs, ps) {
			logger.Debug("Picked rs.LastCommit to send")
			return true
		}
	}
	// If there are POL prevotes to send...
	if prs.Step <= cstypes.RoundStepPropose && prs.Round != -1 && prs.Round <= rs.Round && prs.ProposalPOLRound != -1 {
		if polPrevotes := rs.Votes.Prevotes(prs.ProposalPOLRound); polPrevotes != nil {
			if conR.pickSendVoteAndTrace(polPrevotes, rs, ps) {
				logger.Debug("Picked rs.Prevotes(prs.ProposalPOLRound) to send",
					"round", prs.ProposalPOLRound)
				return true
			}
		}
	}
	// If there are prevotes to send...
	if prs.Step <= cstypes.RoundStepPrevoteWait && prs.Round != -1 && prs.Round <= rs.Round {
		if conR.pickSendVoteAndTrace(rs.Votes.Prevotes(prs.Round), rs, ps) {
			logger.Debug("Picked rs.Prevotes(prs.Round) to send", "round", prs.Round)
			return true
		}
	}
	// If there are precommits to send...
	if prs.Step <= cstypes.RoundStepPrecommitWait && prs.Round != -1 && prs.Round <= rs.Round {
		if conR.pickSendVoteAndTrace(rs.Votes.Precommits(prs.Round), rs, ps) {
			logger.Debug("Picked rs.Precommits(prs.Round) to send", "round", prs.Round)
			return true
		}
	}
	// If there are prevotes to send...Needed because of validBlock mechanism
	if prs.Round != -1 && prs.Round <= rs.Round {
		if conR.pickSendVoteAndTrace(rs.Votes.Prevotes(prs.Round), rs, ps) {
			logger.Debug("Picked rs.Prevotes(prs.Round) to send", "round", prs.Round)
			return true
		}
	}
	// If there are POLPrevotes to send...
	if prs.ProposalPOLRound != -1 {
		if polPrevotes := rs.Votes.Prevotes(prs.ProposalPOLRound); polPrevotes != nil {
			if conR.pickSendVoteAndTrace(polPrevotes, rs, ps) {
				logger.Debug("Picked rs.Prevotes(prs.ProposalPOLRound) to send",
					"round", prs.ProposalPOLRound)
				return true
			}
		}
	}

	return false
}

// NOTE: `queryMaj23Routine` has a simple crude design since it only comes
// into play for liveness when there's a signature DDoS attack happening.
func (conR *Reactor) queryMaj23Routine(peer p2p.Peer, ps *PeerState) {

OUTER_LOOP:
	for {
		// Manage disconnects from self or peer.
		if !peer.IsRunning() || !conR.IsRunning() {
			return
		}

		// Maybe send Height/Round/Prevotes
		{
			rs := conR.getRoundState()
			prs := ps.GetRoundState()
			if rs.Height == prs.Height {
				if maj23, ok := rs.Votes.Prevotes(prs.Round).TwoThirdsMajority(); ok {

					if p2p.TrySendEnvelopeShim(peer, p2p.Envelope{ //nolint: staticcheck
						ChannelID: StateChannel,
						Message: &cmtcons.VoteSetMaj23{
							Height:  prs.Height,
							Round:   prs.Round,
							Type:    cmtproto.PrevoteType,
							BlockID: maj23.ToProto(),
						},
					}, ps.logger) {
						schema.WriteConsensusState(
							conR.traceClient,
							rs.Height,
							rs.Round,
							string(peer.ID()),
							schema.ConsensusVoteSet23Prevote,
							schema.Upload,
						)
					}
					time.Sleep(conR.conS.config.PeerQueryMaj23SleepDuration)
				}
			}
		}

		// Maybe send Height/Round/Precommits
		{
			rs := conR.getRoundState()
			prs := ps.GetRoundState()
			if rs.Height == prs.Height {
				if maj23, ok := rs.Votes.Precommits(prs.Round).TwoThirdsMajority(); ok {
					if p2p.TrySendEnvelopeShim(peer, p2p.Envelope{ //nolint: staticcheck
						ChannelID: StateChannel,
						Message: &cmtcons.VoteSetMaj23{
							Height:  prs.Height,
							Round:   prs.Round,
							Type:    cmtproto.PrecommitType,
							BlockID: maj23.ToProto(),
						},
					}, ps.logger) {
						schema.WriteConsensusState(
							conR.traceClient,
							rs.Height,
							rs.Round,
							string(peer.ID()),
							schema.ConsensusVoteSet23Precommit,
							schema.Upload,
						)
					}
					time.Sleep(conR.conS.config.PeerQueryMaj23SleepDuration)
				}
			}
		}

		// Maybe send Height/Round/ProposalPOL
		{
			rs := conR.getRoundState()
			prs := ps.GetRoundState()
			if rs.Height == prs.Height && prs.ProposalPOLRound >= 0 {
				if maj23, ok := rs.Votes.Prevotes(prs.ProposalPOLRound).TwoThirdsMajority(); ok {

					if p2p.TrySendEnvelopeShim(peer, p2p.Envelope{ //nolint: staticcheck
						ChannelID: StateChannel,
						Message: &cmtcons.VoteSetMaj23{
							Height:  prs.Height,
							Round:   prs.ProposalPOLRound,
							Type:    cmtproto.PrevoteType,
							BlockID: maj23.ToProto(),
						},
					}, ps.logger) {
						schema.WriteConsensusState(
							conR.traceClient,
							rs.Height,
							rs.Round,
							string(peer.ID()),
							schema.ConsensusPOL,
							schema.Upload,
						)
					}
					time.Sleep(conR.conS.config.PeerQueryMaj23SleepDuration)
				}
			}
		}

		// Little point sending LastCommitRound/LastCommit,
		// These are fleeting and non-blocking.

		// Maybe send Height/CatchupCommitRound/CatchupCommit.
		{
			prs := ps.GetRoundState()
			if prs.CatchupCommitRound != -1 && prs.Height > 0 && prs.Height <= conR.conS.blockStore.Height() &&
				prs.Height >= conR.conS.blockStore.Base() {
				if commit := conR.conS.LoadCommit(prs.Height); commit != nil {
					if p2p.TrySendEnvelopeShim(peer, p2p.Envelope{ //nolint: staticcheck
						ChannelID: StateChannel,
						Message: &cmtcons.VoteSetMaj23{
							Height:  prs.Height,
							Round:   commit.Round,
							Type:    cmtproto.PrecommitType,
							BlockID: commit.BlockID.ToProto(),
						},
					}, ps.logger) {
						schema.WriteConsensusState(
							conR.traceClient,
							prs.Height,
							prs.Round,
							string(peer.ID()),
							schema.ConsensusVoteSet23Precommit,
							schema.Upload,
						)
					}
					time.Sleep(conR.conS.config.PeerQueryMaj23SleepDuration)
				}
			}
		}

		time.Sleep(conR.conS.config.PeerQueryMaj23SleepDuration)

		continue OUTER_LOOP
	}
}

func (conR *Reactor) peerStatsRoutine() {
	for {
		if !conR.IsRunning() {
			conR.Logger.Info("Stopping peerStatsRoutine")
			return
		}

		select {
		case msg := <-conR.conS.statsMsgQueue:
			// Get peer
			peer := conR.Switch.Peers().Get(msg.PeerID)
			if peer == nil {
				conR.Logger.Debug("Attempt to update stats for non-existent peer",
					"peer", msg.PeerID)
				continue
			}
			// Get peer state
			ps, ok := peer.Get(types.PeerStateKey).(*PeerState)
			if !ok {
				panic(fmt.Sprintf("Peer %v has no state", peer))
			}
			switch msg.Msg.(type) {
			case *VoteMessage:
				if numVotes := ps.RecordVote(); numVotes%votesToContributeToBecomeGoodPeer == 0 {
					conR.Switch.MarkPeerAsGood(peer)
				}
			case *BlockPartMessage, *CompactBlockMessage:
				if numParts := ps.RecordBlockPart(); numParts%blocksToContributeToBecomeGoodPeer == 0 {
					conR.Switch.MarkPeerAsGood(peer)
				}
			}
		case <-conR.conS.Quit():
			return

		case <-conR.Quit():
			return
		}
	}
}

// String returns a string representation of the Reactor.
// NOTE: For now, it is just a hard-coded string to avoid accessing unprotected shared variables.
// TODO: improve!
func (conR *Reactor) String() string {
	// better not to access shared variables
	return "ConsensusReactor" // conR.StringIndented("")
}

// StringIndented returns an indented string representation of the Reactor
func (conR *Reactor) StringIndented(indent string) string {
	s := "ConsensusReactor{\n"
	s += indent + "  " + conR.conS.StringIndented(indent+"  ") + "\n"
	for _, peer := range conR.Switch.Peers().List() {
		ps, ok := peer.Get(types.PeerStateKey).(*PeerState)
		if !ok {
			panic(fmt.Sprintf("Peer %v has no state", peer))
		}
		s += indent + "  " + ps.StringIndented(indent+"  ") + "\n"
	}
	s += indent + "}"
	return s
}

// ReactorMetrics sets the metrics
func ReactorMetrics(metrics *Metrics) ReactorOption {
	return func(conR *Reactor) { conR.Metrics = metrics }
}

func ReactorTracing(traceClient trace.Tracer) ReactorOption {
	return func(conR *Reactor) { conR.traceClient = traceClient }
}

//-----------------------------------------------------------------------------

var (
	ErrPeerStateHeightRegression = errors.New("error peer state height regression")
	ErrPeerStateInvalidStartTime = errors.New("error peer state invalid startTime")
)

// PeerState contains the known state of a peer, including its connection and
// threadsafe access to its PeerRoundState.
// NOTE: THIS GETS DUMPED WITH rpc/core/consensus.go.
// Be mindful of what you Expose.
type PeerState struct {
	peer   p2p.Peer
	logger log.Logger

	mtx   sync.Mutex             // NOTE: Modify below using setters, never directly.
	PRS   cstypes.PeerRoundState `json:"round_state"` // Exposed.
	Stats *peerStateStats        `json:"stats"`       // Exposed.
}

// peerStateStats holds internal statistics for a peer.
type peerStateStats struct {
	Votes      int `json:"votes"`
	BlockParts int `json:"block_parts"`
}

func (pss peerStateStats) String() string {
	return fmt.Sprintf("peerStateStats{votes: %d, blockParts: %d}",
		pss.Votes, pss.BlockParts)
}

// NewPeerState returns a new PeerState for the given Peer
func NewPeerState(peer p2p.Peer) *PeerState {
	return &PeerState{
		peer:   peer,
		logger: log.NewNopLogger(),
		PRS: cstypes.PeerRoundState{
			Round:              -1,
			ProposalPOLRound:   -1,
			LastCommitRound:    -1,
			CatchupCommitRound: -1,
		},
		Stats: &peerStateStats{},
	}
}

// SetLogger allows to set a logger on the peer state. Returns the peer state
// itself.
func (ps *PeerState) SetLogger(logger log.Logger) *PeerState {
	ps.logger = logger
	return ps
}

// GetRoundState returns an shallow copy of the PeerRoundState.
// There's no point in mutating it since it won't change PeerState.
func (ps *PeerState) GetRoundState() *cstypes.PeerRoundState {
	ps.mtx.Lock()
	defer ps.mtx.Unlock()

	prs := ps.PRS // copy
	return &prs
}

// MarshalJSON implements the json.Marshaler interface.
func (ps *PeerState) MarshalJSON() ([]byte, error) {
	ps.mtx.Lock()
	defer ps.mtx.Unlock()

	type jsonPeerState PeerState
	return cmtjson.Marshal((*jsonPeerState)(ps))
}

// GetHeight returns an atomic snapshot of the PeerRoundState's height
// used by the mempool to ensure peers are caught up before broadcasting new txs
func (ps *PeerState) GetHeight() int64 {
	ps.mtx.Lock()
	defer ps.mtx.Unlock()
	return ps.PRS.Height
}

// SetHasProposal sets the given proposal as known for the peer.
func (ps *PeerState) SetHasProposal(proposal *types.Proposal) {
	ps.mtx.Lock()
	defer ps.mtx.Unlock()

	if ps.PRS.Height != proposal.Height || ps.PRS.Round != proposal.Round {
		return
	}

	if ps.PRS.Proposal {
		return
	}

	ps.PRS.Proposal = true

	// ps.PRS.ProposalBlockParts is set due to NewValidBlockMessage
	if ps.PRS.ProposalBlockParts != nil {
		return
	}

	ps.PRS.ProposalBlockPartSetHeader = proposal.BlockID.PartSetHeader
	ps.PRS.ProposalBlockParts = bits.NewBitArray(int(proposal.BlockID.PartSetHeader.Total))
	ps.PRS.ProposalPOLRound = proposal.POLRound
	ps.PRS.ProposalPOL = nil // Nil until ProposalPOLMessage received.
}

// InitProposalBlockParts initializes the peer's proposal block parts header and bit array.
func (ps *PeerState) InitProposalBlockParts(partSetHeader types.PartSetHeader) {
	ps.mtx.Lock()
	defer ps.mtx.Unlock()

	if ps.PRS.ProposalBlockParts != nil {
		return
	}

	ps.PRS.ProposalBlockPartSetHeader = partSetHeader
	ps.PRS.ProposalBlockParts = bits.NewBitArray(int(partSetHeader.Total))
}

// SetHasProposalBlockPart sets the given block part index as known for the peer.
func (ps *PeerState) SetHasProposalBlockPart(height int64, round int32, index int) {
	ps.mtx.Lock()
	defer ps.mtx.Unlock()

	if ps.PRS.Height != height || ps.PRS.Round != round {
		return
	}

	ps.PRS.ProposalBlockParts.SetIndex(index, true)
}

// SetHasCompactBlock sets the given block part index as known for the peer.
func (ps *PeerState) SetHasBlock(height int64, round int32) {
	ps.mtx.Lock()
	defer ps.mtx.Unlock()

	if ps.PRS.Height != height || ps.PRS.Round != round {
		return
	}

	ps.PRS.Block = true
}

// PickSendVote picks a vote and sends it to the peer.
// Returns the vote if vote was sent. Otherwise, returns nil.
func (ps *PeerState) PickSendVote(votes types.VoteSetReader) *types.Vote {
	if vote, ok := ps.PickVoteToSend(votes); ok {
		ps.logger.Debug("Sending vote message", "ps", ps, "vote", vote)
		if p2p.SendEnvelopeShim(ps.peer, p2p.Envelope{ //nolint: staticcheck
			ChannelID: VoteChannel,
			Message: &cmtcons.Vote{
				Vote: vote.ToProto(),
			},
		}, ps.logger) {
			ps.SetHasVote(vote)
			return vote
		}
		return nil
	}
	return nil
}

// PickVoteToSend picks a vote to send to the peer.
// Returns true if a vote was picked.
// NOTE: `votes` must be the correct Size() for the Height().
func (ps *PeerState) PickVoteToSend(votes types.VoteSetReader) (vote *types.Vote, ok bool) {
	ps.mtx.Lock()
	defer ps.mtx.Unlock()

	if votes.Size() == 0 {
		return nil, false
	}

	height, round, votesType, size :=
		votes.GetHeight(), votes.GetRound(), cmtproto.SignedMsgType(votes.Type()), votes.Size()

	// Lazily set data using 'votes'.
	if votes.IsCommit() {
		ps.ensureCatchupCommitRound(height, round, size)
	}
	ps.ensureVoteBitArrays(height, size)

	psVotes := ps.getVoteBitArray(height, round, votesType)
	if psVotes == nil {
		return nil, false // Not something worth sending
	}
	if index, ok := votes.BitArray().Sub(psVotes).PickRandom(); ok {
		return votes.GetByIndex(int32(index)), true
	}
	return nil, false
}

func (ps *PeerState) getVoteBitArray(height int64, round int32, votesType cmtproto.SignedMsgType) *bits.BitArray {
	if !types.IsVoteTypeValid(votesType) {
		return nil
	}

	if ps.PRS.Height == height {
		if ps.PRS.Round == round {
			switch votesType {
			case cmtproto.PrevoteType:
				return ps.PRS.Prevotes
			case cmtproto.PrecommitType:
				return ps.PRS.Precommits
			}
		}
		if ps.PRS.CatchupCommitRound == round {
			switch votesType {
			case cmtproto.PrevoteType:
				return nil
			case cmtproto.PrecommitType:
				return ps.PRS.CatchupCommit
			}
		}
		if ps.PRS.ProposalPOLRound == round {
			switch votesType {
			case cmtproto.PrevoteType:
				return ps.PRS.ProposalPOL
			case cmtproto.PrecommitType:
				return nil
			}
		}
		return nil
	}
	if ps.PRS.Height == height+1 {
		if ps.PRS.LastCommitRound == round {
			switch votesType {
			case cmtproto.PrevoteType:
				return nil
			case cmtproto.PrecommitType:
				return ps.PRS.LastCommit
			}
		}
		return nil
	}
	return nil
}

// 'round': A round for which we have a +2/3 commit.
func (ps *PeerState) ensureCatchupCommitRound(height int64, round int32, numValidators int) {
	if ps.PRS.Height != height {
		return
	}
	/*
		NOTE: This is wrong, 'round' could change.
		e.g. if orig round is not the same as block LastCommit round.
		if ps.CatchupCommitRound != -1 && ps.CatchupCommitRound != round {
			panic(fmt.Sprintf(
				"Conflicting CatchupCommitRound. Height: %v,
				Orig: %v,
				New: %v",
				height,
				ps.CatchupCommitRound,
				round))
		}
	*/
	if ps.PRS.CatchupCommitRound == round {
		return // Nothing to do!
	}
	ps.PRS.CatchupCommitRound = round
	if round == ps.PRS.Round {
		ps.PRS.CatchupCommit = ps.PRS.Precommits
	} else {
		ps.PRS.CatchupCommit = bits.NewBitArray(numValidators)
	}
}

// EnsureVoteBitArrays ensures the bit-arrays have been allocated for tracking
// what votes this peer has received.
// NOTE: It's important to make sure that numValidators actually matches
// what the node sees as the number of validators for height.
func (ps *PeerState) EnsureVoteBitArrays(height int64, numValidators int) {
	ps.mtx.Lock()
	defer ps.mtx.Unlock()
	ps.ensureVoteBitArrays(height, numValidators)
}

func (ps *PeerState) ensureVoteBitArrays(height int64, numValidators int) {
	if ps.PRS.Height == height {
		if ps.PRS.Prevotes == nil {
			ps.PRS.Prevotes = bits.NewBitArray(numValidators)
		}
		if ps.PRS.Precommits == nil {
			ps.PRS.Precommits = bits.NewBitArray(numValidators)
		}
		if ps.PRS.CatchupCommit == nil {
			ps.PRS.CatchupCommit = bits.NewBitArray(numValidators)
		}
		if ps.PRS.ProposalPOL == nil {
			ps.PRS.ProposalPOL = bits.NewBitArray(numValidators)
		}
	} else if ps.PRS.Height == height+1 {
		if ps.PRS.LastCommit == nil {
			ps.PRS.LastCommit = bits.NewBitArray(numValidators)
		}
	}
}

// RecordVote increments internal votes related statistics for this peer.
// It returns the total number of added votes.
func (ps *PeerState) RecordVote() int {
	ps.mtx.Lock()
	defer ps.mtx.Unlock()

	ps.Stats.Votes++

	return ps.Stats.Votes
}

// VotesSent returns the number of blocks for which peer has been sending us
// votes.
func (ps *PeerState) VotesSent() int {
	ps.mtx.Lock()
	defer ps.mtx.Unlock()

	return ps.Stats.Votes
}

// RecordBlockPart increments internal block part related statistics for this peer.
// It returns the total number of added block parts.
func (ps *PeerState) RecordBlockPart() int {
	ps.mtx.Lock()
	defer ps.mtx.Unlock()

	ps.Stats.BlockParts++
	return ps.Stats.BlockParts
}

// BlockPartsSent returns the number of useful block parts the peer has sent us.
func (ps *PeerState) BlockPartsSent() int {
	ps.mtx.Lock()
	defer ps.mtx.Unlock()

	return ps.Stats.BlockParts
}

// SetHasVote sets the given vote as known by the peer
func (ps *PeerState) SetHasVote(vote *types.Vote) {
	ps.mtx.Lock()
	defer ps.mtx.Unlock()

	ps.setHasVote(vote.Height, vote.Round, vote.Type, vote.ValidatorIndex)
}

func (ps *PeerState) setHasVote(height int64, round int32, voteType cmtproto.SignedMsgType, index int32) {
	ps.logger.Debug("setHasVote",
		"peerH/R",
		log.NewLazySprintf("%d/%d", ps.PRS.Height, ps.PRS.Round),
		"H/R",
		log.NewLazySprintf("%d/%d", height, round),
		"type", voteType, "index", index)

	// NOTE: some may be nil BitArrays -> no side effects.
	psVotes := ps.getVoteBitArray(height, round, voteType)
	if psVotes != nil {
		psVotes.SetIndex(int(index), true)
	}
}

// ApplyNewRoundStepMessage updates the peer state for the new round.
func (ps *PeerState) ApplyNewRoundStepMessage(msg *NewRoundStepMessage) {
	ps.mtx.Lock()
	defer ps.mtx.Unlock()

	// Ignore duplicates or decreases
	if CompareHRS(msg.Height, msg.Round, msg.Step, ps.PRS.Height, ps.PRS.Round, ps.PRS.Step) <= 0 {
		return
	}

	// Just remember these values.
	psHeight := ps.PRS.Height
	psRound := ps.PRS.Round
	psCatchupCommitRound := ps.PRS.CatchupCommitRound
	psCatchupCommit := ps.PRS.CatchupCommit
	lastPrecommits := ps.PRS.Precommits

	startTime := cmttime.Now().Add(-1 * time.Duration(msg.SecondsSinceStartTime) * time.Second)
	ps.PRS.Height = msg.Height
	ps.PRS.Round = msg.Round
	ps.PRS.Step = msg.Step
	ps.PRS.StartTime = startTime
	if psHeight != msg.Height || psRound != msg.Round {
		ps.PRS.Proposal = false
		ps.PRS.Block = false
		ps.PRS.ProposalBlockPartSetHeader = types.PartSetHeader{}
		ps.PRS.ProposalBlockParts = nil
		ps.PRS.ProposalPOLRound = -1
		ps.PRS.ProposalPOL = nil
		// We'll update the BitArray capacity later.
		ps.PRS.Prevotes = nil
		ps.PRS.Precommits = nil
	}
	if psHeight == msg.Height && psRound != msg.Round && msg.Round == psCatchupCommitRound {
		// Peer caught up to CatchupCommitRound.
		// Preserve psCatchupCommit!
		// NOTE: We prefer to use prs.Precommits if
		// pr.Round matches pr.CatchupCommitRound.
		ps.PRS.Precommits = psCatchupCommit
	}
	if psHeight != msg.Height {
		// Shift Precommits to LastCommit.
		if psHeight+1 == msg.Height && psRound == msg.LastCommitRound {
			ps.PRS.LastCommitRound = msg.LastCommitRound
			ps.PRS.LastCommit = lastPrecommits
		} else {
			ps.PRS.LastCommitRound = msg.LastCommitRound
			ps.PRS.LastCommit = nil
		}
		// We'll update the BitArray capacity later.
		ps.PRS.CatchupCommitRound = -1
		ps.PRS.CatchupCommit = nil
	}
}

// ApplyNewValidBlockMessage updates the peer state for the new valid block.
func (ps *PeerState) ApplyNewValidBlockMessage(msg *NewValidBlockMessage) {
	ps.mtx.Lock()
	defer ps.mtx.Unlock()

	if ps.PRS.Height != msg.Height {
		return
	}

	if ps.PRS.Round != msg.Round && !msg.IsCommit {
		return
	}

	ps.PRS.ProposalBlockPartSetHeader = msg.BlockPartSetHeader
	ps.PRS.ProposalBlockParts = msg.BlockParts
}

// ApplyProposalPOLMessage updates the peer state for the new proposal POL.
func (ps *PeerState) ApplyProposalPOLMessage(msg *ProposalPOLMessage) {
	ps.mtx.Lock()
	defer ps.mtx.Unlock()

	if ps.PRS.Height != msg.Height {
		return
	}
	if ps.PRS.ProposalPOLRound != msg.ProposalPOLRound {
		return
	}

	// TODO: Merge onto existing ps.PRS.ProposalPOL?
	// We might have sent some prevotes in the meantime.
	ps.PRS.ProposalPOL = msg.ProposalPOL
}

// ApplyHasVoteMessage updates the peer state for the new vote.
func (ps *PeerState) ApplyHasVoteMessage(msg *HasVoteMessage) {
	ps.mtx.Lock()
	defer ps.mtx.Unlock()

	if ps.PRS.Height != msg.Height {
		return
	}

	ps.setHasVote(msg.Height, msg.Round, msg.Type, msg.Index)
}

// ApplyVoteSetBitsMessage updates the peer state for the bit-array of votes
// it claims to have for the corresponding BlockID.
// `ourVotes` is a BitArray of votes we have for msg.BlockID
// NOTE: if ourVotes is nil (e.g. msg.Height < rs.Height),
// we conservatively overwrite ps's votes w/ msg.Votes.
func (ps *PeerState) ApplyVoteSetBitsMessage(msg *VoteSetBitsMessage, ourVotes *bits.BitArray) {
	ps.mtx.Lock()
	defer ps.mtx.Unlock()

	votes := ps.getVoteBitArray(msg.Height, msg.Round, msg.Type)
	if votes != nil {
		if ourVotes == nil {
			votes.Update(msg.Votes)
		} else {
			otherVotes := votes.Sub(ourVotes)
			hasVotes := otherVotes.Or(msg.Votes)
			votes.Update(hasVotes)
		}
	}
}

// String returns a string representation of the PeerState
func (ps *PeerState) String() string {
	return ps.StringIndented("")
}

// StringIndented returns a string representation of the PeerState
func (ps *PeerState) StringIndented(indent string) string {
	ps.mtx.Lock()
	defer ps.mtx.Unlock()
	return fmt.Sprintf(`PeerState{
%s  Key        %v
%s  RoundState %v
%s  Stats      %v
%s}`,
		indent, ps.peer.ID(),
		indent, ps.PRS.StringIndented(indent+"  "),
		indent, ps.Stats,
		indent)
}

//-----------------------------------------------------------------------------
// Messages

// Message is a message that can be sent and received on the Reactor
type Message interface {
	ValidateBasic() error
}

func init() {
	cmtjson.RegisterType(&NewRoundStepMessage{}, "tendermint/NewRoundStepMessage")
	cmtjson.RegisterType(&NewValidBlockMessage{}, "tendermint/NewValidBlockMessage")
	cmtjson.RegisterType(&ProposalMessage{}, "tendermint/Proposal")
	cmtjson.RegisterType(&ProposalPOLMessage{}, "tendermint/ProposalPOL")
	cmtjson.RegisterType(&BlockPartMessage{}, "tendermint/BlockPart")
	cmtjson.RegisterType(&VoteMessage{}, "tendermint/Vote")
	cmtjson.RegisterType(&HasVoteMessage{}, "tendermint/HasVote")
	cmtjson.RegisterType(&VoteSetMaj23Message{}, "tendermint/VoteSetMaj23")
	cmtjson.RegisterType(&VoteSetBitsMessage{}, "tendermint/VoteSetBits")
}

//-------------------------------------

// NewRoundStepMessage is sent for every step taken in the ConsensusState.
// For every height/round/step transition
type NewRoundStepMessage struct {
	Height                int64
	Round                 int32
	Step                  cstypes.RoundStepType
	SecondsSinceStartTime int64
	LastCommitRound       int32
}

// ValidateBasic performs basic validation.
func (m *NewRoundStepMessage) ValidateBasic() error {
	if m.Height < 0 {
		return errors.New("negative Height")
	}
	if m.Round < 0 {
		return errors.New("negative Round")
	}
	if !m.Step.IsValid() {
		return errors.New("invalid Step")
	}

	// NOTE: SecondsSinceStartTime may be negative

	// LastCommitRound will be -1 for the initial height, but we don't know what height this is
	// since it can be specified in genesis. The reactor will have to validate this via
	// ValidateHeight().
	if m.LastCommitRound < -1 {
		return errors.New("invalid LastCommitRound (cannot be < -1)")
	}

	return nil
}

// ValidateHeight validates the height given the chain's initial height.
func (m *NewRoundStepMessage) ValidateHeight(initialHeight int64) error {
	if m.Height < initialHeight {
		return fmt.Errorf("invalid Height %v (lower than initial height %v)",
			m.Height, initialHeight)
	}
	if m.Height == initialHeight && m.LastCommitRound != -1 {
		return fmt.Errorf("invalid LastCommitRound %v (must be -1 for initial height %v)",
			m.LastCommitRound, initialHeight)
	}
	if m.Height > initialHeight && m.LastCommitRound < 0 {
		return fmt.Errorf("LastCommitRound can only be negative for initial height %v",
			initialHeight)
	}
	return nil
}

// String returns a string representation.
func (m *NewRoundStepMessage) String() string {
	return fmt.Sprintf("[NewRoundStep H:%v R:%v S:%v LCR:%v]",
		m.Height, m.Round, m.Step, m.LastCommitRound)
}

//-------------------------------------

// NewValidBlockMessage is sent when a validator observes a valid block B in some round r,
// i.e., there is a Proposal for block B and 2/3+ prevotes for the block B in the round r.
// In case the block is also committed, then IsCommit flag is set to true.
type NewValidBlockMessage struct {
	Height             int64
	Round              int32
	BlockPartSetHeader types.PartSetHeader
	BlockParts         *bits.BitArray
	IsCommit           bool
}

// ValidateBasic performs basic validation.
func (m *NewValidBlockMessage) ValidateBasic() error {
	if m.Height < 0 {
		return errors.New("negative Height")
	}
	if m.Round < 0 {
		return errors.New("negative Round")
	}
	if err := m.BlockPartSetHeader.ValidateBasic(); err != nil {
		return fmt.Errorf("wrong BlockPartSetHeader: %v", err)
	}
	if m.BlockParts.Size() == 0 {
		return errors.New("empty blockParts")
	}
	if m.BlockParts.Size() != int(m.BlockPartSetHeader.Total) {
		return fmt.Errorf("blockParts bit array size %d not equal to BlockPartSetHeader.Total %d",
			m.BlockParts.Size(),
			m.BlockPartSetHeader.Total)
	}
	if m.BlockParts.Size() > int(types.MaxBlockPartsCount) {
		return fmt.Errorf("blockParts bit array is too big: %d, max: %d", m.BlockParts.Size(), types.MaxBlockPartsCount)
	}
	return nil
}

// String returns a string representation.
func (m *NewValidBlockMessage) String() string {
	return fmt.Sprintf("[ValidBlockMessage H:%v R:%v BP:%v BA:%v IsCommit:%v]",
		m.Height, m.Round, m.BlockPartSetHeader, m.BlockParts, m.IsCommit)
}

//-------------------------------------

// ProposalMessage is sent when a new block is proposed.
type ProposalMessage struct {
	Proposal *types.Proposal
}

// ValidateBasic performs basic validation.
func (m *ProposalMessage) ValidateBasic() error {
	return m.Proposal.ValidateBasic()
}

// String returns a string representation.
func (m *ProposalMessage) String() string {
	return fmt.Sprintf("[Proposal %v]", m.Proposal)
}

//-------------------------------------

// ProposalPOLMessage is sent when a previous proposal is re-proposed.
type ProposalPOLMessage struct {
	Height           int64
	ProposalPOLRound int32
	ProposalPOL      *bits.BitArray
}

// ValidateBasic performs basic validation.
func (m *ProposalPOLMessage) ValidateBasic() error {
	if m.Height < 0 {
		return errors.New("negative Height")
	}
	if m.ProposalPOLRound < 0 {
		return errors.New("negative ProposalPOLRound")
	}
	if m.ProposalPOL.Size() == 0 {
		return errors.New("empty ProposalPOL bit array")
	}
	if m.ProposalPOL.Size() > types.MaxVotesCount {
		return fmt.Errorf("proposalPOL bit array is too big: %d, max: %d", m.ProposalPOL.Size(), types.MaxVotesCount)
	}
	return nil
}

// String returns a string representation.
func (m *ProposalPOLMessage) String() string {
	return fmt.Sprintf("[ProposalPOL H:%v POLR:%v POL:%v]", m.Height, m.ProposalPOLRound, m.ProposalPOL)
}

//-------------------------------------

// CompactBlockMessage is sent when gossipping a piece of the proposed block.
type CompactBlockMessage struct {
	Block *types.Block
	Round int32
}

// ValidateBasic performs basic validation.
func (m *CompactBlockMessage) ValidateBasic() error {
	return m.Block.ValidateBasic()
}

// String returns a string representation.
func (m *CompactBlockMessage) String() string {
	return fmt.Sprintf("[CompactBlock H:%d, R: %d]", m.Block.Height, m.Round)
}

//-------------------------------------

// HasBlockMessage is sent when gossipping the receiving of a block
type HasBlockMessage struct {
	Height int64
	Round  int32
}

// ValidateBasic performs basic validation.
func (m *HasBlockMessage) ValidateBasic() error {
	if m.Height <= 0 {
		return errors.New("negative or zero height")
	}
	return nil
}

// String returns a string representation.
func (m *HasBlockMessage) String() string {
	return fmt.Sprintf("[HasBlock H:%d, R: %d]", m.Height, m.Round)
}

//-------------------------------------

// BlockPartMessage is sent when gossipping a piece of the proposed block.
type BlockPartMessage struct {
	Height int64
	Round  int32
	Part   *types.Part
}

// ValidateBasic performs basic validation.
func (m *BlockPartMessage) ValidateBasic() error {
	if m.Height < 0 {
		return errors.New("negative Height")
	}
	if m.Round < 0 {
		return errors.New("negative Round")
	}
	if err := m.Part.ValidateBasic(); err != nil {
		return fmt.Errorf("wrong Part: %v", err)
	}
	return nil
}

// String returns a string representation.
func (m *BlockPartMessage) String() string {
	return fmt.Sprintf("[BlockPart H:%v R:%v P:%v]", m.Height, m.Round, m.Part)
}

//-------------------------------------

// VoteMessage is sent when voting for a proposal (or lack thereof).
type VoteMessage struct {
	Vote *types.Vote
}

// ValidateBasic performs basic validation.
func (m *VoteMessage) ValidateBasic() error {
	return m.Vote.ValidateBasic()
}

// String returns a string representation.
func (m *VoteMessage) String() string {
	return fmt.Sprintf("[Vote %v]", m.Vote)
}

//-------------------------------------

// HasVoteMessage is sent to indicate that a particular vote has been received.
type HasVoteMessage struct {
	Height int64
	Round  int32
	Type   cmtproto.SignedMsgType
	Index  int32
}

// ValidateBasic performs basic validation.
func (m *HasVoteMessage) ValidateBasic() error {
	if m.Height < 0 {
		return errors.New("negative Height")
	}
	if m.Round < 0 {
		return errors.New("negative Round")
	}
	if !types.IsVoteTypeValid(m.Type) {
		return errors.New("invalid Type")
	}
	if m.Index < 0 {
		return errors.New("negative Index")
	}
	return nil
}

// String returns a string representation.
func (m *HasVoteMessage) String() string {
	return fmt.Sprintf("[HasVote VI:%v V:{%v/%02d/%v}]", m.Index, m.Height, m.Round, m.Type)
}

//-------------------------------------

// VoteSetMaj23Message is sent to indicate that a given BlockID has seen +2/3 votes.
type VoteSetMaj23Message struct {
	Height  int64
	Round   int32
	Type    cmtproto.SignedMsgType
	BlockID types.BlockID
}

// ValidateBasic performs basic validation.
func (m *VoteSetMaj23Message) ValidateBasic() error {
	if m.Height < 0 {
		return errors.New("negative Height")
	}
	if m.Round < 0 {
		return errors.New("negative Round")
	}
	if !types.IsVoteTypeValid(m.Type) {
		return errors.New("invalid Type")
	}
	if err := m.BlockID.ValidateBasic(); err != nil {
		return fmt.Errorf("wrong BlockID: %v", err)
	}
	return nil
}

// String returns a string representation.
func (m *VoteSetMaj23Message) String() string {
	return fmt.Sprintf("[VSM23 %v/%02d/%v %v]", m.Height, m.Round, m.Type, m.BlockID)
}

//-------------------------------------

// VoteSetBitsMessage is sent to communicate the bit-array of votes seen for the BlockID.
type VoteSetBitsMessage struct {
	Height  int64
	Round   int32
	Type    cmtproto.SignedMsgType
	BlockID types.BlockID
	Votes   *bits.BitArray
}

// ValidateBasic performs basic validation.
func (m *VoteSetBitsMessage) ValidateBasic() error {
	if m.Height < 0 {
		return errors.New("negative Height")
	}
	if !types.IsVoteTypeValid(m.Type) {
		return errors.New("invalid Type")
	}
	if err := m.BlockID.ValidateBasic(); err != nil {
		return fmt.Errorf("wrong BlockID: %v", err)
	}
	// NOTE: Votes.Size() can be zero if the node does not have any
	if m.Votes.Size() > types.MaxVotesCount {
		return fmt.Errorf("votes bit array is too big: %d, max: %d", m.Votes.Size(), types.MaxVotesCount)
	}
	return nil
}

// String returns a string representation.
func (m *VoteSetBitsMessage) String() string {
	return fmt.Sprintf("[VSB %v/%02d/%v %v %v]", m.Height, m.Round, m.Type, m.BlockID, m.Votes)
}

//-------------------------------------<|MERGE_RESOLUTION|>--- conflicted
+++ resolved
@@ -386,13 +386,6 @@
 			)
 		case *ProposalPOLMessage:
 			ps.ApplyProposalPOLMessage(msg)
-<<<<<<< HEAD
-		case *CompactBlockMessage:
-			ps.SetHasBlock(msg.Block.Height, msg.Round)
-			conR.conS.peerMsgQueue <- msgInfo{msg, e.Src.ID()}
-		case *HasBlockMessage:
-			ps.SetHasBlock(msg.Height, msg.Round)
-=======
 			schema.WriteConsensusState(
 				conR.traceClient,
 				msg.Height,
@@ -401,7 +394,11 @@
 				schema.ConsensusPOL,
 				schema.Download,
 			)
->>>>>>> dae3ca9d
+		case *CompactBlockMessage:
+			ps.SetHasBlock(msg.Block.Height, msg.Round)
+			conR.conS.peerMsgQueue <- msgInfo{msg, e.Src.ID()}
+		case *HasBlockMessage:
+			ps.SetHasBlock(msg.Height, msg.Round)
 		case *BlockPartMessage:
 			ps.SetHasProposalBlockPart(msg.Height, msg.Round, int(msg.Part.Index))
 			conR.Metrics.BlockParts.With("peer_id", string(e.Src.ID())).Add(1)
@@ -597,7 +594,15 @@
 		ChannelID: StateChannel,
 		Message:   msg,
 	})
-<<<<<<< HEAD
+	schema.WriteConsensusState(
+		conR.traceClient,
+		vote.Height,
+		vote.Round,
+		schema.Broadcast,
+		schema.ConsensusHasVote,
+		schema.Upload,
+		vote.Type.String(),
+	)
 }
 
 // Broadcasts HasBlockMessage to peers that care.
@@ -609,39 +614,6 @@
 			Round:  data.Round,
 		},
 	})
-=======
-	schema.WriteConsensusState(
-		conR.traceClient,
-		vote.Height,
-		vote.Round,
-		schema.Broadcast,
-		schema.ConsensusHasVote,
-		schema.Upload,
-		vote.Type.String(),
-	)
-	/*
-		// TODO: Make this broadcast more selective.
-		for _, peer := range conR.Switch.Peers().List() {
-			ps, ok := peer.Get(PeerStateKey).(*PeerState)
-			if !ok {
-				panic(fmt.Sprintf("Peer %v has no state", peer))
-			}
-			prs := ps.GetRoundState()
-			if prs.Height == vote.Height {
-				// TODO: Also filter on round?
-				e := p2p.Envelope{
-					ChannelID: StateChannel, struct{ ConsensusMessage }{msg},
-					Message: p,
-				}
-				p2p.TrySendEnvelopeShim(peer, e) //nolint: staticcheck
-			} else {
-				// Height doesn't match
-				// TODO: check a field, maybe CatchupCommitRound?
-				// TODO: But that requires changing the struct field comment.
-			}
-		}
-	*/
->>>>>>> dae3ca9d
 }
 
 func makeRoundStepMessage(rs *cstypes.RoundState) (nrsMsg *cmtcons.NewRoundStep) {
@@ -721,12 +693,7 @@
 						Round: rs.Round,
 					},
 				}, logger) {
-<<<<<<< HEAD
 					ps.SetHasBlock(prs.Height, prs.Round)
-=======
-					schema.WriteBlockPart(conR.traceClient, rs.Height, rs.Round, part.Index, false, string(peer.ID()), schema.Upload)
-					ps.SetHasProposalBlockPart(prs.Height, prs.Round, index)
->>>>>>> dae3ca9d
 				}
 				continue OUTER_LOOP
 			}
