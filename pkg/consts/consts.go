--- conflicted
+++ resolved
@@ -11,11 +11,10 @@
 	// tx inclusion proof via the ABCI Query method. The desired transaction
 	// index must be formatted into the path.
 	TxInclusionProofQueryPath = "custom/txInclusionProof/%d"
-<<<<<<< HEAD
+
 	// ShareInclusionProofQueryPath is the path used to query the application for the
 	// shares to data root inclusion proofs via the ABCI query method.
 	ShareInclusionProofQueryPath = "custom/shareInclusionProof/%d/%d"
-=======
 
 	// ProtoBlobTxTypeID is included in each encoded BlobTx to help prevent
 	// decoding binaries that are not actually BlobTxs.
@@ -24,7 +23,6 @@
 	// ProtoIndexWrapperTypeID is included in each encoded IndexWrapper to help prevent
 	// decoding binaries that are not actually IndexWrappers.
 	ProtoIndexWrapperTypeID = "INDX"
->>>>>>> e2b06ddd
 )
 
 var (
