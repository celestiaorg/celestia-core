--- conflicted
+++ resolved
@@ -192,16 +192,9 @@
 	// If a precheck hook is defined, call it before invoking the application.
 	if err := txmp.preCheck(cachedTx); err != nil {
 		txmp.metrics.FailedTxs.Add(1)
-<<<<<<< HEAD
+
 		// Add the transaction to the rejected cache
-<<<<<<< HEAD
-		txmp.rejectedTxs.Push(cachedTx, 0)
-=======
 		txmp.rejectedTxs.Push(tx.Key(), 0, err.Error())
->>>>>>> ec6fdcad (feat!: start tracking rejection logs (#2286))
-=======
-		txmp.rejectedTxs.Push(cachedTx.Key(), 0)
->>>>>>> 8acb3266
 		return mempool.ErrPreCheck{Err: err}
 	}
 
@@ -275,19 +268,11 @@
 	return txmp.evictedTxs.HasKey(txKey)
 }
 
-<<<<<<< HEAD
 // WasRecentlyRejected returns true if the tx was rejected from the mempool and exists in the
-// rejected cache alongside the rejection code.
-// Used in the RPC endpoint: TxStatus.
-func (txmp *TxMempool) WasRecentlyRejected(txKey types.TxKey) (bool, uint32) {
-	code, exists := txmp.rejectedTxs.Get(txKey)
-=======
-// IsRejected returns true if the tx was rejected from the mempool and exists in the
 // rejected cache alongside the rejection code and log.
 // Used in the RPC endpoint: TxStatus.
-func (txmp *TxMempool) IsRejectedTx(txKey types.TxKey) (bool, uint32, string) {
+func (txmp *TxMempool) WasRecentlyRejected(txKey types.TxKey) (bool, uint32, string) {
 	code, log, exists := txmp.rejectedTxs.Get(txKey)
->>>>>>> ec6fdcad (feat!: start tracking rejection logs (#2286))
 	if !exists {
 		return false, 0, ""
 	}
@@ -516,16 +501,9 @@
 		)
 
 		txmp.metrics.FailedTxs.Add(1)
-<<<<<<< HEAD
 		// Add the transaction to the rejected cache
-<<<<<<< HEAD
-		txmp.rejectedTxs.Push(wtx.tx, checkTxRes.Code)
-=======
+
 		txmp.rejectedTxs.Push(wtx.tx.Key(), checkTxRes.Code, checkTxRes.Log)
->>>>>>> ec6fdcad (feat!: start tracking rejection logs (#2286))
-=======
-		txmp.rejectedTxs.Push(wtx.tx.Key(), checkTxRes.Code)
->>>>>>> 8acb3266
 		// Remove the invalid transaction from the cache, unless the operator has
 		// instructed us to keep invalid transactions.
 		if !txmp.config.KeepInvalidTxsInCache {
@@ -692,13 +670,10 @@
 		"err", err,
 		"code", checkTxRes.Code,
 	)
-	txmp.rejectedTxs.Push(txKey, checkTxRes.Code)
+	txmp.rejectedTxs.Push(wtx.tx.Key(), checkTxRes.Code, checkTxRes.Log)
 	txmp.removeTxByElement(elt)
 	txmp.metrics.FailedTxs.Add(1)
-<<<<<<< HEAD
-=======
 	txmp.rejectedTxs.Push(wtx.tx.Key(), checkTxRes.Code, checkTxRes.Log)
->>>>>>> ec6fdcad (feat!: start tracking rejection logs (#2286))
 	if !txmp.config.KeepInvalidTxsInCache {
 		txmp.cache.Remove(txKey)
 	}
