--- conflicted
+++ resolved
@@ -631,12 +631,8 @@
 	signer := []byte("test-signer")
 
 	t.Run("matching sequence requests tx", func(t *testing.T) {
-<<<<<<< HEAD
 		pool.Flush()
 		t.Cleanup(pool.Flush)
-
-=======
->>>>>>> 438097c4
 		tx1 := newDefaultTx("test-tx-1")
 		txKey1 := tx1.Key()
 
@@ -672,12 +668,8 @@
 	})
 
 	t.Run("mismatched sequence skips tx request", func(t *testing.T) {
-<<<<<<< HEAD
 		pool.Flush()
 		t.Cleanup(pool.Flush)
-
-=======
->>>>>>> 438097c4
 		tx2 := newDefaultTx("test-tx-2")
 		txKey2 := tx2.Key()
 
@@ -707,12 +699,8 @@
 	})
 
 	t.Run("no sequence info requests tx", func(t *testing.T) {
-<<<<<<< HEAD
 		pool.Flush()
 		t.Cleanup(pool.Flush)
-
-=======
->>>>>>> 438097c4
 		tx3 := newDefaultTx("test-tx-3")
 		txKey3 := tx3.Key()
 
@@ -742,7 +730,6 @@
 		})
 
 		peer.AssertExpectations(t)
-<<<<<<< HEAD
 	})
 }
 
@@ -881,8 +868,6 @@
 			Sequence: 2,
 		},
 		Src: sourcePeer,
-=======
->>>>>>> 438097c4
 	})
 
 	require.Len(t, reactor.pendingSeen.entriesForSigner(signer), 1)
