--- conflicted
+++ resolved
@@ -30,10 +30,6 @@
     - nakedret
     - nolintlint
     - prealloc
-<<<<<<< HEAD
-    - exportloopref
-=======
->>>>>>> 9b458a1c
     - staticcheck
     - structcheck
     - stylecheck
