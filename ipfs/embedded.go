package ipfs

import (
	"context"
	"errors"
	"fmt"
	"os"
	"sync"

	ipfscfg "github.com/ipfs/go-ipfs-config"
	"github.com/ipfs/go-ipfs/commands"
	"github.com/ipfs/go-ipfs/core"
	"github.com/ipfs/go-ipfs/core/corehttp"
	"github.com/ipfs/go-ipfs/core/node/libp2p"
	"github.com/ipfs/go-ipfs/repo"
	"github.com/ipfs/go-ipfs/repo/fsrepo"
	"github.com/multiformats/go-multiaddr"
	manet "github.com/multiformats/go-multiaddr/net"

	"github.com/lazyledger/lazyledger-core/libs/log"
)

// Embedded is the provider that embeds IPFS node within the same process.
// It also returns closable for graceful node shutdown.
<<<<<<< HEAD
func Embedded(init bool, cfg *Config, logger log.Logger) (APIProvider, error) {
	path := cfg.Path()
	defer os.Setenv(ipfscfg.EnvDir, path)

	// NOTE: no need to validate the path before
	if err := plugins(path); err != nil {
		return nil, err
	}
	// Init Repo if requested
	if init {
		if err := InitRepo(path, logger); err != nil {
			return nil, err
		}
	}
	// Open the repo
	repo, err := fsrepo.Open(path)
	if err != nil {
		var nrerr fsrepo.NoRepoError
		if errors.As(err, &nrerr) {
			return nil, fmt.Errorf("no IPFS repo found in %s.\nplease use flag: --ipfs-init", nrerr.Path)
		}
		return nil, err
	}
	// Construct the node
	nodeOptions := &core.BuildCfg{
		Online: true,
		// This option sets the node to be a full DHT node (both fetching and storing DHT Records)
		Routing: libp2p.DHTOption,
		// This option sets the node to be a client DHT node (only fetching records)
		// Routing: libp2p.DHTClientOption,
		Repo: repo,
	}
	// Internally, ipfs decorates the context with a
	// context.WithCancel. Which is then used for lifecycle management.
	// We do not make use of this context and rely on calling
	// Close() on the node instead
	ctx := context.Background()
	// It is essential that we create a fresh instance of ipfs node on
	// each start as internally the node gets only stopped once per instance.
	// At least in ipfs 0.7.0; see:
	// https://github.com/lazyledger/go-ipfs/blob/dd295e45608560d2ada7d7c8a30f1eef3f4019bb/core/builder.go#L48-L57
	node, err := core.NewNode(ctx, nodeOptions)
	if err != nil {
		_ = repo.Close()
		return nil, err
	}
	// Serve API if requested
	if cfg.ServeAPI {
		if err := serveAPI(path, repo, node); err != nil {
			_ = node.Close()
			return nil, err
		}
	}
	// Wrap Node and create CoreAPI
	api, err := coreapi.NewCoreAPI(node)
	if err != nil {
		_ = node.Close()
		return nil, fmt.Errorf("failed to create an instance of the IPFS core API: %w", err)
	}

	provider, err := NewOnlineOfflineProvider(api, node)
	if err != nil {
		_ = repo.Close()
		return nil, fmt.Errorf("failed to create an online offline provider: %w", err)
=======
func Embedded(init bool, cfg *Config, logger log.Logger) NodeProvider {
	return func() (*core.IpfsNode, error) {
		path := cfg.Path()
		defer os.Setenv(ipfscfg.EnvDir, path)

		// NOTE: no need to validate the path before
		if err := plugins(path); err != nil {
			return nil, err
		}
		// Init Repo if requested
		if init {
			if err := InitRepo(path, logger); err != nil {
				return nil, err
			}
		}
		// Open the repo
		repo, err := fsrepo.Open(path)
		if err != nil {
			var nrerr fsrepo.NoRepoError
			if errors.As(err, &nrerr) {
				return nil, fmt.Errorf("no IPFS repo found in %s.\nplease use flag: --ipfs-init", nrerr.Path)
			}
			return nil, err
		}
		// Construct the node
		nodeOptions := &core.BuildCfg{
			Online: true,
			// This option sets the node to be a full DHT node (both fetching and storing DHT Records)
			Routing: libp2p.DHTOption,
			// This option sets the node to be a client DHT node (only fetching records)
			// Routing: libp2p.DHTClientOption,
			Repo: repo,
		}
		// Internally, ipfs decorates the context with a
		// context.WithCancel. Which is then used for lifecycle management.
		// We do not make use of this context and rely on calling
		// Close() on the node instead
		ctx := context.Background()
		// It is essential that we create a fresh instance of ipfs node on
		// each start as internally the node gets only stopped once per instance.
		// At least in ipfs 0.7.0; see:
		// https://github.com/lazyledger/go-ipfs/blob/dd295e45608560d2ada7d7c8a30f1eef3f4019bb/core/builder.go#L48-L57
		node, err := core.NewNode(ctx, nodeOptions)
		if err != nil {
			_ = repo.Close()
			return nil, err
		}
		// Serve API if requested
		if cfg.ServeAPI {
			if err := serveAPI(path, repo, node); err != nil {
				_ = node.Close()
				return nil, err
			}
		}

		logger.Info("Successfully created embedded IPFS node", "ipfs-repo", path)
		return node, nil
>>>>>>> a7326d59
	}

	logger.Info("Successfully created embedded IPFS node", "ipfs-repo", path)
	return provider, nil
}

// serveAPI creates and HTTP server for IPFS API.
func serveAPI(path string, repo repo.Repo, node *core.IpfsNode) error {
	cfg, err := repo.Config()
	if err != nil {
		return err
	}
	// go through every configured API address and start to listen to them
	listeners := make([]manet.Listener, len(cfg.Addresses.API))
	for i, addr := range cfg.Addresses.API {
		apiMaddr, err := multiaddr.NewMultiaddr(addr)
		if err != nil {
			return fmt.Errorf("invalid IPFS API address: %q (err: %w)", addr, err)
		}

		listeners[i], err = manet.Listen(apiMaddr)
		if err != nil {
			return fmt.Errorf("listen(%s) for IPFS API failed: %w", apiMaddr, err)
		}
	}

	for _, listener := range listeners {
		fmt.Printf("IPFS API server listening on %s\n", listener.Multiaddr())
	}
	// notify IPFS Repo about running api, it will create a file with an address to simplify access through CLI
	if len(listeners) > 0 {
		if err := node.Repo.SetAPIAddr(listeners[0].Multiaddr()); err != nil {
			return fmt.Errorf("repo.SetAPIAddr() for IPFS API failed: %w", err)
		}
	}
	// configure HTTP server with options
	var opts = []corehttp.ServeOption{
		corehttp.CommandsOption(commands.Context{
			ConfigRoot: path,
			LoadConfig: func(string) (*ipfscfg.Config, error) {
				return cfg, nil
			},
			ConstructNode: func() (*core.IpfsNode, error) {
				return node, nil
			},
			ReqLog: &commands.ReqLog{},
		}),
		corehttp.CheckVersionOption(),
		corehttp.HostnameOption(),
	}

	errc := make(chan error)
	var wg sync.WaitGroup
	for _, apiLis := range listeners {
		wg.Add(1)
		go func(lis manet.Listener) {
			defer wg.Done()
			errc <- corehttp.Serve(node, manet.NetListener(lis), opts...)
		}(apiLis)
	}

	go func() {
		wg.Wait()
		close(errc)
	}()

	return err
}<|MERGE_RESOLUTION|>--- conflicted
+++ resolved
@@ -22,72 +22,6 @@
 
 // Embedded is the provider that embeds IPFS node within the same process.
 // It also returns closable for graceful node shutdown.
-<<<<<<< HEAD
-func Embedded(init bool, cfg *Config, logger log.Logger) (APIProvider, error) {
-	path := cfg.Path()
-	defer os.Setenv(ipfscfg.EnvDir, path)
-
-	// NOTE: no need to validate the path before
-	if err := plugins(path); err != nil {
-		return nil, err
-	}
-	// Init Repo if requested
-	if init {
-		if err := InitRepo(path, logger); err != nil {
-			return nil, err
-		}
-	}
-	// Open the repo
-	repo, err := fsrepo.Open(path)
-	if err != nil {
-		var nrerr fsrepo.NoRepoError
-		if errors.As(err, &nrerr) {
-			return nil, fmt.Errorf("no IPFS repo found in %s.\nplease use flag: --ipfs-init", nrerr.Path)
-		}
-		return nil, err
-	}
-	// Construct the node
-	nodeOptions := &core.BuildCfg{
-		Online: true,
-		// This option sets the node to be a full DHT node (both fetching and storing DHT Records)
-		Routing: libp2p.DHTOption,
-		// This option sets the node to be a client DHT node (only fetching records)
-		// Routing: libp2p.DHTClientOption,
-		Repo: repo,
-	}
-	// Internally, ipfs decorates the context with a
-	// context.WithCancel. Which is then used for lifecycle management.
-	// We do not make use of this context and rely on calling
-	// Close() on the node instead
-	ctx := context.Background()
-	// It is essential that we create a fresh instance of ipfs node on
-	// each start as internally the node gets only stopped once per instance.
-	// At least in ipfs 0.7.0; see:
-	// https://github.com/lazyledger/go-ipfs/blob/dd295e45608560d2ada7d7c8a30f1eef3f4019bb/core/builder.go#L48-L57
-	node, err := core.NewNode(ctx, nodeOptions)
-	if err != nil {
-		_ = repo.Close()
-		return nil, err
-	}
-	// Serve API if requested
-	if cfg.ServeAPI {
-		if err := serveAPI(path, repo, node); err != nil {
-			_ = node.Close()
-			return nil, err
-		}
-	}
-	// Wrap Node and create CoreAPI
-	api, err := coreapi.NewCoreAPI(node)
-	if err != nil {
-		_ = node.Close()
-		return nil, fmt.Errorf("failed to create an instance of the IPFS core API: %w", err)
-	}
-
-	provider, err := NewOnlineOfflineProvider(api, node)
-	if err != nil {
-		_ = repo.Close()
-		return nil, fmt.Errorf("failed to create an online offline provider: %w", err)
-=======
 func Embedded(init bool, cfg *Config, logger log.Logger) NodeProvider {
 	return func() (*core.IpfsNode, error) {
 		path := cfg.Path()
@@ -145,11 +79,7 @@
 
 		logger.Info("Successfully created embedded IPFS node", "ipfs-repo", path)
 		return node, nil
->>>>>>> a7326d59
 	}
-
-	logger.Info("Successfully created embedded IPFS node", "ipfs-repo", path)
-	return provider, nil
 }
 
 // serveAPI creates and HTTP server for IPFS API.
