package state_test

import (
	"fmt"
	"os"
	"testing"

	"github.com/stretchr/testify/assert"
	"github.com/stretchr/testify/require"

	dbm "github.com/cometbft/cometbft-db"

	abci "github.com/tendermint/tendermint/abci/types"
	cfg "github.com/tendermint/tendermint/config"
	"github.com/tendermint/tendermint/crypto"
	"github.com/tendermint/tendermint/crypto/ed25519"
	cmtrand "github.com/tendermint/tendermint/libs/rand"
	cmtstate "github.com/tendermint/tendermint/proto/tendermint/state"
	cmtproto "github.com/tendermint/tendermint/proto/tendermint/types"
	sm "github.com/tendermint/tendermint/state"
	"github.com/tendermint/tendermint/types"
)

func TestStoreLoadValidators(t *testing.T) {
	stateDB := dbm.NewMemDB()
	stateStore := sm.NewStore(stateDB, sm.StoreOptions{
		DiscardABCIResponses: false,
	})
	val, _ := types.RandValidator(true, 10)
	vals := types.NewValidatorSet([]*types.Validator{val})

	// 1) LoadValidators loads validators using a height where they were last changed
	err := sm.SaveValidatorsInfo(stateDB, 1, 1, vals)
	require.NoError(t, err)
	err = sm.SaveValidatorsInfo(stateDB, 2, 1, vals)
	require.NoError(t, err)
	loadedVals, err := stateStore.LoadValidators(2)
	require.NoError(t, err)
	assert.NotZero(t, loadedVals.Size())

	// 2) LoadValidators loads validators using a checkpoint height

	err = sm.SaveValidatorsInfo(stateDB, sm.ValSetCheckpointInterval, 1, vals)
	require.NoError(t, err)

	loadedVals, err = stateStore.LoadValidators(sm.ValSetCheckpointInterval)
	require.NoError(t, err)
	assert.NotZero(t, loadedVals.Size())
}

func BenchmarkLoadValidators(b *testing.B) {
	const valSetSize = 100

	config := cfg.ResetTestRoot("state_")
	defer os.RemoveAll(config.RootDir)
	dbType := dbm.BackendType(config.DBBackend)
	stateDB, err := dbm.NewDB("state", dbType, config.DBDir())
	require.NoError(b, err)
	stateStore := sm.NewStore(stateDB, sm.StoreOptions{
		DiscardABCIResponses: false,
	})
	state, err := stateStore.LoadFromDBOrGenesisFile(config.GenesisFile())
	if err != nil {
		b.Fatal(err)
	}

	state.Validators = genValSet(valSetSize)
	state.NextValidators = state.Validators.CopyIncrementProposerPriority(1)
	err = stateStore.Save(state)
	require.NoError(b, err)

	for i := 10; i < 10000000000; i *= 10 { // 10, 100, 1000, ...
		i := i
		if err := sm.SaveValidatorsInfo(stateDB,
			int64(i), state.LastHeightValidatorsChanged, state.NextValidators); err != nil {
			b.Fatal(err)
		}

		b.Run(fmt.Sprintf("height=%d", i), func(b *testing.B) {
			for n := 0; n < b.N; n++ {
				_, err := stateStore.LoadValidators(int64(i))
				if err != nil {
					b.Fatal(err)
				}
			}
		})
	}
}

func TestPruneStates(t *testing.T) {
	testcases := map[string]struct {
		makeHeights  int64
		pruneFrom    int64
		pruneTo      int64
		expectErr    bool
		expectVals   []int64
		expectParams []int64
		expectABCI   []int64
	}{
		"error on pruning from 0":      {100, 0, 5, true, nil, nil, nil},
		"error when from > to":         {100, 3, 2, true, nil, nil, nil},
		"error when from == to":        {100, 3, 3, true, nil, nil, nil},
		"error when to does not exist": {100, 1, 101, true, nil, nil, nil},
		"prune all":                    {100, 1, 100, false, []int64{93, 100}, []int64{95, 100}, []int64{100}},
		"prune some": {10, 2, 8, false, []int64{1, 3, 8, 9, 10},
			[]int64{1, 5, 8, 9, 10}, []int64{1, 8, 9, 10}},
		"prune across checkpoint": {100001, 1, 100001, false, []int64{99993, 100000, 100001},
			[]int64{99995, 100001}, []int64{100001}},
	}
	for name, tc := range testcases {
		tc := tc
		t.Run(name, func(t *testing.T) {
			db := dbm.NewMemDB()
			stateStore := sm.NewStore(db, sm.StoreOptions{
				DiscardABCIResponses: false,
			})
			pk := ed25519.GenPrivKey().PubKey()

			// Generate a bunch of state data. Validators change for heights ending with 3, and
			// parameters when ending with 5.
			validator := &types.Validator{Address: cmtrand.Bytes(crypto.AddressSize), VotingPower: 100, PubKey: pk}
			validatorSet := &types.ValidatorSet{
				Validators: []*types.Validator{validator},
				Proposer:   validator,
			}
			valsChanged := int64(0)
			paramsChanged := int64(0)

			for h := int64(1); h <= tc.makeHeights; h++ {
				if valsChanged == 0 || h%10 == 2 {
					valsChanged = h + 1 // Have to add 1, since NextValidators is what's stored
				}
				if paramsChanged == 0 || h%10 == 5 {
					paramsChanged = h
				}

				state := sm.State{
					InitialHeight:   1,
					LastBlockHeight: h - 1,
					Validators:      validatorSet,
					NextValidators:  validatorSet,
					ConsensusParams: cmtproto.ConsensusParams{
						Block: cmtproto.BlockParams{MaxBytes: 10e6},
					},
					LastHeightValidatorsChanged:      valsChanged,
					LastHeightConsensusParamsChanged: paramsChanged,
				}

				if state.LastBlockHeight >= 1 {
					state.LastValidators = state.Validators
				}

				err := stateStore.Save(state)
				require.NoError(t, err)

				err = stateStore.SaveABCIResponses(h, &cmtstate.ABCIResponses{
					DeliverTxs: []*abci.ResponseDeliverTx{
						{Data: []byte{1}},
						{Data: []byte{2}},
						{Data: []byte{3}},
					},
				})
				require.NoError(t, err)
			}

			// Test assertions
			err := stateStore.PruneStates(tc.pruneFrom, tc.pruneTo)
			if tc.expectErr {
				require.Error(t, err)
				return
			}
			require.NoError(t, err)

			expectVals := sliceToMap(tc.expectVals)
			expectParams := sliceToMap(tc.expectParams)
			expectABCI := sliceToMap(tc.expectABCI)

			for h := int64(1); h <= tc.makeHeights; h++ {
				vals, err := stateStore.LoadValidators(h)
				if expectVals[h] {
					require.NoError(t, err, "validators height %v", h)
					require.NotNil(t, vals)
				} else {
					require.Error(t, err, "validators height %v", h)
					require.Equal(t, sm.ErrNoValSetForHeight{Height: h}, err)
				}

				params, err := stateStore.LoadConsensusParams(h)
				if expectParams[h] {
					require.NoError(t, err, "params height %v", h)
					require.False(t, params.Equal(&cmtproto.ConsensusParams{}))
				} else {
					require.Error(t, err, "params height %v", h)
				}

				abci, err := stateStore.LoadABCIResponses(h)
				if expectABCI[h] {
					require.NoError(t, err, "abci height %v", h)
					require.NotNil(t, abci)
				} else {
					require.Error(t, err, "abci height %v", h)
					require.Equal(t, sm.ErrNoABCIResponsesForHeight{Height: h}, err)
				}
			}
		})
	}
}

func TestABCIResponsesResultsHash(t *testing.T) {
	responses := &cmtstate.ABCIResponses{
		BeginBlock: &abci.ResponseBeginBlock{},
		DeliverTxs: []*abci.ResponseDeliverTx{
			{Code: 32, Data: []byte("Hello"), Log: "Huh?"},
		},
		EndBlock: &abci.ResponseEndBlock{},
	}

	root := sm.ABCIResponsesResultsHash(responses)

	// root should be Merkle tree root of DeliverTxs responses
	results := types.NewResults(responses.DeliverTxs)
	assert.Equal(t, root, results.Hash())

	// test we can prove first DeliverTx
	proof := results.ProveResult(0)
	bz, err := results[0].Marshal()
	require.NoError(t, err)
	assert.NoError(t, proof.Verify(root, bz))
}

func sliceToMap(s []int64) map[int64]bool {
	m := make(map[int64]bool, len(s))
	for _, i := range s {
		m[i] = true
	}
	return m
}

func TestLastABCIResponses(t *testing.T) {
	// create an empty state store.
	t.Run("Not persisting responses", func(t *testing.T) {
		stateDB := dbm.NewMemDB()
		stateStore := sm.NewStore(stateDB, sm.StoreOptions{
			DiscardABCIResponses: false,
		})
		responses, err := stateStore.LoadABCIResponses(1)
		require.Error(t, err)
		require.Nil(t, responses)
		// stub the abciresponses.
<<<<<<< HEAD
		response1 := &tmstate.ABCIResponses{
=======
		response1 := &cmtstate.ABCIResponses{
>>>>>>> 5989a731
			BeginBlock: &abci.ResponseBeginBlock{},
			DeliverTxs: []*abci.ResponseDeliverTx{
				{Code: 32, Data: []byte("Hello"), Log: "Huh?"},
			},
			EndBlock: &abci.ResponseEndBlock{},
		}
		// create new db and state store and set discard abciresponses to false.
		stateDB = dbm.NewMemDB()
		stateStore = sm.NewStore(stateDB, sm.StoreOptions{DiscardABCIResponses: false})
		height := int64(10)
		// save the last abci response.
		err = stateStore.SaveABCIResponses(height, response1)
		require.NoError(t, err)
		// search for the last abciresponse and check if it has saved.
		lastResponse, err := stateStore.LoadLastABCIResponse(height)
		require.NoError(t, err)
		// check to see if the saved response height is the same as the loaded height.
		assert.Equal(t, lastResponse, response1)
		// use an incorret height to make sure the state store errors.
		_, err = stateStore.LoadLastABCIResponse(height + 1)
		assert.Error(t, err)
		// check if the abci response didnt save in the abciresponses.
		responses, err = stateStore.LoadABCIResponses(height)
		require.NoError(t, err, responses)
		require.Equal(t, response1, responses)
	})

	t.Run("persisting responses", func(t *testing.T) {
		stateDB := dbm.NewMemDB()
		height := int64(10)
		// stub the second abciresponse.
<<<<<<< HEAD
		response2 := &tmstate.ABCIResponses{
=======
		response2 := &cmtstate.ABCIResponses{
>>>>>>> 5989a731
			BeginBlock: &abci.ResponseBeginBlock{},
			DeliverTxs: []*abci.ResponseDeliverTx{
				{Code: 44, Data: []byte("Hello again"), Log: "????"},
			},
			EndBlock: &abci.ResponseEndBlock{},
		}
		// create a new statestore with the responses on.
		stateStore := sm.NewStore(stateDB, sm.StoreOptions{
			DiscardABCIResponses: true,
		})
		// save an additional response.
		err := stateStore.SaveABCIResponses(height+1, response2)
		require.NoError(t, err)
		// check to see if the response saved by calling the last response.
		lastResponse2, err := stateStore.LoadLastABCIResponse(height + 1)
		require.NoError(t, err)
		// check to see if the saved response height is the same as the loaded height.
		assert.Equal(t, response2, lastResponse2)
		// should error as we are no longer saving the response.
		_, err = stateStore.LoadABCIResponses(height + 1)
		assert.Equal(t, sm.ErrABCIResponsesNotPersisted, err)
	})

}<|MERGE_RESOLUTION|>--- conflicted
+++ resolved
@@ -247,11 +247,7 @@
 		require.Error(t, err)
 		require.Nil(t, responses)
 		// stub the abciresponses.
-<<<<<<< HEAD
-		response1 := &tmstate.ABCIResponses{
-=======
 		response1 := &cmtstate.ABCIResponses{
->>>>>>> 5989a731
 			BeginBlock: &abci.ResponseBeginBlock{},
 			DeliverTxs: []*abci.ResponseDeliverTx{
 				{Code: 32, Data: []byte("Hello"), Log: "Huh?"},
@@ -283,11 +279,7 @@
 		stateDB := dbm.NewMemDB()
 		height := int64(10)
 		// stub the second abciresponse.
-<<<<<<< HEAD
-		response2 := &tmstate.ABCIResponses{
-=======
 		response2 := &cmtstate.ABCIResponses{
->>>>>>> 5989a731
 			BeginBlock: &abci.ResponseBeginBlock{},
 			DeliverTxs: []*abci.ResponseDeliverTx{
 				{Code: 44, Data: []byte("Hello again"), Log: "????"},
