--- conflicted
+++ resolved
@@ -189,7 +189,23 @@
   repeated NMTProof proofs    = 3;
 }
 
-<<<<<<< HEAD
+// IndexWrapper adds index metadata to a transaction. This is used to track
+// transactions that pay for blobs, and where the blobs start in the square.
+message IndexWrapper {
+  bytes  tx          = 1;
+  uint32 share_index = 2;
+  string type_id     = 3;
+}
+
+// BlobTx wraps an encoded sdk.Tx with a second field to contain blobs of data.
+// The raw bytes of the blobs are not signed over, instead we verify each blob
+// using the relevant MsgPayForBlobs that is signed over in the encoded sdk.Tx.
+message BlobTx {
+  bytes         tx      = 1;
+  repeated Blob blobs   = 2;
+  string        type_id = 3;
+}
+
 // SharesProof represents an NMT proof for a set of shares to the data root.
 message SharesProof {
   // data are the raw shares that are proven.
@@ -210,32 +226,6 @@
   bytes                            root      = 3;
   uint32                           start_row = 4;
   uint32                           end_row   = 5;
-}
-
-// MalleatedTx wraps a transaction that was derived from a different original
-// transaction. This allows for tendermint to track malleated and original
-// transactions
-message MalleatedTx {
-  bytes  original_tx_hash = 1;
-  bytes  tx               = 2;
-  uint32 share_index      = 3;
-=======
-// IndexWrapper adds index metadata to a transaction. This is used to track
-// transactions that pay for blobs, and where the blobs start in the square.
-message IndexWrapper {
-  bytes  tx          = 1;
-  uint32 share_index = 2;
-  string type_id     = 3;
-}
-
-// BlobTx wraps an encoded sdk.Tx with a second field to contain blobs of data.
-// The raw bytes of the blobs are not signed over, instead we verify each blob
-// using the relevant MsgPayForBlobs that is signed over in the encoded sdk.Tx.
-message BlobTx {
-  bytes         tx      = 1;
-  repeated Blob blobs   = 2;
-  string        type_id = 3;
->>>>>>> e2b06ddd
 }
 
 // Proof represents proof of a namespace.ID in an NMT.
