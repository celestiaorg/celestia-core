package propagation

import (
	"context"
	"fmt"
	"reflect"
	"sync"
	"sync/atomic"
	"time"

	"github.com/tendermint/tendermint/libs/log"
	"github.com/tendermint/tendermint/p2p/conn"
	"github.com/tendermint/tendermint/types"

	"github.com/tendermint/tendermint/store"

	"github.com/gogo/protobuf/proto"
	proptypes "github.com/tendermint/tendermint/consensus/propagation/types"
	"github.com/tendermint/tendermint/p2p"
	"github.com/tendermint/tendermint/pkg/trace"
	"github.com/tendermint/tendermint/pkg/trace/schema"
	propproto "github.com/tendermint/tendermint/proto/tendermint/propagation"
)

const (
	maxMsgSize = 4194304 // 4MiB

	// ReactorIncomingMessageQueueSize the size of the reactor's message queue.
	ReactorIncomingMessageQueueSize = 2000

	// DataChannel the propagation reactor channel handling the haves, the compact block,
	// and the recovery parts.
	DataChannel = byte(0x50)

	// WantChannel the propagation reactor channel handling the wants.
	WantChannel = byte(0x51)
)

<<<<<<< HEAD
var (
	// todo: avoid endin up in programmer hell by not using a global var
	RetryTime = 6 * time.Second
)
=======
type validateProposalFunc func(proposal *types.Proposal) error
>>>>>>> 431e96a2

type Reactor struct {
	p2p.BaseReactor // BaseService + p2p.Switch

	peerstate map[p2p.ID]*PeerState

	// ProposalCache temporarily stores recently active proposals and their
	// block data for gossiping.
	*ProposalCache
	proposalValidator validateProposalFunc

	// mempool access to read the transactions by hash from the mempool
	// and eventually remove it.
	mempool Mempool

	mtx         *sync.RWMutex
	traceClient trace.Tracer
	self        p2p.ID
	started     atomic.Bool

	ctx    context.Context
	cancel context.CancelFunc
}

func NewReactor(self p2p.ID, tracer trace.Tracer, store *store.BlockStore, mempool Mempool, options ...ReactorOption) *Reactor {
	if tracer == nil {
		tracer = trace.NoOpTracer()
	}
	ctx, cancel := context.WithCancel(context.Background())
	reactor := &Reactor{
		self:              self,
		traceClient:       tracer,
		peerstate:         make(map[p2p.ID]*PeerState),
		mtx:               &sync.RWMutex{},
		ProposalCache:     NewProposalCache(store),
		mempool:           mempool,
		started:           atomic.Bool{},
		proposalValidator: func(proposal *types.Proposal) error { return nil },
		ctx:               ctx,
		cancel:            cancel,
	}
	reactor.BaseReactor = *p2p.NewBaseReactor("BlockProp", reactor, p2p.WithIncomingQueueSize(ReactorIncomingMessageQueueSize))

	for _, option := range options {
		option(reactor)
	}

	// start the catchup routine
	go func() {
		// TODO dynamically set the ticker depending on how many blocks are missing
<<<<<<< HEAD
		ticker := time.NewTicker(RetryTime)
=======
		ticker := time.NewTicker(2 * time.Second)
>>>>>>> 431e96a2
		for {
			select {
			case <-reactor.ctx.Done():
				return
			case <-ticker.C:
				reactor.pmtx.Lock()
				currentHeight := reactor.currentHeight
				reactor.pmtx.Unlock()
				// run the catchup routine to recover any missing parts for past heights.
				reactor.retryWants(currentHeight)
			}
		}
	}()

	return reactor
}

type ReactorOption func(*Reactor)

// SetProposalValidator sets the proposal stateful validation function.
func (blockProp *Reactor) SetProposalValidator(validator validateProposalFunc) {
	blockProp.proposalValidator = validator
}

func (blockProp *Reactor) SetLogger(logger log.Logger) {
	blockProp.Logger = logger
}

func (blockProp *Reactor) OnStart() error {
	// TODO: implement
	return nil
}

func (blockProp *Reactor) OnStop() {
	blockProp.cancel()
}

func (blockProp *Reactor) GetChannels() []*conn.ChannelDescriptor {
	return []*p2p.ChannelDescriptor{
		{
			ID:                  WantChannel,
			Priority:            45,
			SendQueueCapacity:   20000,
			RecvMessageCapacity: maxMsgSize,
			MessageType:         &propproto.Message{},
		},
		{
			ID:                  DataChannel,
			Priority:            40,
			SendQueueCapacity:   20000,
			RecvMessageCapacity: maxMsgSize,
			MessageType:         &propproto.Message{},
		},
	}
}

// AddPeer adds the peer to the block propagation reactor. This should be called when a peer
// is connected. The proposal is sent to the peer so that it can start catchup
// or request data.
func (blockProp *Reactor) AddPeer(peer p2p.Peer) {
	// Ignore the peer if it is ourselves.
	if peer.ID() == blockProp.self {
		return
	}

	// ignore the peer if it already exists.
	if p := blockProp.getPeer(peer.ID()); p != nil {
		blockProp.Logger.Error("Peer exists in propagation reactors", "peer", peer.ID())
		return
	}

	blockProp.setPeer(peer.ID(), newPeerState(peer, blockProp.Logger))
	cb, _, found := blockProp.GetCurrentCompactBlock()

	if !found {
		blockProp.Logger.Error("Failed to get current compact block", "peer", peer.ID())
		return
	}

	// send the current proposal
	e := p2p.Envelope{
		ChannelID: DataChannel,
		Message:   cb.ToProto(),
	}

	if !p2p.TrySendEnvelopeShim(peer, e, blockProp.Logger) { //nolint:staticcheck
		blockProp.Logger.Debug("failed to send proposal to peer", "peer", peer.ID())
	}
}

func (blockProp *Reactor) RemovePeer(peer p2p.Peer, reason interface{}) {
	blockProp.mtx.Lock()
	defer blockProp.mtx.Unlock()
	delete(blockProp.peerstate, peer.ID())
}

func (blockProp *Reactor) ReceiveEnvelope(e p2p.Envelope) {
	if !blockProp.IsRunning() {
		blockProp.Logger.Debug("Receive", "src", e.Src, "chId", e.ChannelID)
		return
	}

	m := e.Message
	if wm, ok := m.(p2p.Wrapper); ok {
		m = wm.Wrap()
	}
	msg, err := proptypes.MsgFromProto(m.(*propproto.Message))
	if err != nil {
		blockProp.Logger.Error("Error decoding message", "src", e.Src, "chId", e.ChannelID, "err", err)
		blockProp.Switch.StopPeerForError(e.Src, err)
		return
	}

	if err = msg.ValidateBasic(); err != nil {
		blockProp.Logger.Error("Peer sent us invalid msg", "peer", e.Src, "msg", e.Message, "err", err)
		blockProp.Switch.StopPeerForError(e.Src, err)
		return
	}
	switch e.ChannelID {
	case DataChannel:
		switch msg := msg.(type) {
		case *proptypes.CompactBlock:
			blockProp.handleCompactBlock(msg, e.Src.ID(), false)
			schema.WriteProposal(blockProp.traceClient, msg.Proposal.Height, msg.Proposal.Round, string(e.Src.ID()), schema.Download)
		case *proptypes.HaveParts:
			blockProp.handleHaves(e.Src.ID(), msg)
		case *proptypes.RecoveryPart:
			blockProp.handleRecoveryPart(e.Src.ID(), msg)
		default:
			blockProp.Logger.Error(fmt.Sprintf("Unknown message type %v", reflect.TypeOf(msg)))
		}
	case WantChannel:
		switch msg := msg.(type) {
		case *proptypes.WantParts:
			blockProp.handleWants(e.Src.ID(), msg)
		}
	default:
		blockProp.Logger.Error(fmt.Sprintf("Unknown chId %X", e.ChannelID))
	}
}

func (blockProp *Reactor) Receive(chID byte, peer p2p.Peer, msgBytes []byte) {
	msg := &propproto.Message{}
	err := proto.Unmarshal(msgBytes, msg)
	if err != nil {
		panic(err)
	}
	uw, err := msg.Unwrap()
	if err != nil {
		panic(err)
	}
	blockProp.ReceiveEnvelope(p2p.Envelope{
		ChannelID: chID,
		Src:       peer,
		Message:   uw,
	})
}

// Prune removes all peer and proposal state from the block propagation reactor.
// This should be called only after a block has been committed.
func (blockProp *Reactor) Prune(committedHeight int64) {
	prunePast := committedHeight
	peers := blockProp.getPeers()
	for _, peer := range peers {
		peer.prune(prunePast)
	}
	blockProp.ProposalCache.prune(prunePast)
	blockProp.pmtx.Lock()
	defer blockProp.pmtx.Unlock()
	blockProp.consensusHeight = committedHeight
}

func (blockProp *Reactor) StartProcessing() {
	blockProp.started.Store(true)
}

// getPeer returns the peer state for the given peer. If the peer does not exist,
// nil is returned.
func (blockProp *Reactor) getPeer(peer p2p.ID) *PeerState {
	blockProp.mtx.RLock()
	defer blockProp.mtx.RUnlock()
	return blockProp.peerstate[peer]
}

// getPeers returns a list of all peers that the data routine is aware of.
func (blockProp *Reactor) getPeers() []*PeerState {
	blockProp.mtx.RLock()
	defer blockProp.mtx.RUnlock()
	peers := make([]*PeerState, 0, len(blockProp.peerstate))
	for _, peer := range blockProp.peerstate {
		peers = append(peers, peer)
	}
	return peers
}

// setPeer sets the peer state for the given peer.
func (blockProp *Reactor) setPeer(peer p2p.ID, state *PeerState) {
	blockProp.mtx.Lock()
	defer blockProp.mtx.Unlock()
	blockProp.peerstate[peer] = state
}<|MERGE_RESOLUTION|>--- conflicted
+++ resolved
@@ -36,14 +36,12 @@
 	WantChannel = byte(0x51)
 )
 
-<<<<<<< HEAD
 var (
 	// todo: avoid endin up in programmer hell by not using a global var
 	RetryTime = 6 * time.Second
 )
-=======
+
 type validateProposalFunc func(proposal *types.Proposal) error
->>>>>>> 431e96a2
 
 type Reactor struct {
 	p2p.BaseReactor // BaseService + p2p.Switch
@@ -94,11 +92,7 @@
 	// start the catchup routine
 	go func() {
 		// TODO dynamically set the ticker depending on how many blocks are missing
-<<<<<<< HEAD
 		ticker := time.NewTicker(RetryTime)
-=======
-		ticker := time.NewTicker(2 * time.Second)
->>>>>>> 431e96a2
 		for {
 			select {
 			case <-reactor.ctx.Done():
