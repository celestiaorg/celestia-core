package types

import (
	// it is ok to use math/rand here: we do not need a cryptographically secure random
	// number generator here and we can run the tests a bit faster
	stdbytes "bytes"
	"crypto/rand"
	"encoding/hex"
	"math"
	"os"
	"reflect"
	"sort"
	"testing"
	"time"

	gogotypes "github.com/gogo/protobuf/types"
	"github.com/stretchr/testify/assert"
	"github.com/stretchr/testify/require"

	"github.com/tendermint/tendermint/crypto"
	"github.com/tendermint/tendermint/crypto/merkle"
	"github.com/tendermint/tendermint/crypto/tmhash"
	"github.com/tendermint/tendermint/libs/bits"
	"github.com/tendermint/tendermint/libs/bytes"
	cmtrand "github.com/tendermint/tendermint/libs/rand"
	cmtproto "github.com/tendermint/tendermint/proto/tendermint/types"
	cmtversion "github.com/tendermint/tendermint/proto/tendermint/version"
	cmttime "github.com/tendermint/tendermint/types/time"
	"github.com/tendermint/tendermint/version"
)

func TestMain(m *testing.M) {
	code := m.Run()
	os.Exit(code)
}

func TestBlockAddEvidence(t *testing.T) {
	txs := []Tx{Tx("foo"), Tx("bar")}
	lastID := makeBlockIDRandom()
	h := int64(3)

	voteSet, _, vals := randVoteSet(h-1, 1, cmtproto.PrecommitType, 10, 1)
	commit, err := MakeCommit(lastID, h-1, 1, voteSet, vals, time.Now())
	require.NoError(t, err)

	ev := NewMockDuplicateVoteEvidenceWithValidator(h, time.Now(), vals[0], "block-test-chain")
	evList := []Evidence{ev}

	block := MakeBlock(h, makeData(txs, nil), commit, evList)
	require.NotNil(t, block)
	require.Equal(t, 1, len(block.Evidence.Evidence))
	require.NotNil(t, block.EvidenceHash)
}

func TestBlockValidateBasic(t *testing.T) {
	require.Error(t, (*Block)(nil).ValidateBasic())

	txs := []Tx{Tx("foo"), Tx("bar")}
	lastID := makeBlockIDRandom()
	h := int64(3)

	voteSet, valSet, vals := randVoteSet(h-1, 1, cmtproto.PrecommitType, 10, 1)
	commit, err := MakeCommit(lastID, h-1, 1, voteSet, vals, time.Now())
	require.NoError(t, err)

	ev := NewMockDuplicateVoteEvidenceWithValidator(h, time.Now(), vals[0], "block-test-chain")
	evList := []Evidence{ev}

	testCases := []struct {
		testName      string
		malleateBlock func(*Block)
		expErr        bool
	}{
		{"Make Block", func(blk *Block) {}, false},
		{"Make Block w/ proposer Addr", func(blk *Block) { blk.ProposerAddress = valSet.GetProposer().Address }, false},
		{"Negative Height", func(blk *Block) { blk.Height = -1 }, true},
		{"Remove 1/2 the commits", func(blk *Block) {
			blk.LastCommit.Signatures = commit.Signatures[:commit.Size()/2]
			blk.LastCommit.hash = nil // clear hash or change wont be noticed
		}, true},
		{"Remove LastCommitHash", func(blk *Block) { blk.LastCommitHash = []byte("something else") }, true},
<<<<<<< HEAD
=======
		{"Tampered Data", func(blk *Block) {
			blk.Data.Txs[0] = Tx("something else")
			blk.Data.hash = nil // clear hash or change wont be noticed
		}, true},
		{"Tampered DataHash", func(blk *Block) {
			blk.DataHash = cmtrand.Bytes(len(blk.DataHash))
		}, true},
>>>>>>> 5989a731
		{"Tampered EvidenceHash", func(blk *Block) {
			blk.EvidenceHash = []byte("something else")
		}, true},
		{"Incorrect block protocol version", func(blk *Block) {
			blk.Version.Block = 1
		}, true},
	}
	for i, tc := range testCases {
		tc := tc
		i := i
		t.Run(tc.testName, func(t *testing.T) {
			block := MakeBlock(h, makeData(txs, nil), commit, evList)
			block.ProposerAddress = valSet.GetProposer().Address
			tc.malleateBlock(block)
			err = block.ValidateBasic()
			assert.Equal(t, tc.expErr, err != nil, "#%d: %v", i, err)
		})
	}
}

func TestBlockHash(t *testing.T) {
	assert.Nil(t, (*Block)(nil).Hash())
	assert.Nil(t, MakeBlock(int64(3), makeData([]Tx{Tx("Hello World")}, nil), nil, nil).Hash())
}

func TestBlockMakePartSet(t *testing.T) {
	assert.Nil(t, (*Block)(nil).MakePartSet(2))

	partSet := MakeBlock(int64(3), makeData([]Tx{Tx("Hello World")}, nil), nil, nil).MakePartSet(1024)
	assert.NotNil(t, partSet)
	assert.EqualValues(t, 1, partSet.Total())
}

func TestBlockMakePartSetWithEvidence(t *testing.T) {
	assert.Nil(t, (*Block)(nil).MakePartSet(2))

	lastID := makeBlockIDRandom()
	h := int64(3)

	voteSet, _, vals := randVoteSet(h-1, 1, cmtproto.PrecommitType, 10, 1)
	commit, err := MakeCommit(lastID, h-1, 1, voteSet, vals, time.Now())
	require.NoError(t, err)

	ev := NewMockDuplicateVoteEvidenceWithValidator(h, time.Now(), vals[0], "block-test-chain")
	evList := []Evidence{ev}

	partSet := MakeBlock(h, makeData([]Tx{Tx("Hello World")}, nil), commit, evList).MakePartSet(512)
	assert.NotNil(t, partSet)
	assert.EqualValues(t, 4, partSet.Total())
}

func TestBlockHashesTo(t *testing.T) {
	assert.False(t, (*Block)(nil).HashesTo(nil))

	lastID := makeBlockIDRandom()
	h := int64(3)
	voteSet, valSet, vals := randVoteSet(h-1, 1, cmtproto.PrecommitType, 10, 1)
	commit, err := MakeCommit(lastID, h-1, 1, voteSet, vals, time.Now())
	require.NoError(t, err)

	ev := NewMockDuplicateVoteEvidenceWithValidator(h, time.Now(), vals[0], "block-test-chain")
	evList := []Evidence{ev}

	block := MakeBlock(h, makeData([]Tx{Tx("Hello World")}, nil), commit, evList)
	block.ValidatorsHash = valSet.Hash()
	assert.False(t, block.HashesTo([]byte{}))
	assert.False(t, block.HashesTo([]byte("something else")))
	assert.True(t, block.HashesTo(block.Hash()))
}

func TestBlockSize(t *testing.T) {
	size := MakeBlock(int64(3), makeData([]Tx{Tx("Hello World")}, nil), nil, nil).Size()
	if size <= 0 {
		t.Fatal("Size of the block is zero or negative")
	}
}

func TestBlockString(t *testing.T) {
	assert.Equal(t, "nil-Block", (*Block)(nil).String())
	assert.Equal(t, "nil-Block", (*Block)(nil).StringIndented(""))
	assert.Equal(t, "nil-Block", (*Block)(nil).StringShort())

	block := MakeBlock(int64(3), makeData([]Tx{Tx("Hello World")}, nil), nil, nil)
	assert.NotEqual(t, "nil-Block", block.String())
	assert.NotEqual(t, "nil-Block", block.StringIndented(""))
	assert.NotEqual(t, "nil-Block", block.StringShort())
}

func makeBlockIDRandom() BlockID {
	var (
		blockHash   = make([]byte, tmhash.Size)
		partSetHash = make([]byte, tmhash.Size)
	)
	rand.Read(blockHash)   //nolint: errcheck // ignore errcheck for read
	rand.Read(partSetHash) //nolint: errcheck // ignore errcheck for read
	return BlockID{blockHash, PartSetHeader{123, partSetHash}}
}

func makeBlockID(hash []byte, partSetSize uint32, partSetHash []byte) BlockID {
	var (
		h   = make([]byte, tmhash.Size)
		psH = make([]byte, tmhash.Size)
	)
	copy(h, hash)
	copy(psH, partSetHash)
	return BlockID{
		Hash: h,
		PartSetHeader: PartSetHeader{
			Total: partSetSize,
			Hash:  psH,
		},
	}
}

var nilBytes []byte

// This follows RFC-6962, i.e. `echo -n ” | sha256sum`
var emptyBytes = []byte{0xe3, 0xb0, 0xc4, 0x42, 0x98, 0xfc, 0x1c, 0x14, 0x9a, 0xfb, 0xf4, 0xc8,
	0x99, 0x6f, 0xb9, 0x24, 0x27, 0xae, 0x41, 0xe4, 0x64, 0x9b, 0x93, 0x4c, 0xa4, 0x95, 0x99, 0x1b,
	0x78, 0x52, 0xb8, 0x55}

func TestNilHeaderHashDoesntCrash(t *testing.T) {
	assert.Equal(t, nilBytes, []byte((*Header)(nil).Hash()))
	assert.Equal(t, nilBytes, []byte((new(Header)).Hash()))
}

func TestCommit(t *testing.T) {
	lastID := makeBlockIDRandom()
	h := int64(3)
	voteSet, _, vals := randVoteSet(h-1, 1, cmtproto.PrecommitType, 10, 1)
	commit, err := MakeCommit(lastID, h-1, 1, voteSet, vals, time.Now())
	require.NoError(t, err)

	assert.Equal(t, h-1, commit.Height)
	assert.EqualValues(t, 1, commit.Round)
	assert.Equal(t, cmtproto.PrecommitType, cmtproto.SignedMsgType(commit.Type()))
	if commit.Size() <= 0 {
		t.Fatalf("commit %v has a zero or negative size: %d", commit, commit.Size())
	}

	require.NotNil(t, commit.BitArray())
	assert.Equal(t, bits.NewBitArray(10).Size(), commit.BitArray().Size())

	assert.Equal(t, voteSet.GetByIndex(0), commit.GetByIndex(0))
	assert.True(t, commit.IsCommit())
}

func TestCommitValidateBasic(t *testing.T) {
	testCases := []struct {
		testName       string
		malleateCommit func(*Commit)
		expectErr      bool
	}{
		{"Random Commit", func(com *Commit) {}, false},
		{"Incorrect signature", func(com *Commit) { com.Signatures[0].Signature = []byte{0} }, false},
		{"Incorrect height", func(com *Commit) { com.Height = int64(-100) }, true},
		{"Incorrect round", func(com *Commit) { com.Round = -100 }, true},
	}
	for _, tc := range testCases {
		tc := tc
		t.Run(tc.testName, func(t *testing.T) {
			com := randCommit(time.Now())
			tc.malleateCommit(com)
			assert.Equal(t, tc.expectErr, com.ValidateBasic() != nil, "Validate Basic had an unexpected result")
		})
	}
}

func TestMaxCommitBytes(t *testing.T) {
	// time is varint encoded so need to pick the max.
	// year int, month Month, day, hour, min, sec, nsec int, loc *Location
	timestamp := time.Date(math.MaxInt64, 0, 0, 0, 0, 0, math.MaxInt64, time.UTC)

	cs := CommitSig{
		BlockIDFlag:      BlockIDFlagNil,
		ValidatorAddress: crypto.AddressHash([]byte("validator_address")),
		Timestamp:        timestamp,
		Signature:        crypto.CRandBytes(MaxSignatureSize),
	}

	pbSig := cs.ToProto()
	// test that a single commit sig doesn't exceed max commit sig bytes
	assert.EqualValues(t, MaxCommitSigBytes, pbSig.Size())

	// check size with a single commit
	commit := &Commit{
		Height: math.MaxInt64,
		Round:  math.MaxInt32,
		BlockID: BlockID{
			Hash: tmhash.Sum([]byte("blockID_hash")),
			PartSetHeader: PartSetHeader{
				Total: math.MaxInt32,
				Hash:  tmhash.Sum([]byte("blockID_part_set_header_hash")),
			},
		},
		Signatures: []CommitSig{cs},
	}

	pb := commit.ToProto()

	assert.EqualValues(t, MaxCommitBytes(1), int64(pb.Size()))

	// check the upper bound of the commit size
	for i := 1; i < MaxVotesCount; i++ {
		commit.Signatures = append(commit.Signatures, cs)
	}

	pb = commit.ToProto()

	assert.EqualValues(t, MaxCommitBytes(MaxVotesCount), int64(pb.Size()))

}

func TestHeaderHash(t *testing.T) {
	testCases := []struct {
		desc       string
		header     *Header
		expectHash bytes.HexBytes
	}{
		{"Generates expected hash", &Header{
			Version:            cmtversion.Consensus{Block: 1, App: 2},
			ChainID:            "chainId",
			Height:             3,
			Time:               time.Date(2019, 10, 13, 16, 14, 44, 0, time.UTC),
			LastBlockID:        makeBlockID(make([]byte, tmhash.Size), 6, make([]byte, tmhash.Size)),
			LastCommitHash:     tmhash.Sum([]byte("last_commit_hash")),
			DataHash:           tmhash.Sum([]byte("data_hash")),
			ValidatorsHash:     tmhash.Sum([]byte("validators_hash")),
			NextValidatorsHash: tmhash.Sum([]byte("next_validators_hash")),
			ConsensusHash:      tmhash.Sum([]byte("consensus_hash")),
			AppHash:            tmhash.Sum([]byte("app_hash")),
			LastResultsHash:    tmhash.Sum([]byte("last_results_hash")),
			EvidenceHash:       tmhash.Sum([]byte("evidence_hash")),
			ProposerAddress:    crypto.AddressHash([]byte("proposer_address")),
		}, hexBytesFromString("F740121F553B5418C3EFBD343C2DBFE9E007BB67B0D020A0741374BAB65242A4")},
		{"nil header yields nil", nil, nil},
		{"nil ValidatorsHash yields nil", &Header{
			Version:            cmtversion.Consensus{Block: 1, App: 2},
			ChainID:            "chainId",
			Height:             3,
			Time:               time.Date(2019, 10, 13, 16, 14, 44, 0, time.UTC),
			LastBlockID:        makeBlockID(make([]byte, tmhash.Size), 6, make([]byte, tmhash.Size)),
			LastCommitHash:     tmhash.Sum([]byte("last_commit_hash")),
			DataHash:           tmhash.Sum([]byte("data_hash")),
			ValidatorsHash:     nil,
			NextValidatorsHash: tmhash.Sum([]byte("next_validators_hash")),
			ConsensusHash:      tmhash.Sum([]byte("consensus_hash")),
			AppHash:            tmhash.Sum([]byte("app_hash")),
			LastResultsHash:    tmhash.Sum([]byte("last_results_hash")),
			EvidenceHash:       tmhash.Sum([]byte("evidence_hash")),
			ProposerAddress:    crypto.AddressHash([]byte("proposer_address")),
		}, nil},
	}
	for _, tc := range testCases {
		tc := tc
		t.Run(tc.desc, func(t *testing.T) {
			assert.Equal(t, tc.expectHash, tc.header.Hash())

			// We also make sure that all fields are hashed in struct order, and that all
			// fields in the test struct are non-zero.
			if tc.header != nil && tc.expectHash != nil {
				byteSlices := [][]byte{}

				s := reflect.ValueOf(*tc.header)
				for i := 0; i < s.NumField(); i++ {
					f := s.Field(i)

					assert.False(t, f.IsZero(), "Found zero-valued field %v",
						s.Type().Field(i).Name)

					switch f := f.Interface().(type) {
					case int64, bytes.HexBytes, string:
						byteSlices = append(byteSlices, cdcEncode(f))
					case time.Time:
						bz, err := gogotypes.StdTimeMarshal(f)
						require.NoError(t, err)
						byteSlices = append(byteSlices, bz)
					case cmtversion.Consensus:
						bz, err := f.Marshal()
						require.NoError(t, err)
						byteSlices = append(byteSlices, bz)
					case BlockID:
						pbbi := f.ToProto()
						bz, err := pbbi.Marshal()
						require.NoError(t, err)
						byteSlices = append(byteSlices, bz)
					default:
						t.Errorf("unknown type %T", f)
					}
				}
				assert.Equal(t,
					bytes.HexBytes(merkle.HashFromByteSlices(byteSlices)), tc.header.Hash())
			}
		})
	}
}

func TestMaxHeaderBytes(t *testing.T) {
	// Construct a UTF-8 string of MaxChainIDLen length using the supplementary
	// characters.
	// Each supplementary character takes 4 bytes.
	// http://www.i18nguy.com/unicode/supplementary-test.html
	maxChainID := ""
	for i := 0; i < MaxChainIDLen; i++ {
		maxChainID += "𠜎"
	}

	// time is varint encoded so need to pick the max.
	// year int, month Month, day, hour, min, sec, nsec int, loc *Location
	timestamp := time.Date(math.MaxInt64, 0, 0, 0, 0, 0, math.MaxInt64, time.UTC)

	h := Header{
		Version:            cmtversion.Consensus{Block: math.MaxInt64, App: math.MaxInt64},
		ChainID:            maxChainID,
		Height:             math.MaxInt64,
		Time:               timestamp,
		LastBlockID:        makeBlockID(make([]byte, tmhash.Size), math.MaxInt32, make([]byte, tmhash.Size)),
		LastCommitHash:     tmhash.Sum([]byte("last_commit_hash")),
		DataHash:           tmhash.Sum([]byte("data_hash")),
		ValidatorsHash:     tmhash.Sum([]byte("validators_hash")),
		NextValidatorsHash: tmhash.Sum([]byte("next_validators_hash")),
		ConsensusHash:      tmhash.Sum([]byte("consensus_hash")),
		AppHash:            tmhash.Sum([]byte("app_hash")),
		LastResultsHash:    tmhash.Sum([]byte("last_results_hash")),
		EvidenceHash:       tmhash.Sum([]byte("evidence_hash")),
		ProposerAddress:    crypto.AddressHash([]byte("proposer_address")),
	}

	bz, err := h.ToProto().Marshal()
	require.NoError(t, err)

	assert.EqualValues(t, MaxHeaderBytes, int64(len(bz)))
}

func randCommit(now time.Time) *Commit {
	lastID := makeBlockIDRandom()
	h := int64(3)
	voteSet, _, vals := randVoteSet(h-1, 1, cmtproto.PrecommitType, 10, 1)
	commit, err := MakeCommit(lastID, h-1, 1, voteSet, vals, now)
	if err != nil {
		panic(err)
	}
	return commit
}

func hexBytesFromString(s string) bytes.HexBytes {
	b, err := hex.DecodeString(s)
	if err != nil {
		panic(err)
	}
	return bytes.HexBytes(b)
}

func TestBlockMaxDataBytes(t *testing.T) {
	testCases := []struct {
		maxBytes      int64
		valsCount     int
		evidenceBytes int64
		panics        bool
		result        int64
	}{
		0: {-10, 1, 0, true, 0},
		1: {10, 1, 0, true, 0},
		2: {841, 1, 0, true, 0},
		3: {842, 1, 0, false, 0},
		4: {843, 1, 0, false, 1},
		5: {954, 2, 0, false, 1},
		6: {1053, 2, 100, false, 0},
	}

	for i, tc := range testCases {
		tc := tc
		if tc.panics {
			assert.Panics(t, func() {
				MaxDataBytes(tc.maxBytes, tc.evidenceBytes, tc.valsCount)
			}, "#%v", i)
		} else {
			assert.Equal(t,
				tc.result,
				MaxDataBytes(tc.maxBytes, tc.evidenceBytes, tc.valsCount),
				"#%v", i)
		}
	}
}

func TestBlockMaxDataBytesNoEvidence(t *testing.T) {
	testCases := []struct {
		maxBytes  int64
		valsCount int
		panics    bool
		result    int64
	}{
		0: {-10, 1, true, 0},
		1: {10, 1, true, 0},
		2: {841, 1, true, 0},
		3: {842, 1, false, 0},
		4: {843, 1, false, 1},
	}

	for i, tc := range testCases {
		tc := tc
		if tc.panics {
			assert.Panics(t, func() {
				MaxDataBytesNoEvidence(tc.maxBytes, tc.valsCount)
			}, "#%v", i)
		} else {
			assert.Equal(t,
				tc.result,
				MaxDataBytesNoEvidence(tc.maxBytes, tc.valsCount),
				"#%v", i)
		}
	}
}

func TestCommitToVoteSet(t *testing.T) {
	lastID := makeBlockIDRandom()
	h := int64(3)

	voteSet, valSet, vals := randVoteSet(h-1, 1, cmtproto.PrecommitType, 10, 1)
	commit, err := MakeCommit(lastID, h-1, 1, voteSet, vals, time.Now())
	assert.NoError(t, err)

	chainID := voteSet.ChainID()
	voteSet2 := CommitToVoteSet(chainID, commit, valSet)

	for i := int32(0); int(i) < len(vals); i++ {
		vote1 := voteSet.GetByIndex(i)
		vote2 := voteSet2.GetByIndex(i)
		vote3 := commit.GetVote(i)

		vote1bz, err := vote1.ToProto().Marshal()
		require.NoError(t, err)
		vote2bz, err := vote2.ToProto().Marshal()
		require.NoError(t, err)
		vote3bz, err := vote3.ToProto().Marshal()
		require.NoError(t, err)
		assert.Equal(t, vote1bz, vote2bz)
		assert.Equal(t, vote1bz, vote3bz)
	}
}

func TestCommitToVoteSetWithVotesForNilBlock(t *testing.T) {
	blockID := makeBlockID([]byte("blockhash"), 1000, []byte("partshash"))

	const (
		height = int64(3)
		round  = 0
	)

	type commitVoteTest struct {
		blockIDs      []BlockID
		numVotes      []int // must sum to numValidators
		numValidators int
		valid         bool
	}

	testCases := []commitVoteTest{
		{[]BlockID{blockID, {}}, []int{67, 33}, 100, true},
	}

	for _, tc := range testCases {
		voteSet, valSet, vals := randVoteSet(height-1, round, cmtproto.PrecommitType, tc.numValidators, 1)

		vi := int32(0)
		for n := range tc.blockIDs {
			for i := 0; i < tc.numVotes[n]; i++ {
				pubKey, err := vals[vi].GetPubKey()
				require.NoError(t, err)
				vote := &Vote{
					ValidatorAddress: pubKey.Address(),
					ValidatorIndex:   vi,
					Height:           height - 1,
					Round:            round,
					Type:             cmtproto.PrecommitType,
					BlockID:          tc.blockIDs[n],
					Timestamp:        cmttime.Now(),
				}

				added, err := signAddVote(vals[vi], vote, voteSet)
				assert.NoError(t, err)
				assert.True(t, added)

				vi++
			}
		}

		if tc.valid {
			commit := voteSet.MakeCommit() // panics without > 2/3 valid votes
			assert.NotNil(t, commit)
			err := valSet.VerifyCommit(voteSet.ChainID(), blockID, height-1, commit)
			assert.Nil(t, err)
		} else {
			assert.Panics(t, func() { voteSet.MakeCommit() })
		}
	}
}

func TestBlockIDValidateBasic(t *testing.T) {
	validBlockID := BlockID{
		Hash: bytes.HexBytes{},
		PartSetHeader: PartSetHeader{
			Total: 1,
			Hash:  bytes.HexBytes{},
		},
	}

	invalidBlockID := BlockID{
		Hash: []byte{0},
		PartSetHeader: PartSetHeader{
			Total: 1,
			Hash:  []byte{0},
		},
	}

	testCases := []struct {
		testName             string
		blockIDHash          bytes.HexBytes
		blockIDPartSetHeader PartSetHeader
		expectErr            bool
	}{
		{"Valid BlockID", validBlockID.Hash, validBlockID.PartSetHeader, false},
		{"Invalid BlockID", invalidBlockID.Hash, validBlockID.PartSetHeader, true},
		{"Invalid BlockID", validBlockID.Hash, invalidBlockID.PartSetHeader, true},
	}

	for _, tc := range testCases {
		tc := tc
		t.Run(tc.testName, func(t *testing.T) {
			blockID := BlockID{
				Hash:          tc.blockIDHash,
				PartSetHeader: tc.blockIDPartSetHeader,
			}
			assert.Equal(t, tc.expectErr, blockID.ValidateBasic() != nil, "Validate Basic had an unexpected result")
		})
	}
}

func TestBlockProtoBuf(t *testing.T) {
	h := cmtrand.Int63()
	c1 := randCommit(time.Now())
<<<<<<< HEAD
	b1 := MakeBlock(h, makeData([]Tx{Tx([]byte{1})}, nil), &Commit{Signatures: []CommitSig{}}, []Evidence{})
	b1.ProposerAddress = tmrand.Bytes(crypto.AddressSize)

=======
	b1 := MakeBlock(h, []Tx{Tx([]byte{1})}, &Commit{Signatures: []CommitSig{}}, []Evidence{})
	b1.ProposerAddress = cmtrand.Bytes(crypto.AddressSize)

	b2 := MakeBlock(h, []Tx{Tx([]byte{1})}, c1, []Evidence{})
	b2.ProposerAddress = cmtrand.Bytes(crypto.AddressSize)
>>>>>>> 5989a731
	evidenceTime := time.Date(2019, 1, 1, 0, 0, 0, 0, time.UTC)
	evi := NewMockDuplicateVoteEvidence(h, evidenceTime, "block-test-chain")
	b2 := MakeBlock(h, makeData([]Tx{Tx([]byte{1})}, nil), c1, []Evidence{evi})
	b2.ProposerAddress = tmrand.Bytes(crypto.AddressSize)
	b2.Evidence.ByteSize()

<<<<<<< HEAD
	b3 := MakeBlock(h, makeData([]Tx{}, nil), c1, []Evidence{})
	b3.ProposerAddress = tmrand.Bytes(crypto.AddressSize)
=======
	b3 := MakeBlock(h, []Tx{}, c1, []Evidence{})
	b3.ProposerAddress = cmtrand.Bytes(crypto.AddressSize)
>>>>>>> 5989a731
	testCases := []struct {
		msg      string
		b1       *Block
		expPass  bool
		expPass2 bool
	}{
		{"nil block", nil, false, false},
		{"b1", b1, true, true},
		{"b2", b2, true, true},
		{"b3", b3, true, true},
	}
	for _, tc := range testCases {
		pb, err := tc.b1.ToProto()
		if tc.expPass {
			require.NoError(t, err, tc.msg)
		} else {
			require.Error(t, err, tc.msg)
		}

		block, err := BlockFromProto(pb)
		if tc.expPass2 {
			require.NoError(t, err, tc.msg)
			require.EqualValues(t, tc.b1.Header, block.Header, tc.msg)
			require.EqualValues(t, tc.b1.Data, block.Data, tc.msg) // todo
			require.EqualValues(t, tc.b1.Evidence.Evidence, block.Evidence.Evidence, tc.msg)
			require.EqualValues(t, *tc.b1.LastCommit, *block.LastCommit, tc.msg)
		} else {
			require.Error(t, err, tc.msg)
		}
	}
}

func TestBlockDataProtobuf(t *testing.T) {
	type test struct {
		name  string
		txs   Txs
		blobs []Blob
	}
	tests := []test{
		{
			name: "only txs", txs: Txs([]Tx{stdbytes.Repeat([]byte{1}, 200)}),
		},
		{
			name: "everything",
			txs:  Txs([]Tx{stdbytes.Repeat([]byte{1}, 200)}),
			blobs: []Blob{
				{
					NamespaceID: []byte{8, 7, 6, 5, 4, 3, 2, 1},
					Data:        stdbytes.Repeat([]byte{3, 2, 1, 0}, 100),
				},
				{
					NamespaceID: []byte{1, 2, 3, 4, 5, 6, 7, 8},
					Data:        stdbytes.Repeat([]byte{1, 2, 3}, 100),
				},
			},
		},
	}

	for _, tt := range tests {
		d := Data{Txs: tt.txs, Blobs: tt.blobs}
		firstHash := d.Hash()
		pd := d.ToProto()
		d2, err := DataFromProto(&pd)
		require.NoError(t, err)
		secondHash := d2.Hash()
		assert.Equal(t, firstHash, secondHash, tt.name)
	}
}

// TestEvidenceDataProtoBuf ensures parity in converting to and from proto.
func TestEvidenceDataProtoBuf(t *testing.T) {
	const chainID = "mychain"
	ev := NewMockDuplicateVoteEvidence(math.MaxInt64, time.Now(), chainID)
	data := &EvidenceData{Evidence: EvidenceList{ev}}
	_ = data.ByteSize()
	testCases := []struct {
		msg      string
		data1    *EvidenceData
		expPass1 bool
		expPass2 bool
	}{
		{"success", data, true, true},
		{"empty evidenceData", &EvidenceData{Evidence: EvidenceList{}}, true, true},
		{"fail nil Data", nil, false, false},
	}

	for _, tc := range testCases {
		protoData, err := tc.data1.ToProto()
		if tc.expPass1 {
			require.NoError(t, err, tc.msg)
		} else {
			require.Error(t, err, tc.msg)
		}

		eviD := new(EvidenceData)
		err = eviD.FromProto(protoData)
		if tc.expPass2 {
			require.NoError(t, err, tc.msg)
			require.Equal(t, tc.data1, eviD, tc.msg)
		} else {
			require.Error(t, err, tc.msg)
		}
	}
}

func makeRandHeader() Header {
	chainID := "test"
	t := time.Now()
	height := cmtrand.Int63()
	randBytes := cmtrand.Bytes(tmhash.Size)
	randAddress := cmtrand.Bytes(crypto.AddressSize)
	h := Header{
		Version:            cmtversion.Consensus{Block: version.BlockProtocol, App: 1},
		ChainID:            chainID,
		Height:             height,
		Time:               t,
		LastBlockID:        BlockID{},
		LastCommitHash:     randBytes,
		DataHash:           randBytes,
		ValidatorsHash:     randBytes,
		NextValidatorsHash: randBytes,
		ConsensusHash:      randBytes,
		AppHash:            randBytes,

		LastResultsHash: randBytes,

		EvidenceHash:    randBytes,
		ProposerAddress: randAddress,
	}

	return h
}

func TestHeaderProto(t *testing.T) {
	h1 := makeRandHeader()
	tc := []struct {
		msg     string
		h1      *Header
		expPass bool
	}{
		{"success", &h1, true},
		{"failure empty Header", &Header{}, false},
	}

	for _, tt := range tc {
		tt := tt
		t.Run(tt.msg, func(t *testing.T) {
			pb := tt.h1.ToProto()
			h, err := HeaderFromProto(pb)
			if tt.expPass {
				require.NoError(t, err, tt.msg)
				require.Equal(t, tt.h1, &h, tt.msg)
			} else {
				require.Error(t, err, tt.msg)
			}

		})
	}
}

func TestBlockIDProtoBuf(t *testing.T) {
	blockID := makeBlockID([]byte("hash"), 2, []byte("part_set_hash"))
	testCases := []struct {
		msg     string
		bid1    *BlockID
		expPass bool
	}{
		{"success", &blockID, true},
		{"success empty", &BlockID{}, true},
		{"failure BlockID nil", nil, false},
	}
	for _, tc := range testCases {
		protoBlockID := tc.bid1.ToProto()

		bi, err := BlockIDFromProto(&protoBlockID)
		if tc.expPass {
			require.NoError(t, err)
			require.Equal(t, tc.bid1, bi, tc.msg)
		} else {
			require.NotEqual(t, tc.bid1, bi, tc.msg)
		}
	}
}

func TestSignedHeaderProtoBuf(t *testing.T) {
	commit := randCommit(time.Now())
	h := makeRandHeader()

	sh := SignedHeader{Header: &h, Commit: commit}

	testCases := []struct {
		msg     string
		sh1     *SignedHeader
		expPass bool
	}{
		{"empty SignedHeader 2", &SignedHeader{}, true},
		{"success", &sh, true},
		{"failure nil", nil, false},
	}
	for _, tc := range testCases {
		protoSignedHeader := tc.sh1.ToProto()

		sh, err := SignedHeaderFromProto(protoSignedHeader)

		if tc.expPass {
			require.NoError(t, err, tc.msg)
			require.Equal(t, tc.sh1, sh, tc.msg)
		} else {
			require.Error(t, err, tc.msg)
		}
	}
}

func TestBlockIDEquals(t *testing.T) {
	var (
		blockID          = makeBlockID([]byte("hash"), 2, []byte("part_set_hash"))
		blockIDDuplicate = makeBlockID([]byte("hash"), 2, []byte("part_set_hash"))
		blockIDDifferent = makeBlockID([]byte("different_hash"), 2, []byte("part_set_hash"))
		blockIDEmpty     = BlockID{}
	)

	assert.True(t, blockID.Equals(blockIDDuplicate))
	assert.False(t, blockID.Equals(blockIDDifferent))
	assert.False(t, blockID.Equals(blockIDEmpty))
	assert.True(t, blockIDEmpty.Equals(blockIDEmpty))
	assert.False(t, blockIDEmpty.Equals(blockIDDifferent))
}

func TestBlobsByNamespaceIsSorted(t *testing.T) {
	sortedBlobs := []Blob{
		{
			NamespaceID: []byte{1, 2, 3, 4, 5, 6, 7, 8},
			Data:        stdbytes.Repeat([]byte{1}, 100),
		},
		{
			NamespaceID: []byte{8, 7, 6, 5, 4, 3, 2, 1},
			Data:        stdbytes.Repeat([]byte{2}, 100),
		},
	}
	sameNamespacedBlobs := []Blob{
		{
			NamespaceID: []byte{1, 2, 3, 4, 5, 6, 7, 8},
			Data:        stdbytes.Repeat([]byte{1}, 100),
		},
		{
			NamespaceID: []byte{1, 2, 3, 4, 5, 6, 7, 8},
			Data:        stdbytes.Repeat([]byte{2}, 100),
		},
	}
	unsortedBlobs := []Blob{
		{
			NamespaceID: []byte{8, 7, 6, 5, 4, 3, 2, 1},
			Data:        stdbytes.Repeat([]byte{1}, 100),
		},
		{
			NamespaceID: []byte{1, 2, 3, 4, 5, 6, 7, 8},
			Data:        stdbytes.Repeat([]byte{2}, 100),
		},
	}

	type testCase struct {
		descripton string
		blobs      []Blob
		want       bool
	}

	tests := []testCase{
		{"sorted blobs", sortedBlobs, true},
		{"same namespace blobs", sameNamespacedBlobs, true},
		{"unsorted blobs", unsortedBlobs, false},
	}

	for _, tc := range tests {
		t.Run(tc.descripton, func(t *testing.T) {
			bs := tc.blobs
			assert.Equal(t, tc.want, sort.IsSorted(BlobsByNamespace(bs)))
		})
	}
}

// TestDataProto tests DataFromProto and Data.ToProto
func TestDataProto(t *testing.T) {
	type testCase struct {
		name    string
		proto   *tmproto.Data
		data    Data
		wantErr bool
	}
	testCases := []testCase{
		{
			name:    "nil proto",
			proto:   nil,
			data:    Data{},
			wantErr: true,
		},
		{
			name: "empty data",
			proto: &tmproto.Data{
				Txs:        [][]uint8(nil),
				Blobs:      []tmproto.Blob{},
				SquareSize: 0x0,
				Hash:       []uint8(nil),
			},
			data: Data{
				Txs:        []Tx{},
				Blobs:      []Blob{},
				SquareSize: 0,
			},
		},
		{
			name: "one blob",
			proto: &tmproto.Data{
				Txs: [][]uint8(nil),
				Blobs: []tmproto.Blob{
					{
						NamespaceId:  []uint8{1, 2, 3, 4, 5, 6, 7, 8},
						Data:         []uint8{1},
						ShareVersion: 0x0,
					},
				},
				SquareSize: 0x0,
				Hash:       []uint8(nil),
			},
			data: Data{
				Txs: []Tx{},
				Blobs: []Blob{
					{
						NamespaceID:  []byte{1, 2, 3, 4, 5, 6, 7, 8},
						Data:         []byte{1},
						ShareVersion: 0,
					},
				},
				SquareSize: 0,
			},
		},
		{
			name: "two blobs",
			proto: &tmproto.Data{
				Txs: [][]uint8(nil),
				Blobs: []tmproto.Blob{
					{
						NamespaceId:  []uint8{1, 1, 1, 1, 1, 1, 1, 1},
						Data:         []uint8{1},
						ShareVersion: 0x1,
					},
					{
						NamespaceId:  []uint8{2, 2, 2, 2, 2, 2, 2, 2},
						Data:         []uint8{2},
						ShareVersion: 0x2,
					},
				},
				SquareSize: 0x0,
				Hash:       []uint8(nil),
			},
			data: Data{
				Txs: []Tx{},
				Blobs: []Blob{
					{
						NamespaceID:  []byte{1, 1, 1, 1, 1, 1, 1, 1},
						Data:         []byte{1},
						ShareVersion: 1,
					},
					{
						NamespaceID:  []byte{2, 2, 2, 2, 2, 2, 2, 2},
						Data:         []byte{2},
						ShareVersion: 2,
					},
				},
				SquareSize: 0,
			},
		},
		{
			name: "one blob with too large of a share version",
			proto: &tmproto.Data{
				Txs: [][]uint8(nil),
				Blobs: []tmproto.Blob{
					{
						NamespaceId:  []uint8{1, 2, 3, 4, 5, 6, 7, 8},
						Data:         []uint8{1},
						ShareVersion: 257, // does not fit in a uint8
					},
				},
				SquareSize: 0x0,
				Hash:       []uint8(nil),
			},
			data:    Data{},
			wantErr: true,
		},
	}

	for _, tc := range testCases {
		t.Run(tc.name, func(t *testing.T) {
			got, err := DataFromProto(tc.proto)
			if tc.wantErr {
				assert.Error(t, err)
				return
			}
			assert.Equal(t, tc.data, got)

			proto := tc.data.ToProto()
			assert.Equal(t, tc.proto, &proto)
		})
	}
}<|MERGE_RESOLUTION|>--- conflicted
+++ resolved
@@ -79,16 +79,6 @@
 			blk.LastCommit.hash = nil // clear hash or change wont be noticed
 		}, true},
 		{"Remove LastCommitHash", func(blk *Block) { blk.LastCommitHash = []byte("something else") }, true},
-<<<<<<< HEAD
-=======
-		{"Tampered Data", func(blk *Block) {
-			blk.Data.Txs[0] = Tx("something else")
-			blk.Data.hash = nil // clear hash or change wont be noticed
-		}, true},
-		{"Tampered DataHash", func(blk *Block) {
-			blk.DataHash = cmtrand.Bytes(len(blk.DataHash))
-		}, true},
->>>>>>> 5989a731
 		{"Tampered EvidenceHash", func(blk *Block) {
 			blk.EvidenceHash = []byte("something else")
 		}, true},
@@ -629,30 +619,17 @@
 func TestBlockProtoBuf(t *testing.T) {
 	h := cmtrand.Int63()
 	c1 := randCommit(time.Now())
-<<<<<<< HEAD
 	b1 := MakeBlock(h, makeData([]Tx{Tx([]byte{1})}, nil), &Commit{Signatures: []CommitSig{}}, []Evidence{})
-	b1.ProposerAddress = tmrand.Bytes(crypto.AddressSize)
-
-=======
-	b1 := MakeBlock(h, []Tx{Tx([]byte{1})}, &Commit{Signatures: []CommitSig{}}, []Evidence{})
 	b1.ProposerAddress = cmtrand.Bytes(crypto.AddressSize)
 
-	b2 := MakeBlock(h, []Tx{Tx([]byte{1})}, c1, []Evidence{})
-	b2.ProposerAddress = cmtrand.Bytes(crypto.AddressSize)
->>>>>>> 5989a731
 	evidenceTime := time.Date(2019, 1, 1, 0, 0, 0, 0, time.UTC)
 	evi := NewMockDuplicateVoteEvidence(h, evidenceTime, "block-test-chain")
 	b2 := MakeBlock(h, makeData([]Tx{Tx([]byte{1})}, nil), c1, []Evidence{evi})
-	b2.ProposerAddress = tmrand.Bytes(crypto.AddressSize)
+	b2.ProposerAddress = cmtrand.Bytes(crypto.AddressSize)
 	b2.Evidence.ByteSize()
 
-<<<<<<< HEAD
 	b3 := MakeBlock(h, makeData([]Tx{}, nil), c1, []Evidence{})
-	b3.ProposerAddress = tmrand.Bytes(crypto.AddressSize)
-=======
-	b3 := MakeBlock(h, []Tx{}, c1, []Evidence{})
 	b3.ProposerAddress = cmtrand.Bytes(crypto.AddressSize)
->>>>>>> 5989a731
 	testCases := []struct {
 		msg      string
 		b1       *Block
@@ -937,7 +914,7 @@
 func TestDataProto(t *testing.T) {
 	type testCase struct {
 		name    string
-		proto   *tmproto.Data
+		proto   *cmtproto.Data
 		data    Data
 		wantErr bool
 	}
@@ -950,9 +927,9 @@
 		},
 		{
 			name: "empty data",
-			proto: &tmproto.Data{
+			proto: &cmtproto.Data{
 				Txs:        [][]uint8(nil),
-				Blobs:      []tmproto.Blob{},
+				Blobs:      []cmtproto.Blob{},
 				SquareSize: 0x0,
 				Hash:       []uint8(nil),
 			},
@@ -964,9 +941,9 @@
 		},
 		{
 			name: "one blob",
-			proto: &tmproto.Data{
+			proto: &cmtproto.Data{
 				Txs: [][]uint8(nil),
-				Blobs: []tmproto.Blob{
+				Blobs: []cmtproto.Blob{
 					{
 						NamespaceId:  []uint8{1, 2, 3, 4, 5, 6, 7, 8},
 						Data:         []uint8{1},
@@ -990,9 +967,9 @@
 		},
 		{
 			name: "two blobs",
-			proto: &tmproto.Data{
+			proto: &cmtproto.Data{
 				Txs: [][]uint8(nil),
-				Blobs: []tmproto.Blob{
+				Blobs: []cmtproto.Blob{
 					{
 						NamespaceId:  []uint8{1, 1, 1, 1, 1, 1, 1, 1},
 						Data:         []uint8{1},
@@ -1026,9 +1003,9 @@
 		},
 		{
 			name: "one blob with too large of a share version",
-			proto: &tmproto.Data{
+			proto: &cmtproto.Data{
 				Txs: [][]uint8(nil),
-				Blobs: []tmproto.Blob{
+				Blobs: []cmtproto.Blob{
 					{
 						NamespaceId:  []uint8{1, 2, 3, 4, 5, 6, 7, 8},
 						Data:         []uint8{1},
