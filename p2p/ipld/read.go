package ipld

import (
	"context"
	"fmt"
	"math"
	"math/rand"

	"github.com/ipfs/go-cid"
	coreiface "github.com/ipfs/interface-go-ipfs-core"
	"github.com/ipfs/interface-go-ipfs-core/path"
	"github.com/lazyledger/rsmt2d"

	"github.com/lazyledger/lazyledger-core/ipfs/plugin"
	"github.com/lazyledger/lazyledger-core/p2p/ipld/wrapper"
	"github.com/lazyledger/lazyledger-core/types"
	"github.com/lazyledger/lazyledger-core/types/consts"
)

const baseErrorMsg = "failure to retrieve block data:"

var ErrEncounteredTooManyErrors = fmt.Errorf("%s %s", baseErrorMsg, "encountered too many errors")
var ErrTimeout = fmt.Errorf("%s %s", baseErrorMsg, "timeout")

// RetrieveBlockData asynchronously fetches block data using the minimum number
// of requests to IPFS. It fails if one of the random samples sampled is not available.
func RetrieveBlockData(
	ctx context.Context,
	dah *types.DataAvailabilityHeader,
	api coreiface.CoreAPI,
	codec rsmt2d.Codec,
) (types.Data, error) {
	edsWidth := len(dah.RowsRoots)
	sc := newshareCounter(ctx, uint32(edsWidth))

	// convert the row and col roots into Cids
	rowRoots := dah.RowsRoots.Bytes()
	colRoots := dah.ColumnRoots.Bytes()

	// sample 1/4 of the total extended square by sampling half of the leaves in
	// half of the rows
	for _, row := range uniqueRandNumbers(edsWidth/2, edsWidth) {
		for _, col := range uniqueRandNumbers(edsWidth/2, edsWidth) {
			rootCid, err := plugin.CidFromNamespacedSha256(rowRoots[row])
			if err != nil {
				return types.Data{}, err
			}

			go sc.retrieveShare(rootCid, true, row, col, api)
		}
	}

	// wait until enough data has been collected, too many errors encountered,
	// or the timeout is reached
	err := sc.wait()
	if err != nil {
		return types.Data{}, err
	}

	// flatten the square
	flattened := sc.flatten()

	tree := wrapper.NewErasuredNamespacedMerkleTree(uint64(edsWidth) / 2)

	// repair the square
	eds, err := rsmt2d.RepairExtendedDataSquare(rowRoots, colRoots, flattened, codec, tree.Constructor)
	if err != nil {
		return types.Data{}, err
	}

	blockData, err := types.DataFromSquare(eds)
	if err != nil {
		return types.Data{}, err
	}

	return blockData, nil
}

// uniqueRandNumbers generates count unique random numbers with a max of max
func uniqueRandNumbers(count, max int) []uint32 {
	if count > max {
		panic(fmt.Sprintf("cannot create %d unique samples from a max of %d", count, max))
	}
	samples := make(map[uint32]struct{}, count)
	for i := 0; i < count; {
		// nolint:gosec // G404: Use of weak random number generator
		sample := uint32(rand.Intn(max))
		if _, has := samples[sample]; has {
			continue
		}
		samples[sample] = struct{}{}
		i++
	}
	out := make([]uint32, count)
	counter := 0
	for s := range samples {
		out[counter] = s
		counter++
	}
	return out
}

type index struct {
	row uint32
	col uint32
}

type indexedShare struct {
	data []byte
	index
}

// shareCounter is a thread safe tallying mechanism for share retrieval
type shareCounter struct {
	// all shares
	shares map[index][]byte
	// number of shares successfully collected
	counter uint32
	// the width of the extended data square
	edsWidth uint32
	// the minimum shares needed to repair the extended data square
	minSharesNeeded uint32

	shareChan chan indexedShare
	ctx       context.Context
	cancel    context.CancelFunc
	// any errors encountered when attempting to retrieve shares
	errc chan error
}

func newshareCounter(parentCtx context.Context, edsWidth uint32) *shareCounter {
	ctx, cancel := context.WithCancel(parentCtx)

	// calculate the min number of shares needed to repair the square
	minSharesNeeded := (edsWidth * edsWidth / 4)

	return &shareCounter{
		shares:          make(map[index][]byte),
		edsWidth:        edsWidth,
		minSharesNeeded: minSharesNeeded,
		shareChan:       make(chan indexedShare, 1),
		errc:            make(chan error, 1),
		ctx:             ctx,
		cancel:          cancel,
	}
}

// retrieveLeaf uses GetLeafData to fetch a single leaf and counts that leaf
func (sc *shareCounter) retrieveShare(
	rootCid cid.Cid,
	isRow bool,
	axisIdx uint32,
	idx uint32,
	api coreiface.CoreAPI,
) {
	data, err := GetLeafData(sc.ctx, rootCid, idx, sc.edsWidth, api)
	if err != nil {
		select {
		case <-sc.ctx.Done():
		case sc.errc <- err:
		}
	}

	if len(data) < consts.ShareSize {
		return
	}

	// switch the row and col indexes if needed
	rowIdx := idx
	colIdx := axisIdx
	if isRow {
		rowIdx = axisIdx
		colIdx = idx
	}

	select {
	case <-sc.ctx.Done():
	default:
		sc.shareChan <- indexedShare{data: data[consts.NamespaceSize:], index: index{row: rowIdx, col: colIdx}}
	}
}

// wait until enough data has been collected, the timeout has been reached, or
// too many errors are encountered
func (sc *shareCounter) wait() error {
	defer sc.cancel()

	for {
		select {
		case <-sc.ctx.Done():
			return ErrTimeout

		case share := <-sc.shareChan:
			_, has := sc.shares[share.index]
			// add iff it does not already exists
			if !has {
				sc.shares[share.index] = share.data
				sc.counter++
				// check finishing condition
				if sc.counter >= sc.minSharesNeeded {
					return nil
				}
			}

		case err := <-sc.errc:
			return fmt.Errorf("failure to retrieve data square: %w", err)
		}
	}
}

func (sc *shareCounter) flatten() [][]byte {
	flattended := make([][]byte, sc.edsWidth*sc.edsWidth)
	for index, data := range sc.shares {
		flattended[(index.row*sc.edsWidth)+index.col] = data
	}
	return flattended
}

// GetLeafData fetches and returns the data for leaf leafIndex of root rootCid.
// It stops and returns an error if the provided context is cancelled before
// finishing
func GetLeafData(
	ctx context.Context,
	rootCid cid.Cid,
	leafIndex uint32,
	totalLeafs uint32, // this corresponds to the extended square width
	api coreiface.CoreAPI,
) ([]byte, error) {
	//trace.Start(os.Stderr)
	//defer trace.Stop()
	// calculate the path to the leaf
	leafPath, err := leafPath(leafIndex, totalLeafs)
	if err != nil {
		return nil, err
	}
	fmt.Println("GetLeafData", leafPath, "cid", rootCid)
	// use the root cid and the leafPath to create an ipld path
	p := path.Join(path.IpldPath(rootCid), leafPath...)

	// resolve the path
	node, err := api.ResolveNode(ctx, p)
	if err != nil {
		return nil, err
	}

	// return the leaf, without the nmt-leaf-or-node byte
	return node.RawData()[1:], nil
}

func leafPath(index, total uint32) ([]string, error) {
	// ensure that the total is a power of two
<<<<<<< HEAD
	if total != nextPowerOf2(total) {
		return nil, fmt.Errorf("expected total to be a power of 2, got: %v, want: %v", total, nextPowerOf2(total))
=======
	if !isPowerOf2(total) {
		return nil, fmt.Errorf("expected total to be a power of 2, got %d", total)
>>>>>>> 280cc82d
	}

	if total == 0 {
		return nil, nil
	}

	depth := int(math.Log2(float64(total)))
	cursor := index
	path := make([]string, depth)
	for i := depth - 1; i >= 0; i-- {
		if cursor%2 == 0 {
			path[i] = "0"
		} else {
			path[i] = "1"
		}
		cursor /= 2
	}

	return path, nil
}

// isPowerOf2 returns checks if a given number is a power of two
func isPowerOf2(v uint32) bool {
	return math.Ceil(math.Log2(float64(v))) == math.Floor(math.Log2(float64(v)))
}<|MERGE_RESOLUTION|>--- conflicted
+++ resolved
@@ -226,14 +226,12 @@
 	totalLeafs uint32, // this corresponds to the extended square width
 	api coreiface.CoreAPI,
 ) ([]byte, error) {
-	//trace.Start(os.Stderr)
-	//defer trace.Stop()
 	// calculate the path to the leaf
 	leafPath, err := leafPath(leafIndex, totalLeafs)
 	if err != nil {
 		return nil, err
 	}
-	fmt.Println("GetLeafData", leafPath, "cid", rootCid)
+
 	// use the root cid and the leafPath to create an ipld path
 	p := path.Join(path.IpldPath(rootCid), leafPath...)
 
@@ -249,13 +247,8 @@
 
 func leafPath(index, total uint32) ([]string, error) {
 	// ensure that the total is a power of two
-<<<<<<< HEAD
-	if total != nextPowerOf2(total) {
-		return nil, fmt.Errorf("expected total to be a power of 2, got: %v, want: %v", total, nextPowerOf2(total))
-=======
 	if !isPowerOf2(total) {
 		return nil, fmt.Errorf("expected total to be a power of 2, got %d", total)
->>>>>>> 280cc82d
 	}
 
 	if total == 0 {
