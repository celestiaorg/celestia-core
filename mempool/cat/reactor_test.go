package cat

import (
	"encoding/hex"
	"os"
	"sort"
	"sync"
	"testing"
	"time"

	"github.com/go-kit/log/term"
	"github.com/gogo/protobuf/proto"
	"github.com/stretchr/testify/assert"
	"github.com/stretchr/testify/require"

	"github.com/tendermint/tendermint/abci/example/kvstore"
	"github.com/tendermint/tendermint/crypto/ed25519"
	p2pmock "github.com/tendermint/tendermint/p2p/mock"

	cfg "github.com/tendermint/tendermint/config"

	"github.com/tendermint/tendermint/libs/log"
	"github.com/tendermint/tendermint/mempool"
	"github.com/tendermint/tendermint/p2p"
	"github.com/tendermint/tendermint/p2p/mocks"
	protomem "github.com/tendermint/tendermint/proto/tendermint/mempool"
	"github.com/tendermint/tendermint/proxy"
	"github.com/tendermint/tendermint/types"
)

const (
	numTxs  = 10
	timeout = 120 * time.Second // ridiculously high because CircleCI is slow
)

type peerState struct {
	height int64
}

func (ps peerState) GetHeight() int64 {
	return ps.height
}

// Send a bunch of txs to the first reactor's mempool and wait for them all to
// be received in the others.
func TestReactorBroadcastTxsMessage(t *testing.T) {
	config := cfg.TestConfig()
	const N = 5
	reactors := makeAndConnectReactors(t, config, N)

	txs := checkTxs(t, reactors[0].mempool, numTxs, mempool.UnknownPeerID)
	sort.Slice(txs, func(i, j int) bool {
		return txs[i].priority > txs[j].priority // N.B. higher priorities first
	})
	transactions := make(types.Txs, len(txs))
	for idx, tx := range txs {
		transactions[idx] = tx.tx
	}

	waitForTxsOnReactors(t, transactions, reactors)
}

func TestReactorSendWantTxAfterReceiveingSeenTx(t *testing.T) {
	reactor, _ := setupReactor(t)

	tx := newDefaultTx("hello")
	key := tx.Key()
	msgSeen := &protomem.Message{
		Sum: &protomem.Message_SeenTx{SeenTx: &protomem.SeenTx{TxKey: key[:]}},
	}
	msgSeenB, err := msgSeen.Marshal()
	require.NoError(t, err)

	msgWant := &protomem.Message{
		Sum: &protomem.Message_WantTx{WantTx: &protomem.WantTx{TxKey: key[:]}},
	}
	msgWantB, err := msgWant.Marshal()
	require.NoError(t, err)

	peer := genPeer()
	peer.On("Send", MempoolStateChannel, msgWantB).Return(true)

	reactor.InitPeer(peer)
	reactor.Receive(MempoolStateChannel, peer, msgSeenB)

	peer.AssertExpectations(t)
}

func TestReactorSendsTxAfterReceivingWantTx(t *testing.T) {
	reactor, pool := setupReactor(t)

	tx := newDefaultTx("hello")
	key := tx.Key()
	txEnvelope := p2p.Envelope{
		Message:   &protomem.Txs{Txs: [][]byte{tx}},
		ChannelID: mempool.MempoolChannel,
	}

	msgWant := &protomem.Message{
		Sum: &protomem.Message_WantTx{WantTx: &protomem.WantTx{TxKey: key[:]}},
	}
	msgWantB, err := msgWant.Marshal()
	require.NoError(t, err)

	peer := genPeer()
	peer.On("SendEnvelope", txEnvelope).Return(true)

	// add the transaction to the nodes pool. It's not connected to
	// any peers so it shouldn't broadcast anything yet
	require.NoError(t, pool.CheckTx(tx, nil, mempool.TxInfo{}))

	// Add the peer
	reactor.InitPeer(peer)
	// The peer sends a want msg for this tx
	reactor.Receive(MempoolStateChannel, peer, msgWantB)

	// Should send the tx to the peer in response
	peer.AssertExpectations(t)

	// pool should have marked the peer as having seen the tx
	peerID := reactor.ids.GetIDForPeer(peer.ID())
	require.True(t, pool.seenByPeersSet.Has(key, peerID))
}

func TestReactorBroadcastsSeenTxAfterReceivingTx(t *testing.T) {
	reactor, _ := setupReactor(t)

	tx := newDefaultTx("hello")
	key := tx.Key()
	txMsg := &protomem.Message{
		Sum: &protomem.Message_Txs{Txs: &protomem.Txs{Txs: [][]byte{tx}}},
	}
	txMsgBytes, err := txMsg.Marshal()
	require.NoError(t, err)

	seenMsg := &protomem.Message{
		Sum: &protomem.Message_SeenTx{SeenTx: &protomem.SeenTx{TxKey: key[:]}},
	}
	seenMsgBytes, err := seenMsg.Marshal()
	require.NoError(t, err)

	peers := genPeers(2)
	// only peer 1 should receive the seen tx message as peer 0 broadcasted
	// the transaction in the first place
	peers[1].On("Send", MempoolStateChannel, seenMsgBytes).Return(true)

	reactor.InitPeer(peers[0])
	reactor.InitPeer(peers[1])
	reactor.Receive(mempool.MempoolChannel, peers[0], txMsgBytes)

	peers[0].AssertExpectations(t)
	peers[1].AssertExpectations(t)
}

func TestRemovePeerRequestFromOtherPeer(t *testing.T) {
	reactor, _ := setupReactor(t)

	tx := newDefaultTx("hello")
	key := tx.Key()
	peers := genPeers(2)
	reactor.InitPeer(peers[0])
	reactor.InitPeer(peers[1])

	seenMsg := &protomem.SeenTx{TxKey: key[:]}

	wantMsg := &protomem.Message{
		Sum: &protomem.Message_WantTx{WantTx: &protomem.WantTx{TxKey: key[:]}},
	}
	wantMsgBytes, err := wantMsg.Marshal()
	require.NoError(t, err)
	peers[0].On("Send", MempoolStateChannel, wantMsgBytes).Return(true)
	peers[1].On("Send", MempoolStateChannel, wantMsgBytes).Return(true)

	reactor.ReceiveEnvelope(p2p.Envelope{
		Src:       peers[0],
		Message:   seenMsg,
		ChannelID: MempoolStateChannel,
	})
	time.Sleep(100 * time.Millisecond)
	reactor.ReceiveEnvelope(p2p.Envelope{
		Src:       peers[1],
		Message:   seenMsg,
		ChannelID: MempoolStateChannel,
	})

	reactor.RemovePeer(peers[0], "test")

	peers[0].AssertExpectations(t)
	peers[1].AssertExpectations(t)

	require.True(t, reactor.mempool.seenByPeersSet.Has(key, 2))
	// we should have automatically sent another request out for peer 2
	require.EqualValues(t, 2, reactor.requests.ForTx(key))
	require.True(t, reactor.requests.Has(2, key))
	require.False(t, reactor.mempool.seenByPeersSet.Has(key, 1))
}

func TestMempoolVectors(t *testing.T) {
	testCases := []struct {
		testName string
		tx       []byte
		expBytes string
	}{
		{"tx 1", []byte{123}, "0a030a017b"},
		{"tx 2", []byte("proto encoding in mempool"), "0a1b0a1970726f746f20656e636f64696e6720696e206d656d706f6f6c"},
	}

	for _, tc := range testCases {
		tc := tc

		msg := protomem.Message{
			Sum: &protomem.Message_Txs{
				Txs: &protomem.Txs{Txs: [][]byte{tc.tx}},
			},
		}
		bz, err := msg.Marshal()
		require.NoError(t, err, tc.testName)

		require.Equal(t, tc.expBytes, hex.EncodeToString(bz), tc.testName)
	}
}

func TestReactorEventuallyRemovesExpiredTransaction(t *testing.T) {
	reactor, _ := setupReactor(t)
<<<<<<< HEAD
	reactor.mempool.config.TTLDuration = 200 * time.Millisecond
=======
	reactor.mempool.config.TTLDuration = 800 * time.Millisecond
>>>>>>> 56a7c1bf

	tx := newDefaultTx("hello")
	key := tx.Key()
	txMsg := &protomem.Message{
		Sum: &protomem.Message_Txs{Txs: &protomem.Txs{Txs: [][]byte{tx}}},
	}
	txMsgBytes, err := txMsg.Marshal()
	require.NoError(t, err)

	peer := genPeer()
	require.NoError(t, reactor.Start())
	reactor.InitPeer(peer)
	reactor.Receive(mempool.MempoolChannel, peer, txMsgBytes)
	require.True(t, reactor.mempool.Has(key))

	// wait for the transaction to expire
	require.Eventually(t,
		func() bool { return !reactor.mempool.Has(key) },
		4*reactor.mempool.config.TTLDuration,
		50*time.Millisecond,
		"transaction was not removed after TTL expired")
}

func TestLegacyReactorReceiveBasic(t *testing.T) {
	config := cfg.TestConfig()
	// if there were more than two reactors, the order of transactions could not be
	// asserted in waitForTxsOnReactors (due to transactions gossiping). If we
	// replace Connect2Switches (full mesh) with a func, which connects first
	// reactor to others and nothing else, this test should also pass with >2 reactors.
	const N = 1
	reactors := makeAndConnectReactors(t, config, N)
	var (
		reactor = reactors[0]
		peer    = p2pmock.NewPeer(nil)
	)
	defer func() {
		err := reactor.Stop()
		assert.NoError(t, err)
	}()

	reactor.InitPeer(peer)
	reactor.AddPeer(peer)

	msg := &protomem.Message{
		Sum: &protomem.Message_Txs{
			Txs: &protomem.Txs{Txs: [][]byte{}},
		},
	}
	m, err := proto.Marshal(msg)
	assert.NoError(t, err)

	assert.NotPanics(t, func() {
		reactor.Receive(mempool.MempoolChannel, peer, m)
	})
}

func setupReactor(t *testing.T) (*Reactor, *TxPool) {
	app := &application{kvstore.NewApplication()}
	cc := proxy.NewLocalClientCreator(app)
	pool, cleanup := newMempoolWithApp(cc)
	t.Cleanup(cleanup)
	reactor, err := NewReactor(pool, &ReactorOptions{})
	require.NoError(t, err)
	return reactor, pool
}

func makeAndConnectReactors(t *testing.T, config *cfg.Config, n int) []*Reactor {
	reactors := make([]*Reactor, n)
	logger := mempoolLogger()
	for i := 0; i < n; i++ {
		var pool *TxPool
		reactors[i], pool = setupReactor(t)
		pool.logger = logger.With("validator", i)
		reactors[i].SetLogger(logger.With("validator", i))
	}

	switches := p2p.MakeConnectedSwitches(config.P2P, n, func(i int, s *p2p.Switch) *p2p.Switch {
		s.AddReactor("MEMPOOL", reactors[i])
		return s
	}, p2p.Connect2Switches)

	t.Cleanup(func() {
		for _, s := range switches {
			if err := s.Stop(); err != nil {
				assert.NoError(t, err)
			}
		}
	})

	for _, r := range reactors {
		for _, peer := range r.Switch.Peers().List() {
			peer.Set(types.PeerStateKey, peerState{1})
		}
	}
	return reactors
}

// mempoolLogger is a TestingLogger which uses a different
// color for each validator ("validator" key must exist).
func mempoolLogger() log.Logger {
	return log.TestingLoggerWithColorFn(func(keyvals ...interface{}) term.FgBgColor {
		for i := 0; i < len(keyvals)-1; i += 2 {
			if keyvals[i] == "validator" {
				return term.FgBgColor{Fg: term.Color(uint8(keyvals[i+1].(int) + 1))}
			}
		}
		return term.FgBgColor{}
	})
}

func newMempoolWithApp(cc proxy.ClientCreator) (*TxPool, func()) {
	conf := cfg.ResetTestRoot("mempool_test")

	mp, cu := newMempoolWithAppAndConfig(cc, conf)
	return mp, cu
}

func newMempoolWithAppAndConfig(cc proxy.ClientCreator, conf *cfg.Config) (*TxPool, func()) {
	appConnMem, _ := cc.NewABCIClient()
	appConnMem.SetLogger(log.TestingLogger().With("module", "abci-client", "connection", "mempool"))
	err := appConnMem.Start()
	if err != nil {
		panic(err)
	}

	mp := NewTxPool(log.TestingLogger(), conf.Mempool, appConnMem, 1)

	return mp, func() { os.RemoveAll(conf.RootDir) }
}

func waitForTxsOnReactors(t *testing.T, txs types.Txs, reactors []*Reactor) {
	// wait for the txs in all mempools
	wg := new(sync.WaitGroup)
	for i, reactor := range reactors {
		wg.Add(1)
		go func(r *Reactor, reactorIndex int) {
			defer wg.Done()
			waitForTxsOnReactor(t, txs, r, reactorIndex)
		}(reactor, i)
	}

	done := make(chan struct{})
	go func() {
		wg.Wait()
		close(done)
	}()

	timer := time.After(timeout)
	select {
	case <-timer:
		t.Fatal("Timed out waiting for txs")
	case <-done:
	}
}

func waitForTxsOnReactor(t *testing.T, txs types.Txs, reactor *Reactor, reactorIndex int) {
	mempool := reactor.mempool
	for mempool.Size() < len(txs) {
		time.Sleep(time.Millisecond * 100)
	}

	reapedTxs := mempool.ReapMaxTxs(len(txs))
	for i, tx := range txs {
		require.Contains(t, reapedTxs, tx)
		require.Equal(t, tx, reapedTxs[i],
			"txs at index %d on reactor %d don't match: %x vs %x", i, reactorIndex, tx, reapedTxs[i])
	}
}

func genPeers(n int) []*mocks.Peer {
	peers := make([]*mocks.Peer, n)
	for i := 0; i < n; i++ {
		peers[i] = genPeer()
	}
	return peers

}

func genPeer() *mocks.Peer {
	peer := &mocks.Peer{}
	nodeKey := p2p.NodeKey{PrivKey: ed25519.GenPrivKey()}
	peer.On("ID").Return(nodeKey.ID())
	peer.On("Get", types.PeerStateKey).Return(nil).Maybe()
	return peer
}<|MERGE_RESOLUTION|>--- conflicted
+++ resolved
@@ -222,11 +222,7 @@
 
 func TestReactorEventuallyRemovesExpiredTransaction(t *testing.T) {
 	reactor, _ := setupReactor(t)
-<<<<<<< HEAD
-	reactor.mempool.config.TTLDuration = 200 * time.Millisecond
-=======
 	reactor.mempool.config.TTLDuration = 800 * time.Millisecond
->>>>>>> 56a7c1bf
 
 	tx := newDefaultTx("hello")
 	key := tx.Key()
