--- conflicted
+++ resolved
@@ -80,13 +80,8 @@
 // WasRecentlyEvicted always returns false.
 func (*NopMempool) WasRecentlyEvicted(types.TxKey) bool { return false }
 
-<<<<<<< HEAD
-// WasRecentlyRejected always returns false and zero.
-func (*NopMempool) WasRecentlyRejected(types.TxKey) (bool, uint32) { return false, 0 }
-=======
-// IsRejectedTx always returns false, zero and an empty string.
-func (*NopMempool) IsRejectedTx(types.TxKey) (bool, uint32, string) { return false, 0, "" }
->>>>>>> ec6fdcad (feat!: start tracking rejection logs (#2286))
+// WasRecentlyRejected always returns false, zero and an empty string.
+func (*NopMempool) WasRecentlyRejected(types.TxKey) (bool, uint32, string) { return false, 0, "" }
 
 // NopMempoolReactor is a mempool reactor that does nothing.
 type NopMempoolReactor struct {
