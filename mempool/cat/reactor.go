--- conflicted
+++ resolved
@@ -357,7 +357,6 @@
 			return
 		}
 
-<<<<<<< HEAD
 		expectedSeq, haveExpected := memR.sequenceExpectationForSigner(msg.Signer, false, false)
 
 		switch {
@@ -377,26 +376,6 @@
 			)
 			memR.pendingSeen.remove(txKey)
 			return
-=======
-		// Optionally query the sequence from the application before requesting the transaction
-		if len(msg.Signer) > 0 && msg.Sequence > 0 {
-			ctx := context.Background()
-			resp, err := memR.mempool.proxyAppConn.QuerySequence(ctx, &abci.RequestQuerySequence{
-				Signer: msg.Signer,
-			})
-			if err == nil && resp != nil && resp.Sequence > 0 {
-				if resp.Sequence != msg.Sequence {
-					memR.Logger.Debug("sequence mismatch for transaction, skipping request",
-						"txKey", txKey,
-						"expected", resp.Sequence,
-						"received", msg.Sequence,
-						"signer", string(msg.Signer),
-					)
-					// Skip requesting the transaction if the sequence doesn't match
-					return
-				}
-			}
->>>>>>> 438097c4
 		}
 
 		memR.pendingSeen.remove(txKey)
