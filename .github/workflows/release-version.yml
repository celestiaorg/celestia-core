# Checks that, if we're working on a release branch and are about to cut a
# release, we have set the version correctly.
name: Check release version

on:
  push:
    branches:
      - 'release/**'

jobs:
  check-version:
    runs-on: ubuntu-latest
    steps:
      - uses: actions/checkout@v4

      - uses: actions/setup-go@v5
        with:
<<<<<<< HEAD
          go-version: '1.23.1'
=======
          go-version: '1.22'
>>>>>>> 46db8f4a

      - name: Check version
        run: |
          # We strip the refs/heads/release/v prefix of the branch name.
          BRANCH_VERSION=${GITHUB_REF#refs/heads/release/v}
          # Get the version of the code, which has no "v" prefix.
          CODE_VERSION=`go run ./cmd/cometbft/ version`
          if [ "$BRANCH_VERSION" != "$CODE_VERSION" ]; then
            echo ""
            echo "Branch version ${BRANCH_VERSION} does not match code version ${CODE_VERSION}"
            echo ""
            echo "Please either fix the release branch naming (which must have a 'release/v' prefix)"
            echo "or the version of the software in version/version.go."
            exit 1
          fi<|MERGE_RESOLUTION|>--- conflicted
+++ resolved
@@ -15,11 +15,7 @@
 
       - uses: actions/setup-go@v5
         with:
-<<<<<<< HEAD
           go-version: '1.23.1'
-=======
-          go-version: '1.22'
->>>>>>> 46db8f4a
 
       - name: Check version
         run: |
