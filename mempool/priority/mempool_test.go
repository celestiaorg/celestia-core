--- conflicted
+++ resolved
@@ -842,26 +842,16 @@
 		txKey := types.Tx(rejectedTx).Key()
 
 		// The transaction should not be rejected initially
-<<<<<<< HEAD
-		wasRejected, code := txmp.WasRecentlyRejected(txKey)
-		require.False(t, wasRejected)
-=======
 		rejected, code, log := txmp.IsRejectedTx(txKey)
 		require.False(t, rejected)
->>>>>>> ec6fdcad (feat!: start tracking rejection logs (#2286))
 		require.Equal(t, uint32(0), code)
 		require.Equal(t, "", log)
 
 		// Try to add the transaction - it should be rejected
 		err := txmp.CheckTx(rejectedTx, nil, mempool.TxInfo{})
 		require.NoError(t, err) // CheckTx method itself doesn't return error for app rejection
-<<<<<<< HEAD
-		wasRejected, code = txmp.WasRecentlyRejected(txKey)
-		require.True(t, wasRejected)
-=======
 		rejected, code, log = txmp.IsRejectedTx(txKey)
 		require.True(t, rejected)
->>>>>>> ec6fdcad (feat!: start tracking rejection logs (#2286))
 		require.Equal(t, uint32(101), code)
 		require.Equal(t, "invalid-tx-format", log)
 	})
@@ -880,26 +870,16 @@
 		txKey := types.Tx(rejectedTx).Key()
 
 		// The transaction should not be rejected initially
-<<<<<<< HEAD
-		wasRejected, code := txmp.WasRecentlyRejected(txKey)
-		require.False(t, wasRejected)
-=======
 		rejected, code, log := txmp.IsRejectedTx(txKey)
 		require.False(t, rejected)
->>>>>>> ec6fdcad (feat!: start tracking rejection logs (#2286))
 		require.Equal(t, uint32(0), code)
 		require.Equal(t, "", log)
 
 		// Try to add the transaction - it should be rejected by precheck
 		err := txmp.CheckTx(rejectedTx, nil, mempool.TxInfo{})
 		require.Error(t, err) // PreCheck failures return an error
-<<<<<<< HEAD
-		wasRejected, code = txmp.WasRecentlyRejected(txKey)
-		require.True(t, wasRejected)
-=======
 		rejected, code, log = txmp.IsRejectedTx(txKey)
 		require.True(t, rejected)
->>>>>>> ec6fdcad (feat!: start tracking rejection logs (#2286))
 		require.Equal(t, uint32(0), code)
 		require.Equal(t, "rejected by precheck", log)
 	})
@@ -919,26 +899,16 @@
 		txKey := types.Tx(rejectedTx).Key()
 
 		// The transaction should not be rejected initially
-<<<<<<< HEAD
-		wasRejected, code := txmp.WasRecentlyRejected(txKey)
-		require.False(t, wasRejected)
-=======
 		rejected, code, log := txmp.IsRejectedTx(txKey)
 		require.False(t, rejected)
->>>>>>> ec6fdcad (feat!: start tracking rejection logs (#2286))
 		require.Equal(t, uint32(0), code)
 		require.Equal(t, "", log)
 
 		// Try to add the transaction - it should be rejected by postcheck
 		err := txmp.CheckTx(rejectedTx, nil, mempool.TxInfo{})
 		require.NoError(t, err) // CheckTx method itself doesn't return error for postcheck failure
-<<<<<<< HEAD
-		wasRejected, code = txmp.WasRecentlyRejected(txKey)
-		require.True(t, wasRejected)
-=======
 		rejected, code, log = txmp.IsRejectedTx(txKey)
 		require.True(t, rejected)
->>>>>>> ec6fdcad (feat!: start tracking rejection logs (#2286))
 		require.Equal(t, uint32(0), code)
 		require.Equal(t, "", log)
 	})
@@ -951,13 +921,8 @@
 		txKey := types.Tx(validTx).Key()
 
 		// The transaction should not be rejected initially
-<<<<<<< HEAD
-		wasRejected, code := txmp.WasRecentlyRejected(txKey)
-		require.False(t, wasRejected)
-=======
 		rejected, code, log := txmp.IsRejectedTx(txKey)
 		require.False(t, rejected)
->>>>>>> ec6fdcad (feat!: start tracking rejection logs (#2286))
 		require.Equal(t, uint32(0), code)
 		require.Equal(t, "", log)
 
@@ -966,13 +931,8 @@
 		require.NoError(t, err)
 
 		// The transaction should still not be marked as rejected
-<<<<<<< HEAD
-		wasRejected, code = txmp.WasRecentlyRejected(txKey)
-		require.False(t, wasRejected)
-=======
 		rejected, code, log = txmp.IsRejectedTx(txKey)
 		require.False(t, rejected)
->>>>>>> ec6fdcad (feat!: start tracking rejection logs (#2286))
 		require.Equal(t, uint32(0), code)
 		require.Equal(t, "", log)
 	})
