package server

import (
	"fmt"
	"net/http"
	"reflect"
	"strings"

<<<<<<< HEAD
	amino "github.com/tendermint/go-amino"

	"github.com/lazyledger/lazyledger-core/libs/log"
=======
	"github.com/tendermint/tendermint/libs/log"
>>>>>>> 958c4cdc
)

// RegisterRPCFuncs adds a route for each function in the funcMap, as well as
// general jsonrpc and websocket handlers for all functions. "result" is the
// interface on which the result objects are registered, and is popualted with
// every RPCResponse
func RegisterRPCFuncs(mux *http.ServeMux, funcMap map[string]*RPCFunc, logger log.Logger) {
	// HTTP endpoints
	for funcName, rpcFunc := range funcMap {
		mux.HandleFunc("/"+funcName, makeHTTPHandler(rpcFunc, logger))
	}

	// JSONRPC endpoints
	mux.HandleFunc("/", handleInvalidJSONRPCPaths(makeJSONRPCHandler(funcMap, logger)))
}

///////////////////////////////////////////////////////////////////////////////
// Function introspection
///////////////////////////////////////////////////////////////////////////////

// RPCFunc contains the introspected type information for a function
type RPCFunc struct {
	f        reflect.Value  // underlying rpc function
	args     []reflect.Type // type of each function arg
	returns  []reflect.Type // type of each return arg
	argNames []string       // name of each argument
	ws       bool           // websocket only
}

// NewRPCFunc wraps a function for introspection.
// f is the function, args are comma separated argument names
func NewRPCFunc(f interface{}, args string) *RPCFunc {
	return newRPCFunc(f, args, false)
}

// NewWSRPCFunc wraps a function for introspection and use in the websockets.
func NewWSRPCFunc(f interface{}, args string) *RPCFunc {
	return newRPCFunc(f, args, true)
}

func newRPCFunc(f interface{}, args string, ws bool) *RPCFunc {
	var argNames []string
	if args != "" {
		argNames = strings.Split(args, ",")
	}
	return &RPCFunc{
		f:        reflect.ValueOf(f),
		args:     funcArgTypes(f),
		returns:  funcReturnTypes(f),
		argNames: argNames,
		ws:       ws,
	}
}

// return a function's argument types
func funcArgTypes(f interface{}) []reflect.Type {
	t := reflect.TypeOf(f)
	n := t.NumIn()
	typez := make([]reflect.Type, n)
	for i := 0; i < n; i++ {
		typez[i] = t.In(i)
	}
	return typez
}

// return a function's return types
func funcReturnTypes(f interface{}) []reflect.Type {
	t := reflect.TypeOf(f)
	n := t.NumOut()
	typez := make([]reflect.Type, n)
	for i := 0; i < n; i++ {
		typez[i] = t.Out(i)
	}
	return typez
}

//-------------------------------------------------------------

// NOTE: assume returns is result struct and error. If error is not nil, return it
func unreflectResult(returns []reflect.Value) (interface{}, error) {
	errV := returns[1]
	if errV.Interface() != nil {
		return nil, fmt.Errorf("%v", errV.Interface())
	}
	rv := returns[0]
	// the result is a registered interface,
	// we need a pointer to it so we can marshal with type byte
	rvp := reflect.New(rv.Type())
	rvp.Elem().Set(rv)
	return rvp.Interface(), nil
}<|MERGE_RESOLUTION|>--- conflicted
+++ resolved
@@ -6,13 +6,7 @@
 	"reflect"
 	"strings"
 
-<<<<<<< HEAD
-	amino "github.com/tendermint/go-amino"
-
 	"github.com/lazyledger/lazyledger-core/libs/log"
-=======
-	"github.com/tendermint/tendermint/libs/log"
->>>>>>> 958c4cdc
 )
 
 // RegisterRPCFuncs adds a route for each function in the funcMap, as well as
