linters:
  enable:
    - asciicheck
    - bodyclose
    - depguard
    - dogsled
    - dupl
    - errcheck
    - exportloopref
    - goconst
    - gofmt
    - goimports
    - revive
    - gosec
    - gosimple
    - govet
    - ineffassign
    - misspell
    - nakedret
    - nolintlint
    - prealloc
    - staticcheck
    # - structcheck // to be fixed by golangci-lint
    - stylecheck
    - typecheck
    - unconvert
    - unused

issues:
  exclude-rules:
    - path: _test\.go
      linters:
        - gosec
  max-same-issues: 50

linters-settings:
  dogsled:
    max-blank-identifiers: 3
  golint:
    min-confidence: 0
<<<<<<< HEAD
  misspell:
    locale: US
    ignore-words:
      - behaviour
=======
>>>>>>> 5989a731
  maligned:
    suggest-new: true

run:
  skip-files:
    - libs/pubsub/query/query.peg.go<|MERGE_RESOLUTION|>--- conflicted
+++ resolved
@@ -38,13 +38,6 @@
     max-blank-identifiers: 3
   golint:
     min-confidence: 0
-<<<<<<< HEAD
-  misspell:
-    locale: US
-    ignore-words:
-      - behaviour
-=======
->>>>>>> 5989a731
   maligned:
     suggest-new: true
 
