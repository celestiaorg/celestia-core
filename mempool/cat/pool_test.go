--- conflicted
+++ resolved
@@ -901,11 +901,7 @@
 		txKey := types.Tx(rejectedTx).Key()
 
 		// The transaction should not be rejected initially
-<<<<<<< HEAD
-		rejected, code := txmp.WasRecentlyRejected(txKey)
-=======
-		rejected, code, log := txmp.IsRejectedTx(txKey)
->>>>>>> ec6fdcad (feat!: start tracking rejection logs (#2286))
+		rejected, code, log := txmp.WasRecentlyRejected(txKey)
 		require.False(t, rejected)
 		require.Equal(t, uint32(0), code)
 		require.Equal(t, "", log)
@@ -913,11 +909,7 @@
 		// Try to add the transaction - it should be rejected
 		err := txmp.CheckTx(rejectedTx, nil, mempool.TxInfo{})
 		require.Error(t, err) // CheckTx returns an error for app rejection in CAT
-<<<<<<< HEAD
-		rejected, code = txmp.WasRecentlyRejected(txKey)
-=======
-		rejected, code, log = txmp.IsRejectedTx(txKey)
->>>>>>> ec6fdcad (feat!: start tracking rejection logs (#2286))
+		rejected, code, log = txmp.WasRecentlyRejected(txKey)
 		require.True(t, rejected)
 		require.Equal(t, uint32(101), code)
 		require.Equal(t, "invalid-tx-format", log)
@@ -937,11 +929,7 @@
 		txKey := types.Tx(rejectedTx).Key()
 
 		// The transaction should not be rejected initially
-<<<<<<< HEAD
-		rejected, code := txmp.WasRecentlyRejected(txKey)
-=======
-		rejected, code, log := txmp.IsRejectedTx(txKey)
->>>>>>> ec6fdcad (feat!: start tracking rejection logs (#2286))
+		rejected, code, log := txmp.WasRecentlyRejected(txKey)
 		require.False(t, rejected)
 		require.Equal(t, uint32(0), code)
 		require.Equal(t, "", log)
@@ -949,11 +937,7 @@
 		// Try to add the transaction - it should be rejected by precheck
 		_, err := txmp.TryAddNewTx(types.Tx(rejectedTx).ToCachedTx(), txKey, mempool.TxInfo{})
 		require.Error(t, err) // PreCheck failures return an error
-<<<<<<< HEAD
-		rejected, code = txmp.WasRecentlyRejected(txKey)
-=======
-		rejected, code, log = txmp.IsRejectedTx(txKey)
->>>>>>> ec6fdcad (feat!: start tracking rejection logs (#2286))
+		rejected, code, log = txmp.WasRecentlyRejected(txKey)
 		require.True(t, rejected)
 		require.Equal(t, uint32(0), code)
 		require.Equal(t, "rejected by precheck", log)
@@ -976,26 +960,16 @@
 		txKey := types.Tx(rejectedTx).Key()
 
 		// The transaction should not be rejected initially
-<<<<<<< HEAD
-		wasRejected, code := txmp.WasRecentlyRejected(txKey)
-		require.False(t, wasRejected)
-=======
-		rejected, code, log := txmp.IsRejectedTx(txKey)
+		rejected, code, log := txmp.WasRecentlyRejected(txKey)
 		require.False(t, rejected)
->>>>>>> ec6fdcad (feat!: start tracking rejection logs (#2286))
 		require.Equal(t, uint32(0), code)
 		require.Equal(t, "", log)
 
 		// Try to add the transaction - it should be rejected by postcheck
 		_, err := txmp.TryAddNewTx(types.Tx(rejectedTx).ToCachedTx(), txKey, mempool.TxInfo{})
 		require.Error(t, err) // PostCheck failures return an error
-<<<<<<< HEAD
-		wasRejected, code = txmp.WasRecentlyRejected(txKey)
-		require.True(t, wasRejected)
-=======
-		rejected, code, log = txmp.IsRejectedTx(txKey)
+		rejected, code, log = txmp.WasRecentlyRejected(txKey)
 		require.True(t, rejected)
->>>>>>> ec6fdcad (feat!: start tracking rejection logs (#2286))
 		require.Equal(t, uint32(0), code)
 		require.Equal(t, "priority too low", log)
 	})
@@ -1008,13 +982,8 @@
 		txKey := types.Tx(validTx).Key()
 
 		// The transaction should not be rejected initially
-<<<<<<< HEAD
-		wasRejected, code := txmp.WasRecentlyRejected(txKey)
-		require.False(t, wasRejected)
-=======
-		rejected, code, log := txmp.IsRejectedTx(txKey)
+		rejected, code, log := txmp.WasRecentlyRejected(txKey)
 		require.False(t, rejected)
->>>>>>> ec6fdcad (feat!: start tracking rejection logs (#2286))
 		require.Equal(t, uint32(0), code)
 		require.Equal(t, "", log)
 
@@ -1023,13 +992,8 @@
 		require.NoError(t, err)
 
 		// The transaction should still not be marked as rejected
-<<<<<<< HEAD
-		wasRejected, code = txmp.WasRecentlyRejected(txKey)
-		require.False(t, wasRejected)
-=======
-		rejected, code, log = txmp.IsRejectedTx(txKey)
+		rejected, code, log = txmp.WasRecentlyRejected(txKey)
 		require.False(t, rejected)
->>>>>>> ec6fdcad (feat!: start tracking rejection logs (#2286))
 		require.Equal(t, uint32(0), code)
 		require.Equal(t, "", log)
 	})
