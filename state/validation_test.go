--- conflicted
+++ resolved
@@ -84,11 +84,7 @@
 			Invalid blocks don't pass
 		*/
 		for _, tc := range testCases {
-<<<<<<< HEAD
-			block, _ := state.MakeBlock(height, makeTxs(height), []byte("proof"), lastCommit, nil, proposerAddr)
-=======
-			block, _ := state.MakeBlock(height, makeTxs(height), nil, nil, nil, lastCommit, proposerAddr)
->>>>>>> bba6f792
+			block, _ := state.MakeBlock(height, makeTxs(height), []byte("proof"), nil, nil, nil, lastCommit, proposerAddr)
 			tc.malleateBlock(block)
 			err := blockExec.ValidateBlock(state, block)
 			t.Logf("%s: %v", tc.name, err)
@@ -106,7 +102,7 @@
 	nextHeight := validationTestsStopHeight
 	block, _ := state.MakeBlock(
 		nextHeight,
-		makeTxs(nextHeight), nil, nil, nil,
+		makeTxs(nextHeight), nil, nil, nil, nil,
 		lastCommit,
 		state.Validators.GetProposer().Address,
 	)
@@ -156,11 +152,7 @@
 				state.LastBlockID,
 				[]types.CommitSig{wrongHeightVote.CommitSig()},
 			)
-<<<<<<< HEAD
-			block, _ := state.MakeBlock(height, makeTxs(height), []byte("proof"), wrongHeightCommit, nil, proposerAddr)
-=======
-			block, _ := state.MakeBlock(height, makeTxs(height), nil, nil, nil, wrongHeightCommit, proposerAddr)
->>>>>>> bba6f792
+			block, _ := state.MakeBlock(height, makeTxs(height), nil, nil, nil, nil, wrongHeightCommit, proposerAddr)
 			err = blockExec.ValidateBlock(state, block)
 			_, isErrInvalidCommitHeight := err.(types.ErrInvalidCommitHeight)
 			require.True(t, isErrInvalidCommitHeight, "expected ErrInvalidCommitHeight at height %d but got: %v", height, err)
@@ -168,11 +160,7 @@
 			/*
 				#2589: test len(block.LastCommit.Signatures) == state.LastValidators.Size()
 			*/
-<<<<<<< HEAD
-			block, _ = state.MakeBlock(height, makeTxs(height), []byte("proof"), wrongSigsCommit, nil, proposerAddr)
-=======
-			block, _ = state.MakeBlock(height, makeTxs(height), nil, nil, nil, wrongSigsCommit, proposerAddr)
->>>>>>> bba6f792
+			block, _ = state.MakeBlock(height, makeTxs(height), nil, nil, nil, nil, wrongSigsCommit, proposerAddr)
 			err = blockExec.ValidateBlock(state, block)
 			_, isErrInvalidCommitSignatures := err.(types.ErrInvalidCommitSignatures)
 			require.True(t, isErrInvalidCommitSignatures,
@@ -279,11 +267,7 @@
 				evidence = append(evidence, newEv)
 				currentBytes += int64(len(newEv.Bytes()))
 			}
-<<<<<<< HEAD
-			block, _ := state.MakeBlock(height, makeTxs(height), []byte("proof"), lastCommit, evidence, proposerAddr)
-=======
-			block, _ := state.MakeBlock(height, makeTxs(height), evidence, nil, nil, lastCommit, proposerAddr)
->>>>>>> bba6f792
+			block, _ := state.MakeBlock(height, makeTxs(height), nil, evidence, nil, nil, lastCommit, proposerAddr)
 			err := blockExec.ValidateBlock(state, block)
 			if assert.Error(t, err) {
 				_, ok := err.(*types.ErrEvidenceOverflow)
