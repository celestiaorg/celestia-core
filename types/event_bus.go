package types

import (
	"context"
	"fmt"

	"github.com/tendermint/tendermint/abci/types"
	"github.com/tendermint/tendermint/libs/log"
	cmtpubsub "github.com/tendermint/tendermint/libs/pubsub"
	"github.com/tendermint/tendermint/libs/service"
)

const defaultCapacity = 0

type EventBusSubscriber interface {
	Subscribe(ctx context.Context, subscriber string, query cmtpubsub.Query, outCapacity ...int) (Subscription, error)
	Unsubscribe(ctx context.Context, subscriber string, query cmtpubsub.Query) error
	UnsubscribeAll(ctx context.Context, subscriber string) error

	NumClients() int
	NumClientSubscriptions(clientID string) int
}

type Subscription interface {
<<<<<<< HEAD
	Out() <-chan tmpubsub.Message
=======
	Out() <-chan cmtpubsub.Message
>>>>>>> 5989a731
	Cancelled() <-chan struct{}
	Err() error
}

// EventBus is a common bus for all events going through the system. All calls
// are proxied to underlying pubsub server. All events must be published using
// EventBus to ensure correct data types.
type EventBus struct {
	service.BaseService
	pubsub *cmtpubsub.Server
}

// NewEventBus returns a new event bus.
func NewEventBus() *EventBus {
	return NewEventBusWithBufferCapacity(defaultCapacity)
}

// NewEventBusWithBufferCapacity returns a new event bus with the given buffer capacity.
func NewEventBusWithBufferCapacity(cap int) *EventBus {
	// capacity could be exposed later if needed
	pubsub := cmtpubsub.NewServer(cmtpubsub.BufferCapacity(cap))
	b := &EventBus{pubsub: pubsub}
	b.BaseService = *service.NewBaseService(nil, "EventBus", b)
	return b
}

func (b *EventBus) SetLogger(l log.Logger) {
	b.BaseService.SetLogger(l)
	b.pubsub.SetLogger(l.With("module", "pubsub"))
}

func (b *EventBus) OnStart() error {
	return b.pubsub.Start()
}

func (b *EventBus) OnStop() {
	if err := b.pubsub.Stop(); err != nil {
		b.pubsub.Logger.Error("error trying to stop eventBus", "error", err)
	}
}

func (b *EventBus) NumClients() int {
	return b.pubsub.NumClients()
}

func (b *EventBus) NumClientSubscriptions(clientID string) int {
	return b.pubsub.NumClientSubscriptions(clientID)
}

func (b *EventBus) Subscribe(
	ctx context.Context,
	subscriber string,
	query cmtpubsub.Query,
	outCapacity ...int,
) (Subscription, error) {
	return b.pubsub.Subscribe(ctx, subscriber, query, outCapacity...)
}

// This method can be used for a local consensus explorer and synchronous
// testing. Do not use for for public facing / untrusted subscriptions!
func (b *EventBus) SubscribeUnbuffered(
	ctx context.Context,
	subscriber string,
	query cmtpubsub.Query,
) (Subscription, error) {
	return b.pubsub.SubscribeUnbuffered(ctx, subscriber, query)
}

func (b *EventBus) Unsubscribe(ctx context.Context, subscriber string, query cmtpubsub.Query) error {
	return b.pubsub.Unsubscribe(ctx, subscriber, query)
}

func (b *EventBus) UnsubscribeAll(ctx context.Context, subscriber string) error {
	return b.pubsub.UnsubscribeAll(ctx, subscriber)
}

func (b *EventBus) Publish(eventType string, eventData TMEventData) error {
	// no explicit deadline for publishing events
	ctx := context.Background()
	return b.pubsub.PublishWithEvents(ctx, eventData, map[string][]string{EventTypeKey: {eventType}})
}

// validateAndStringifyEvents takes a slice of event objects and creates a
// map of stringified events where each key is composed of the event
// type and each of the event's attributes keys in the form of
// "{event.Type}.{attribute.Key}" and the value is each attribute's value.
func (b *EventBus) validateAndStringifyEvents(events []types.Event, logger log.Logger) map[string][]string {
	result := make(map[string][]string)
	for _, event := range events {
		if len(event.Type) == 0 {
			logger.Debug("Got an event with an empty type (skipping)", "event", event)
			continue
		}

		for _, attr := range event.Attributes {
			if len(attr.Key) == 0 {
				logger.Debug("Got an event attribute with an empty key(skipping)", "event", event)
				continue
			}

			compositeTag := fmt.Sprintf("%s.%s", event.Type, string(attr.Key))
			result[compositeTag] = append(result[compositeTag], string(attr.Value))
		}
	}

	return result
}

func (b *EventBus) PublishEventNewBlock(data EventDataNewBlock) error {
	// no explicit deadline for publishing events
	ctx := context.Background()

	resultEvents := append(data.ResultBeginBlock.Events, data.ResultEndBlock.Events...)
	events := b.validateAndStringifyEvents(resultEvents, b.Logger.With("block", data.Block.StringShort()))

	// add predefined new block event
	events[EventTypeKey] = append(events[EventTypeKey], EventNewBlock)

	return b.pubsub.PublishWithEvents(ctx, data, events)
}

func (b *EventBus) PublishEventNewSignedBlock(data EventDataSignedBlock) error {
	return b.Publish(EventSignedBlock, data)
}

func (b *EventBus) PublishEventNewBlockHeader(data EventDataNewBlockHeader) error {
	// no explicit deadline for publishing events
	ctx := context.Background()

	resultTags := append(data.ResultBeginBlock.Events, data.ResultEndBlock.Events...)
	// TODO: Create StringShort method for Header and use it in logger.
	events := b.validateAndStringifyEvents(resultTags, b.Logger.With("header", data.Header))

	// add predefined new block header event
	events[EventTypeKey] = append(events[EventTypeKey], EventNewBlockHeader)

	return b.pubsub.PublishWithEvents(ctx, data, events)
}

func (b *EventBus) PublishEventNewEvidence(evidence EventDataNewEvidence) error {
	return b.Publish(EventNewEvidence, evidence)
}

func (b *EventBus) PublishEventVote(data EventDataVote) error {
	return b.Publish(EventVote, data)
}

func (b *EventBus) PublishEventValidBlock(data EventDataRoundState) error {
	return b.Publish(EventValidBlock, data)
}

// PublishEventTx publishes tx event with events from Result. Note it will add
// predefined keys (EventTypeKey, TxHashKey). Existing events with the same keys
// will be overwritten.
func (b *EventBus) PublishEventTx(data EventDataTx) error {
	// no explicit deadline for publishing events
	ctx := context.Background()

	events := b.validateAndStringifyEvents(data.Result.Events, b.Logger.With("tx", data.Tx))

	// add predefined compositeKeys
	events[EventTypeKey] = append(events[EventTypeKey], EventTx)
	events[TxHashKey] = append(events[TxHashKey], fmt.Sprintf("%X", Tx(data.Tx).Hash()))
	events[TxHeightKey] = append(events[TxHeightKey], fmt.Sprintf("%d", data.Height))

	return b.pubsub.PublishWithEvents(ctx, data, events)
}

func (b *EventBus) PublishEventNewRoundStep(data EventDataRoundState) error {
	return b.Publish(EventNewRoundStep, data)
}

func (b *EventBus) PublishEventTimeoutPropose(data EventDataRoundState) error {
	return b.Publish(EventTimeoutPropose, data)
}

func (b *EventBus) PublishEventTimeoutWait(data EventDataRoundState) error {
	return b.Publish(EventTimeoutWait, data)
}

func (b *EventBus) PublishEventNewRound(data EventDataNewRound) error {
	return b.Publish(EventNewRound, data)
}

func (b *EventBus) PublishEventCompleteProposal(data EventDataCompleteProposal) error {
	return b.Publish(EventCompleteProposal, data)
}

func (b *EventBus) PublishEventPolka(data EventDataRoundState) error {
	return b.Publish(EventPolka, data)
}

func (b *EventBus) PublishEventUnlock(data EventDataRoundState) error {
	return b.Publish(EventUnlock, data)
}

func (b *EventBus) PublishEventRelock(data EventDataRoundState) error {
	return b.Publish(EventRelock, data)
}

func (b *EventBus) PublishEventLock(data EventDataRoundState) error {
	return b.Publish(EventLock, data)
}

func (b *EventBus) PublishEventValidatorSetUpdates(data EventDataValidatorSetUpdates) error {
	return b.Publish(EventValidatorSetUpdates, data)
}

// -----------------------------------------------------------------------------
type NopEventBus struct{}

func (NopEventBus) Subscribe(
	ctx context.Context,
	subscriber string,
	query cmtpubsub.Query,
	out chan<- interface{},
) error {
	return nil
}

func (NopEventBus) Unsubscribe(ctx context.Context, subscriber string, query cmtpubsub.Query) error {
	return nil
}

func (NopEventBus) UnsubscribeAll(ctx context.Context, subscriber string) error {
	return nil
}

func (NopEventBus) PublishEventNewBlock(data EventDataNewBlock) error {
	return nil
}

func (NopEventBus) PublishEventNewSignedBlock(data EventDataSignedBlock) error {
	return nil
}

func (NopEventBus) PublishEventNewBlockHeader(data EventDataNewBlockHeader) error {
	return nil
}

func (NopEventBus) PublishEventNewEvidence(evidence EventDataNewEvidence) error {
	return nil
}

func (NopEventBus) PublishEventVote(data EventDataVote) error {
	return nil
}

func (NopEventBus) PublishEventTx(data EventDataTx) error {
	return nil
}

func (NopEventBus) PublishEventNewRoundStep(data EventDataRoundState) error {
	return nil
}

func (NopEventBus) PublishEventTimeoutPropose(data EventDataRoundState) error {
	return nil
}

func (NopEventBus) PublishEventTimeoutWait(data EventDataRoundState) error {
	return nil
}

func (NopEventBus) PublishEventNewRound(data EventDataRoundState) error {
	return nil
}

func (NopEventBus) PublishEventCompleteProposal(data EventDataRoundState) error {
	return nil
}

func (NopEventBus) PublishEventPolka(data EventDataRoundState) error {
	return nil
}

func (NopEventBus) PublishEventUnlock(data EventDataRoundState) error {
	return nil
}

func (NopEventBus) PublishEventRelock(data EventDataRoundState) error {
	return nil
}

func (NopEventBus) PublishEventLock(data EventDataRoundState) error {
	return nil
}

func (NopEventBus) PublishEventValidatorSetUpdates(data EventDataValidatorSetUpdates) error {
	return nil
}<|MERGE_RESOLUTION|>--- conflicted
+++ resolved
@@ -22,11 +22,7 @@
 }
 
 type Subscription interface {
-<<<<<<< HEAD
-	Out() <-chan tmpubsub.Message
-=======
 	Out() <-chan cmtpubsub.Message
->>>>>>> 5989a731
 	Cancelled() <-chan struct{}
 	Err() error
 }
