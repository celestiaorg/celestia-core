--- conflicted
+++ resolved
@@ -68,15 +68,9 @@
 			"POSTGRES_DB=" + dbName,
 			"listen_addresses = '*'",
 		},
-<<<<<<< HEAD
-		ExposedPorts: []string{"5432"},
-		PortBindings: map[docker.Port][]docker.PortBinding{
-			"5432/tcp": {{HostIP: "", HostPort: port}}, // Map host port 5433 to container port 5432
-=======
 		ExposedPorts: []string{port},
 		PortBindings: map[docker.Port][]docker.PortBinding{
 			"5432/tcp": {{HostPort: fmt.Sprintf("%d", getFreePort())}},
->>>>>>> 6d7aab8d
 		},
 	}, func(config *docker.HostConfig) {
 		// set AutoRemove to true so that stopped container goes away by itself
