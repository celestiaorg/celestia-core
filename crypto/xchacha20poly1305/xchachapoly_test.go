--- conflicted
+++ resolved
@@ -25,21 +25,6 @@
 		plaintext := make([]byte, pl)
 		_, err := cr.Read(key[:])
 		if err != nil {
-<<<<<<< HEAD
-			t.Errorf("error on read: %s", err.Error())
-		}
-		_, err = cr.Read(nonce[:])
-		if err != nil {
-			t.Errorf("error on read: %s", err.Error())
-		}
-		_, err = cr.Read(ad)
-		if err != nil {
-			t.Errorf("error on read: %s", err.Error())
-		}
-		_, err = cr.Read(plaintext)
-		if err != nil {
-			t.Errorf("error on read: %s", err.Error())
-=======
 			t.Errorf("error on read: %v", err)
 		}
 		_, err = cr.Read(nonce[:])
@@ -53,7 +38,6 @@
 		_, err = cr.Read(plaintext)
 		if err != nil {
 			t.Errorf("error on read: %v", err)
->>>>>>> 5e354a3a
 		}
 
 		aead, err := New(key[:])
