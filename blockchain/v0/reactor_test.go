package v0

import (
	"fmt"
	"os"
	"sort"
	"testing"
	"time"

	"github.com/stretchr/testify/assert"
	"github.com/stretchr/testify/require"

	dbm "github.com/tendermint/tm-db"

	abci "github.com/lazyledger/lazyledger-core/abci/types"
	cfg "github.com/lazyledger/lazyledger-core/config"
	"github.com/lazyledger/lazyledger-core/libs/log"
	"github.com/lazyledger/lazyledger-core/mempool/mock"
	"github.com/lazyledger/lazyledger-core/p2p"
	"github.com/lazyledger/lazyledger-core/proxy"
	sm "github.com/lazyledger/lazyledger-core/state"
	"github.com/lazyledger/lazyledger-core/store"
	"github.com/lazyledger/lazyledger-core/types"
	tmtime "github.com/lazyledger/lazyledger-core/types/time"
)

var config *cfg.Config

func randGenesisDoc(numValidators int, randPower bool, minPower int64) (*types.GenesisDoc, []types.PrivValidator) {
	validators := make([]types.GenesisValidator, numValidators)
	privValidators := make([]types.PrivValidator, numValidators)
	for i := 0; i < numValidators; i++ {
		val, privVal := types.RandValidator(randPower, minPower)
		validators[i] = types.GenesisValidator{
			PubKey: val.PubKey,
			Power:  val.VotingPower,
		}
		privValidators[i] = privVal
	}
	sort.Sort(types.PrivValidatorsByAddress(privValidators))

	return &types.GenesisDoc{
		GenesisTime: tmtime.Now(),
		ChainID:     config.ChainID(),
		Validators:  validators,
	}, privValidators
}

type BlockchainReactorPair struct {
	reactor *BlockchainReactor
	app     proxy.AppConns
}

func newBlockchainReactor(
	logger log.Logger,
	genDoc *types.GenesisDoc,
	privVals []types.PrivValidator,
	maxBlockHeight int64) BlockchainReactorPair {
	if len(privVals) != 1 {
		panic("only support one validator")
	}

	app := &testApp{}
	cc := proxy.NewLocalClientCreator(app)
	proxyApp := proxy.NewAppConns(cc)
	err := proxyApp.Start()
	if err != nil {
		panic(fmt.Errorf("error start app: %w", err))
	}

	blockDB := dbm.NewMemDB()
	stateDB := dbm.NewMemDB()
	stateStore := sm.NewStore(stateDB)
	blockStore := store.NewBlockStore(blockDB)

	state, err := stateStore.LoadFromDBOrGenesisDoc(genDoc)
	if err != nil {
		panic(fmt.Errorf("error constructing state from genesis file: %w", err))
	}

	// Make the BlockchainReactor itself.
	// NOTE we have to create and commit the blocks first because
	// pool.height is determined from the store.
	fastSync := true
	db := dbm.NewMemDB()
	stateStore = sm.NewStore(db)
	blockExec := sm.NewBlockExecutor(stateStore, log.TestingLogger(), proxyApp.Consensus(),
		mock.Mempool{}, sm.EmptyEvidencePool{})
	if err = stateStore.Save(state); err != nil {
		panic(err)
	}

	// let's add some blocks in
	for blockHeight := int64(1); blockHeight <= maxBlockHeight; blockHeight++ {
		lastCommit := types.NewCommit(blockHeight-1, 0, types.BlockID{}, nil)
		if blockHeight > 1 {
			lastBlockMeta := blockStore.LoadBlockMeta(blockHeight - 1)
			lastBlock := blockStore.LoadBlock(blockHeight - 1)

			vote, err := types.MakeVote(
				lastBlock.Header.Height,
				lastBlockMeta.BlockID,
				state.Validators,
				privVals[0],
				lastBlock.Header.ChainID,
				time.Now(),
			)
			if err != nil {
				panic(err)
			}
			lastCommit = types.NewCommit(vote.Height, vote.Round,
				lastBlockMeta.BlockID, []types.CommitSig{vote.CommitSig()})
		}

		thisBlock := makeBlock(blockHeight, state, lastCommit)

		thisParts := thisBlock.MakePartSet(types.BlockPartSizeBytes)
		blockID := types.BlockID{Hash: thisBlock.Hash(), PartSetHeader: thisParts.Header()}

		state, _, err = blockExec.ApplyBlock(state, blockID, thisBlock)
		if err != nil {
			panic(fmt.Errorf("error apply block: %w", err))
		}

		blockStore.SaveBlock(thisBlock, thisParts, lastCommit)
	}

	bcReactor := NewBlockchainReactor(state.Copy(), blockExec, blockStore, fastSync)
	bcReactor.SetLogger(logger.With("module", "blockchain"))

	return BlockchainReactorPair{bcReactor, proxyApp}
}

func TestNoBlockResponse(t *testing.T) {
	config = cfg.ResetTestRoot("blockchain_reactor_test")
	defer os.RemoveAll(config.RootDir)
	genDoc, privVals := randGenesisDoc(1, false, 30)

	maxBlockHeight := int64(65)

	reactorPairs := make([]BlockchainReactorPair, 2)

	reactorPairs[0] = newBlockchainReactor(log.TestingLogger(), genDoc, privVals, maxBlockHeight)
	reactorPairs[1] = newBlockchainReactor(log.TestingLogger(), genDoc, privVals, 0)

	p2p.MakeConnectedSwitches(config.P2P, 2, func(i int, s *p2p.Switch) *p2p.Switch {
		s.AddReactor("BLOCKCHAIN", reactorPairs[i].reactor)
		return s

	}, p2p.Connect2Switches)

	defer func() {
		for _, r := range reactorPairs {
			err := r.reactor.Stop()
			require.NoError(t, err)
			err = r.app.Stop()
			require.NoError(t, err)
		}
	}()

	tests := []struct {
		height   int64
		existent bool
	}{
		{maxBlockHeight + 2, false},
		{10, true},
		{1, true},
		{100, false},
	}

	for {
		if reactorPairs[1].reactor.pool.IsCaughtUp() {
			break
		}

		time.Sleep(10 * time.Millisecond)
	}

	assert.Equal(t, maxBlockHeight, reactorPairs[0].reactor.store.Height())

	for _, tt := range tests {
		block := reactorPairs[1].reactor.store.LoadBlock(tt.height)
		if tt.existent {
			assert.True(t, block != nil)
		} else {
			assert.True(t, block == nil)
		}
	}
}

// NOTE: This is too hard to test without
// an easy way to add test peer to switch
// or without significant refactoring of the module.
// Alternatively we could actually dial a TCP conn but
// that seems extreme.
func TestBadBlockStopsPeer(t *testing.T) {
	config = cfg.ResetTestRoot("blockchain_reactor_test")
	defer os.RemoveAll(config.RootDir)
	genDoc, privVals := randGenesisDoc(1, false, 30)

	maxBlockHeight := int64(148)

	// Other chain needs a different validator set
	otherGenDoc, otherPrivVals := randGenesisDoc(1, false, 30)
	otherChain := newBlockchainReactor(log.TestingLogger(), otherGenDoc, otherPrivVals, maxBlockHeight)

	defer func() {
		err := otherChain.reactor.Stop()
		require.Error(t, err)
		err = otherChain.app.Stop()
		require.NoError(t, err)
	}()

	reactorPairs := make([]BlockchainReactorPair, 4)

	reactorPairs[0] = newBlockchainReactor(log.TestingLogger(), genDoc, privVals, maxBlockHeight)
	reactorPairs[1] = newBlockchainReactor(log.TestingLogger(), genDoc, privVals, 0)
	reactorPairs[2] = newBlockchainReactor(log.TestingLogger(), genDoc, privVals, 0)
	reactorPairs[3] = newBlockchainReactor(log.TestingLogger(), genDoc, privVals, 0)

	switches := p2p.MakeConnectedSwitches(config.P2P, 4, func(i int, s *p2p.Switch) *p2p.Switch {
		s.AddReactor("BLOCKCHAIN", reactorPairs[i].reactor)
		return s

	}, p2p.Connect2Switches)

	defer func() {
		for _, r := range reactorPairs {
			err := r.reactor.Stop()
			require.NoError(t, err)

			err = r.app.Stop()
			require.NoError(t, err)
		}
	}()

	for {
		time.Sleep(1 * time.Second)
		caughtUp := true
		for _, r := range reactorPairs {
			if !r.reactor.pool.IsCaughtUp() {
				caughtUp = false
			}
		}
		if caughtUp {
			break
		}
	}

	// at this time, reactors[0-3] is the newest
	assert.Equal(t, 3, reactorPairs[1].reactor.Switch.Peers().Size())

	// Mark reactorPairs[3] as an invalid peer. Fiddling with .store without a mutex is a data
	// race, but can't be easily avoided.
	reactorPairs[3].reactor.store = otherChain.reactor.store

	lastReactorPair := newBlockchainReactor(log.TestingLogger(), genDoc, privVals, 0)
	reactorPairs = append(reactorPairs, lastReactorPair)

	switches = append(switches, p2p.MakeConnectedSwitches(config.P2P, 1, func(i int, s *p2p.Switch) *p2p.Switch {
		s.AddReactor("BLOCKCHAIN", reactorPairs[len(reactorPairs)-1].reactor)
		return s

	}, p2p.Connect2Switches)...)

	for i := 0; i < len(reactorPairs)-1; i++ {
		p2p.Connect2Switches(switches, i, len(reactorPairs)-1)
	}

	for {
		if lastReactorPair.reactor.pool.IsCaughtUp() || lastReactorPair.reactor.Switch.Peers().Size() == 0 {
			break
		}

		time.Sleep(1 * time.Second)
	}

	assert.True(t, lastReactorPair.reactor.Switch.Peers().Size() < len(reactorPairs)-1)
}

//----------------------------------------------
// utility funcs

func makeTxs(height int64) (txs []types.Tx) {
	for i := 0; i < 10; i++ {
		txs = append(txs, types.Tx([]byte{byte(height), byte(i)}))
	}
	return txs
}

func makeBlock(height int64, state sm.State, lastCommit *types.Commit) *types.Block {
<<<<<<< HEAD
	block, _ := state.MakeBlock(height, makeTxs(height), []byte("proof"), lastCommit, nil, state.Validators.GetProposer().Address)
=======
	block, _ := state.MakeBlock(height, makeTxs(height), nil, nil, nil, lastCommit, state.Validators.GetProposer().Address)
>>>>>>> bba6f792
	return block
}

type testApp struct {
	abci.BaseApplication
}

var _ abci.Application = (*testApp)(nil)

func (app *testApp) Info(req abci.RequestInfo) (resInfo abci.ResponseInfo) {
	return abci.ResponseInfo{}
}

func (app *testApp) BeginBlock(req abci.RequestBeginBlock) abci.ResponseBeginBlock {
	return abci.ResponseBeginBlock{}
}

func (app *testApp) EndBlock(req abci.RequestEndBlock) abci.ResponseEndBlock {
	return abci.ResponseEndBlock{}
}

func (app *testApp) DeliverTx(req abci.RequestDeliverTx) abci.ResponseDeliverTx {
	return abci.ResponseDeliverTx{Events: []abci.Event{}}
}

func (app *testApp) CheckTx(req abci.RequestCheckTx) abci.ResponseCheckTx {
	return abci.ResponseCheckTx{}
}

func (app *testApp) Commit() abci.ResponseCommit {
	return abci.ResponseCommit{}
}

func (app *testApp) Query(reqQuery abci.RequestQuery) (resQuery abci.ResponseQuery) {
	return
}<|MERGE_RESOLUTION|>--- conflicted
+++ resolved
@@ -289,11 +289,7 @@
 }
 
 func makeBlock(height int64, state sm.State, lastCommit *types.Commit) *types.Block {
-<<<<<<< HEAD
-	block, _ := state.MakeBlock(height, makeTxs(height), []byte("proof"), lastCommit, nil, state.Validators.GetProposer().Address)
-=======
-	block, _ := state.MakeBlock(height, makeTxs(height), nil, nil, nil, lastCommit, state.Validators.GetProposer().Address)
->>>>>>> bba6f792
+	block, _ := state.MakeBlock(height, makeTxs(height), nil, nil, nil, nil, lastCommit, state.Validators.GetProposer().Address)
 	return block
 }
 
