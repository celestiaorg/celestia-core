--- conflicted
+++ resolved
@@ -427,13 +427,8 @@
 }
 
 // broadcastSeenTxWithHeight is a helper that broadcasts a SeenTx message with height checking.
-<<<<<<< HEAD
 func (memR *Reactor) broadcastSeenTxWithHeight(txKey types.TxKey, height int64, signer []byte, sequence uint64) {
 	memR.Logger.Debug("broadcasting seen tx to limited peers", "tx_key", string(txKey[:]))
-=======
-func (memR *Reactor) broadcastSeenTxWithHeight(txKey types.TxKey, height int64) {
-	memR.Logger.Trace("broadcasting seen tx to limited peers", "tx_key", string(txKey[:]))
->>>>>>> cfbf3012
 	msg := &protomem.Message{
 		Sum: &protomem.Message_SeenTx{
 			SeenTx: &protomem.SeenTx{
