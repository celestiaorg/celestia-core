package light_test

import (
	"context"
	"fmt"
	"io/ioutil"
	stdlog "log"
	"os"
	"testing"
	"time"

	dbm "github.com/tendermint/tm-db"

	"github.com/lazyledger/lazyledger-core/abci/example/kvstore"
	"github.com/lazyledger/lazyledger-core/libs/log"
	"github.com/lazyledger/lazyledger-core/light"
	"github.com/lazyledger/lazyledger-core/light/provider"
	httpp "github.com/lazyledger/lazyledger-core/light/provider/http"
	dbs "github.com/lazyledger/lazyledger-core/light/store/db"
	rpctest "github.com/lazyledger/lazyledger-core/rpc/test"
)

// Automatically getting new headers and verifying them.
func ExampleClient_Update() {
	// give Tendermint time to generate some blocks
	time.Sleep(5 * time.Second)

	dbDir, err := ioutil.TempDir("", "light-client-example")
	if err != nil {
		stdlog.Fatal(err)
	}
	defer os.RemoveAll(dbDir)

	var (
		config  = rpctest.GetConfig()
		chainID = config.ChainID()
	)

	primary, err := httpp.New(chainID, config.RPC.ListenAddress)
	if err != nil {
		stdlog.Fatal(err)
	}

	block, err := primary.LightBlock(context.Background(), 2)
	if err != nil {
		stdlog.Fatal(err)
	}

	db, err := dbm.NewGoLevelDB("light-client-db", dbDir)
	if err != nil {
		stdlog.Fatal(err)
	}

	c, err := light.NewClient(
		context.Background(),
		chainID,
		light.TrustOptions{
			Period: 504 * time.Hour, // 21 days
			Height: 2,
			Hash:   block.Hash(),
		},
		primary,
		[]provider.Provider{primary}, // NOTE: primary should not be used here
		dbs.New(db, chainID),
		light.Logger(log.TestingLogger()),
	)
	if err != nil {
		stdlog.Fatal(err)
	}
	defer func() {
		if err := c.Cleanup(); err != nil {
			stdlog.Fatal(err)
		}
	}()

	time.Sleep(2 * time.Second)

<<<<<<< HEAD
	// XXX: 30 * time.Minute clock drift is needed because a) Tendermint strips
	// monotonic component (see types/time/time.go) b) single instance is being
	// run.
	// https://github.com/lazyledger/lazyledger-core/issues/4489
	h, err := c.Update(time.Now().Add(30 * time.Minute))
=======
	h, err := c.Update(context.Background(), time.Now())
>>>>>>> 82e4693c
	if err != nil {
		stdlog.Fatal(err)
	}

	if h != nil && h.Height > 2 {
		fmt.Println("successful update")
	} else {
		fmt.Println("update failed")
	}
	// Output: successful update
}

// Manually getting light blocks and verifying them.
func ExampleClient_VerifyLightBlockAtHeight() {
	// give Tendermint time to generate some blocks
	time.Sleep(5 * time.Second)

	dbDir, err := ioutil.TempDir("", "light-client-example")
	if err != nil {
		stdlog.Fatal(err)
	}
	defer os.RemoveAll(dbDir)

	var (
		config  = rpctest.GetConfig()
		chainID = config.ChainID()
	)

	primary, err := httpp.New(chainID, config.RPC.ListenAddress)
	if err != nil {
		stdlog.Fatal(err)
	}

	block, err := primary.LightBlock(context.Background(), 2)
	if err != nil {
		stdlog.Fatal(err)
	}

	db, err := dbm.NewGoLevelDB("light-client-db", dbDir)
	if err != nil {
		stdlog.Fatal(err)
	}

	c, err := light.NewClient(
		context.Background(),
		chainID,
		light.TrustOptions{
			Period: 504 * time.Hour, // 21 days
			Height: 2,
			Hash:   block.Hash(),
		},
		primary,
		[]provider.Provider{primary}, // NOTE: primary should not be used here
		dbs.New(db, chainID),
		light.Logger(log.TestingLogger()),
	)
	if err != nil {
		stdlog.Fatal(err)
	}
	defer func() {
		if err := c.Cleanup(); err != nil {
			stdlog.Fatal(err)
		}
	}()

	_, err = c.VerifyLightBlockAtHeight(context.Background(), 3, time.Now())
	if err != nil {
		stdlog.Fatal(err)
	}

	h, err := c.TrustedLightBlock(3)
	if err != nil {
		stdlog.Fatal(err)
	}

	fmt.Println("got header", h.Height)
	// Output: got header 3
}

func TestMain(m *testing.M) {
	// start a tendermint node (and kvstore) in the background to test against
	app := kvstore.NewApplication()
	node := rpctest.StartTendermint(app, rpctest.SuppressStdout)

	code := m.Run()

	// and shut down proper at the end
	rpctest.StopTendermint(node)
	os.Exit(code)
}<|MERGE_RESOLUTION|>--- conflicted
+++ resolved
@@ -75,15 +75,7 @@
 
 	time.Sleep(2 * time.Second)
 
-<<<<<<< HEAD
-	// XXX: 30 * time.Minute clock drift is needed because a) Tendermint strips
-	// monotonic component (see types/time/time.go) b) single instance is being
-	// run.
-	// https://github.com/lazyledger/lazyledger-core/issues/4489
-	h, err := c.Update(time.Now().Add(30 * time.Minute))
-=======
 	h, err := c.Update(context.Background(), time.Now())
->>>>>>> 82e4693c
 	if err != nil {
 		stdlog.Fatal(err)
 	}
