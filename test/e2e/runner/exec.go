package main

import (
	"fmt"
	"os"
	osexec "os/exec"
	"path/filepath"
)

// execute executes a shell command.
func exec(args ...string) error {
<<<<<<< HEAD
=======
	_, err := execOutput(args...)
	return err
}

func execOutput(args ...string) ([]byte, error) {
>>>>>>> 5989a731
	//nolint:gosec // G204: Subprocess launched with a potential tainted input or cmd arguments
	cmd := osexec.Command(args[0], args[1:]...)
	out, err := cmd.CombinedOutput()
	switch err := err.(type) {
	case nil:
		return out, nil
	case *osexec.ExitError:
		return nil, fmt.Errorf("failed to run %q:\n%v", args, string(out))
	default:
		return nil, err
	}
}

// execVerbose executes a shell command while displaying its output.
func execVerbose(args ...string) error {
	//nolint:gosec // G204: Subprocess launched with a potential tainted input or cmd arguments
	cmd := osexec.Command(args[0], args[1:]...)
	cmd.Stdout = os.Stdout
	cmd.Stderr = os.Stderr
	return cmd.Run()
}

// execCompose runs a Docker Compose command for a testnet.
func execCompose(dir string, args ...string) error {
	return exec(append(
		[]string{"docker-compose", "-f", filepath.Join(dir, "docker-compose.yml")},
		args...)...)
}

func execComposeOutput(dir string, args ...string) ([]byte, error) {
	return execOutput(append(
		[]string{"docker-compose", "-f", filepath.Join(dir, "docker-compose.yml")},
		args...)...)
}

// execComposeVerbose runs a Docker Compose command for a testnet and displays its output.
func execComposeVerbose(dir string, args ...string) error {
	return execVerbose(append(
		[]string{"docker-compose", "-f", filepath.Join(dir, "docker-compose.yml")},
		args...)...)
}

// execDocker runs a Docker command.
func execDocker(args ...string) error {
	return exec(append([]string{"docker"}, args...)...)
}<|MERGE_RESOLUTION|>--- conflicted
+++ resolved
@@ -9,14 +9,11 @@
 
 // execute executes a shell command.
 func exec(args ...string) error {
-<<<<<<< HEAD
-=======
 	_, err := execOutput(args...)
 	return err
 }
 
 func execOutput(args ...string) ([]byte, error) {
->>>>>>> 5989a731
 	//nolint:gosec // G204: Subprocess launched with a potential tainted input or cmd arguments
 	cmd := osexec.Command(args[0], args[1:]...)
 	out, err := cmd.CombinedOutput()
