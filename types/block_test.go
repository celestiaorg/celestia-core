--- conflicted
+++ resolved
@@ -1362,10 +1362,6 @@
 			defer cancel()
 
 			block.fillDataAvailabilityHeader()
-<<<<<<< HEAD
-=======
-
->>>>>>> e4e0c74b
 			for _, rowRoot := range block.DataAvailabilityHeader.RowsRoots.Bytes() {
 				// recreate the cids using only the computed roots
 				cid, err := nodes.CidFromNamespacedSha256(rowRoot)
