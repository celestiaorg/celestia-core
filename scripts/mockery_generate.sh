#!/bin/sh
#
# Invoke Mockery v2 to update generated mocks for the given type.
<<<<<<< HEAD
go run github.com/vektra/mockery/v2@v2.50.0 --name "$*"
=======

go run github.com/vektra/mockery/v2@v2.53.3 --disable-version-string --case underscore --name "$*"
>>>>>>> ca9bd0c4
<|MERGE_RESOLUTION|>--- conflicted
+++ resolved
@@ -1,9 +1,4 @@
 #!/bin/sh
 #
 # Invoke Mockery v2 to update generated mocks for the given type.
-<<<<<<< HEAD
-go run github.com/vektra/mockery/v2@v2.50.0 --name "$*"
-=======
-
-go run github.com/vektra/mockery/v2@v2.53.3 --disable-version-string --case underscore --name "$*"
->>>>>>> ca9bd0c4
+go run github.com/vektra/mockery/v2@v2.53.3 --disable-version-string --case underscore --name "$*"