--- conflicted
+++ resolved
@@ -16,11 +16,6 @@
 
       - uses: actions/setup-go@v3
         with:
-<<<<<<< HEAD
-          go-version: '1.18'
-
-      - run: echo https://github.com/tendermint/tendermint/blob/${GITHUB_REF#refs/tags/}/CHANGELOG.md#${GITHUB_REF#refs/tags/} > ../release_notes.md
-=======
           go-version: '1.19'
 
       - name: Generate release notes
@@ -29,7 +24,6 @@
           VERSION_REF="${VERSION//[\.]/}"
           CHANGELOG_URL="https://github.com/cometbft/cometbft/blob/${VERSION}/CHANGELOG.md#${VERSION_REF}"
           echo "See the [CHANGELOG](${CHANGELOG_URL}) for this release." > ../release_notes.md
->>>>>>> 5989a731
 
       - name: Release
         uses: goreleaser/goreleaser-action@v4
