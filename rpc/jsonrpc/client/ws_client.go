--- conflicted
+++ resolved
@@ -13,15 +13,9 @@
 	"github.com/gorilla/websocket"
 	metrics "github.com/rcrowley/go-metrics"
 
-<<<<<<< HEAD
+	tmsync "github.com/celestiaorg/celestia-core/internal/libs/sync"
 	"github.com/celestiaorg/celestia-core/libs/service"
-	tmsync "github.com/celestiaorg/celestia-core/libs/sync"
 	types "github.com/celestiaorg/celestia-core/rpc/jsonrpc/types"
-=======
-	tmsync "github.com/tendermint/tendermint/internal/libs/sync"
-	"github.com/tendermint/tendermint/libs/service"
-	types "github.com/tendermint/tendermint/rpc/jsonrpc/types"
->>>>>>> 9b458a1c
 )
 
 // WSOptions for WSClient.
@@ -274,11 +268,7 @@
 	for {
 		// nolint:gosec // G404: Use of weak random number generator
 		jitter := time.Duration(mrand.Float64() * float64(time.Second)) // 1s == (1e9 ns)
-<<<<<<< HEAD
-		backoffDuration := jitter + ((1 << uint(attempt)) * time.Second)
-=======
 		backoffDuration := jitter + ((1 << attempt) * time.Second)
->>>>>>> 9b458a1c
 
 		c.Logger.Info("reconnecting", "attempt", attempt+1, "backoff_duration", backoffDuration)
 		time.Sleep(backoffDuration)
