# Docs Build Workflow

The documentation for CometBFT is hosted at:

<<<<<<< HEAD
- <https://docs.tendermint.com/>

built from the files in this (`/docs`) directory.
=======
- <https://docs.cometbft.com>

built from the files in these (`/docs` and `/spec`) directories.
>>>>>>> 5989a731

Content modified and merged to these folders will be deployed to the `https://docs.cometbft.com` website using workflow logic from the [cometbft-docs](https://github.com/cometbft/cometbft-docs) repository

<<<<<<< HEAD
There is a [GitHub Action](../.github/workflows/docs-deployment.yml) that is
triggered by changes in the `/docs` directory on `main` as well as the branch of
each major supported version (e.g. `v0.34.x`). Any updates to files in this
directory on those branches will automatically trigger a website deployment.

## README

The [README.md](./README.md) is also the landing page for the documentation on
the website.

## Config.js

The [config.js](./.vuepress/config.js) generates the sidebar and Table of
Contents on the website docs. Note the use of relative links and the omission of
file extensions. Additional features are available to improve the look of the
sidebar.

## Links

**NOTE:** Strongly consider the existing links - both within this directory and
to the website docs - when moving or deleting files.

Links to directories _MUST_ end in a `/`.

Relative links should be used nearly everywhere, having discovered and weighed
the following:

### Relative

Where is the other file, relative to the current one?

- works both on GitHub and for the VuePress build
- confusing / annoying to have things like: `../../../../myfile.md`
- requires more updates when files are re-shuffled

### Absolute

Where is the other file, given the root of the repo?

- works on GitHub, doesn't work for the VuePress build
- this is much nicer: `/docs/hereitis/myfile.md`
- if you move that file around, the links inside it are preserved (but not to it, of course)

### Full

The full GitHub URL to a file or directory. Used occasionally when it makes sense
to send users to the GitHub.

## Building Locally

Make sure you are in the `docs` directory and run the following commands:

```bash
rm -rf node_modules
```

This command will remove old version of the visual theme and required packages.
This step is optional.

```bash
npm install
```

Install the theme and all dependencies.

```bash
npm run serve
```

<!-- markdown-link-check-disable -->

Run `pre` and `post` hooks and start a hot-reloading web-server. See output of
this command for the URL (it is often <https://localhost:8080>).

<!-- markdown-link-check-enable -->

To build documentation as a static website run `npm run build`. You will find
the website in `.vuepress/dist` directory.

## Search

We are using [Algolia](https://www.algolia.com) to power full-text search. This
uses a public API search-only key in the `config.js` as well as a
[tendermint.json](https://github.com/algolia/docsearch-configs/blob/master/configs/tendermint.json)
configuration file that we can update with PRs.

## Consistency

Because the build processes are identical (as is the information contained
herein), this file should be kept in sync as much as possible with its
[counterpart in the Cosmos SDK
repo](https://github.com/cosmos/cosmos-sdk/blob/master/docs/DOCS_README.md).
=======
### Building locally

For information on how to build the documentation and view it locally, please visit the [cometbft-docs](https://github.com/cometbft/cometbft-docs) Github repository.
>>>>>>> 5989a731
<|MERGE_RESOLUTION|>--- conflicted
+++ resolved
@@ -2,113 +2,12 @@
 
 The documentation for CometBFT is hosted at:
 
-<<<<<<< HEAD
-- <https://docs.tendermint.com/>
-
-built from the files in this (`/docs`) directory.
-=======
 - <https://docs.cometbft.com>
 
 built from the files in these (`/docs` and `/spec`) directories.
->>>>>>> 5989a731
 
 Content modified and merged to these folders will be deployed to the `https://docs.cometbft.com` website using workflow logic from the [cometbft-docs](https://github.com/cometbft/cometbft-docs) repository
 
-<<<<<<< HEAD
-There is a [GitHub Action](../.github/workflows/docs-deployment.yml) that is
-triggered by changes in the `/docs` directory on `main` as well as the branch of
-each major supported version (e.g. `v0.34.x`). Any updates to files in this
-directory on those branches will automatically trigger a website deployment.
-
-## README
-
-The [README.md](./README.md) is also the landing page for the documentation on
-the website.
-
-## Config.js
-
-The [config.js](./.vuepress/config.js) generates the sidebar and Table of
-Contents on the website docs. Note the use of relative links and the omission of
-file extensions. Additional features are available to improve the look of the
-sidebar.
-
-## Links
-
-**NOTE:** Strongly consider the existing links - both within this directory and
-to the website docs - when moving or deleting files.
-
-Links to directories _MUST_ end in a `/`.
-
-Relative links should be used nearly everywhere, having discovered and weighed
-the following:
-
-### Relative
-
-Where is the other file, relative to the current one?
-
-- works both on GitHub and for the VuePress build
-- confusing / annoying to have things like: `../../../../myfile.md`
-- requires more updates when files are re-shuffled
-
-### Absolute
-
-Where is the other file, given the root of the repo?
-
-- works on GitHub, doesn't work for the VuePress build
-- this is much nicer: `/docs/hereitis/myfile.md`
-- if you move that file around, the links inside it are preserved (but not to it, of course)
-
-### Full
-
-The full GitHub URL to a file or directory. Used occasionally when it makes sense
-to send users to the GitHub.
-
-## Building Locally
-
-Make sure you are in the `docs` directory and run the following commands:
-
-```bash
-rm -rf node_modules
-```
-
-This command will remove old version of the visual theme and required packages.
-This step is optional.
-
-```bash
-npm install
-```
-
-Install the theme and all dependencies.
-
-```bash
-npm run serve
-```
-
-<!-- markdown-link-check-disable -->
-
-Run `pre` and `post` hooks and start a hot-reloading web-server. See output of
-this command for the URL (it is often <https://localhost:8080>).
-
-<!-- markdown-link-check-enable -->
-
-To build documentation as a static website run `npm run build`. You will find
-the website in `.vuepress/dist` directory.
-
-## Search
-
-We are using [Algolia](https://www.algolia.com) to power full-text search. This
-uses a public API search-only key in the `config.js` as well as a
-[tendermint.json](https://github.com/algolia/docsearch-configs/blob/master/configs/tendermint.json)
-configuration file that we can update with PRs.
-
-## Consistency
-
-Because the build processes are identical (as is the information contained
-herein), this file should be kept in sync as much as possible with its
-[counterpart in the Cosmos SDK
-repo](https://github.com/cosmos/cosmos-sdk/blob/master/docs/DOCS_README.md).
-=======
 ### Building locally
 
 For information on how to build the documentation and view it locally, please visit the [cometbft-docs](https://github.com/cometbft/cometbft-docs) Github repository.
->>>>>>> 5989a731
