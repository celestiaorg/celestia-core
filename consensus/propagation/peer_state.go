--- conflicted
+++ resolved
@@ -59,13 +59,8 @@
 		state:              make(map[int64]map[int32]*partState),
 		peer:               peer,
 		logger:             logger,
-<<<<<<< HEAD
-		receivedHaves:      make(chan request, 30_000),
-		receivedParts:      make(chan partData, 30_000),
-=======
 		receivedHaves:      make(chan request, 20_000),
 		receivedParts:      make(chan partData, 20_000),
->>>>>>> 24b52e4b
 		canRequest:         make(chan struct{}, 1),
 		remainingRequests:  make(map[int64]map[int32]int),
 		consensusPeerState: noOpPSE{},
