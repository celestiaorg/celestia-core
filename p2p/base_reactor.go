--- conflicted
+++ resolved
@@ -3,11 +3,6 @@
 import (
 	"context"
 	"fmt"
-<<<<<<< HEAD
-	"github.com/cometbft/cometbft/libs/trace/schema"
-	"github.com/cosmos/gogoproto/proto"
-=======
->>>>>>> 24b52e4b
 	"reflect"
 
 	"github.com/cometbft/cometbft/libs/service"
@@ -102,13 +97,8 @@
 
 	go func() {
 		err := base.processor(ctx, base.incoming)
-<<<<<<< HEAD
-		fmt.Println("processor exited with error ", err)
-		if err != nil {
-=======
 		if err != nil {
 			fmt.Println("processor exited with error ", err)
->>>>>>> 24b52e4b
 			err = base.Stop()
 			if err != nil {
 				panic(err)
@@ -128,11 +118,7 @@
 	}
 }
 
-<<<<<<< HEAD
-// WithProcessor sets the parallel processing queueing mechanism.
-=======
 // WithQueueingFunc sets the queuing function to use when receiving a message.
->>>>>>> 24b52e4b
 func WithQueueingFunc(queuingFunc func(UnprocessedEnvelope)) ReactorOptions {
 	return func(br *BaseReactor) {
 		br.queueingFunc = queuingFunc
@@ -165,25 +151,13 @@
 func (br *BaseReactor) TryQueueUnprocessedEnvelope(e UnprocessedEnvelope) {
 	select {
 	case <-br.ctx.Done():
-<<<<<<< HEAD
-	default:
-		select {
-		case br.incoming <- e:
-		default:
-		}
-=======
 	case br.incoming <- e:
 	default:
->>>>>>> 24b52e4b
 	}
 }
 
 func (br *BaseReactor) OnStop() {
 	br.cancel()
-<<<<<<< HEAD
-	close(br.incoming)
-=======
->>>>>>> 24b52e4b
 }
 
 // DefaultProcessor unmarshalls the message and calls Receive on the reactor.
