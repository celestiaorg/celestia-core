package mempool

import (
	"crypto/rand"
	"crypto/sha256"
	"testing"

	"fmt"

	"github.com/stretchr/testify/require"

	"github.com/cometbft/cometbft/abci/example/kvstore"
	abci "github.com/cometbft/cometbft/abci/types"
	"github.com/cometbft/cometbft/proxy"
	"github.com/cometbft/cometbft/types"
)

func TestCacheAfterUpdate(t *testing.T) {
	app := kvstore.NewInMemoryApplication()
	cc := proxy.NewLocalClientCreator(app)
	mp, cleanup := newMempoolWithApp(cc)
	defer cleanup()

	// reAddIndices & txsInCache can have elements > numTxsToCreate
	// also assumes max index is 255 for convenience
	// txs in cache also checks order of elements
	tests := []struct {
		numTxsToCreate int
		updateIndices  []int
		reAddIndices   []int
		txsInCache     []int
	}{
		{1, []int{}, []int{1}, []int{1, 0}},    // adding new txs works
		{2, []int{1}, []int{}, []int{1, 0}},    // update doesn't remove tx from cache
		{2, []int{2}, []int{}, []int{2, 1, 0}}, // update adds new tx to cache
		{2, []int{1}, []int{1}, []int{1, 0}},   // re-adding after update doesn't make dupe
	}
	for tcIndex, tc := range tests {
		for i := 0; i < tc.numTxsToCreate; i++ {
			tx := kvstore.NewTx(fmt.Sprintf("%d", i), "value")
			err := mp.CheckTx(tx, func(resp *abci.ResponseCheckTx) {
				require.False(t, resp.IsErr())
			}, TxInfo{})
			require.NoError(t, err)
		}

		updateTxs := []*types.CachedTx{}
		for _, v := range tc.updateIndices {
			tx := kvstore.NewTx(fmt.Sprintf("%d", v), "value")
			updateTxs = append(updateTxs, types.Tx(tx).ToCachedTx())
		}
		err := mp.Update(int64(tcIndex), updateTxs, abciResponses(len(updateTxs), abci.CodeTypeOK), nil, nil)
		require.NoError(t, err)

		for _, v := range tc.reAddIndices {
			tx := kvstore.NewTx(fmt.Sprintf("%d", v), "value")
			_ = mp.CheckTx(tx, func(resp *abci.ResponseCheckTx) {
				require.False(t, resp.IsErr())
			}, TxInfo{})
		}

		cache := mp.cache.(*LRUTxCache)
		node := cache.GetList().Front()
		counter := 0
		for node != nil {
			require.NotEqual(t, len(tc.txsInCache), counter,
				"cache larger than expected on testcase %d", tcIndex)

			nodeVal := node.Value.(types.TxKey)
			expTx := kvstore.NewTx(fmt.Sprintf("%d", tc.txsInCache[len(tc.txsInCache)-counter-1]), "value")
			expectedBz := sha256.Sum256(expTx)
			// Reference for reading the errors:
			// >>> sha256('\x00').hexdigest()
			// '6e340b9cffb37a989ca544e6bb780a2c78901d3fb33738768511a30617afa01d'
			// >>> sha256('\x01').hexdigest()
			// '4bf5122f344554c53bde2ebb8cd2b7e3d1600ad631c385a5d7cce23c7785459a'
			// >>> sha256('\x02').hexdigest()
			// 'dbc1b4c900ffe48d575b5da5c638040125f65db0fe3e24494b76ea986457d986'

			require.EqualValues(t, expectedBz, nodeVal, "Equality failed on index %d, tc %d", counter, tcIndex)
			counter++
			node = node.Next()
		}
		require.Equal(t, len(tc.txsInCache), counter,
			"cache smaller than expected on testcase %d", tcIndex)
		mp.Flush()
	}
}

func TestCacheRemove(t *testing.T) {
	cache := NewLRUTxCache(100)
	numTxs := 10

	txs, err := populate(cache, numTxs)
	require.NoError(t, err)
	require.Equal(t, numTxs, len(cache.cacheMap))
	require.Equal(t, numTxs, cache.list.Len())

	for i := 0; i < numTxs; i++ {
		cache.Remove(types.TxKey(txs[i]))
		// make sure its removed from both the map and the linked list
		require.Len(t, cache.cacheMap, numTxs-(i+1))
		require.Equal(t, numTxs-(i+1), cache.list.Len())
	}
}

func populate(cache TxCache, numTxs int) ([][]byte, error) {
	txs := make([][]byte, numTxs)
	for i := 0; i < numTxs; i++ {
		// probability of collision is 2**-256
		txBytes := make([]byte, 32)
		_, err := rand.Read(txBytes)
		if err != nil {
			return nil, err
		}

		txs[i] = txBytes
		cache.Push(types.TxKey(txBytes))
	}
	return txs, nil
}

func TestCacheRemoveByKey(t *testing.T) {
	cache := NewLRUTxCache(100)
	numTxs := 10

	txs, err := populate(cache, numTxs)
	require.NoError(t, err)
	require.Equal(t, numTxs, len(cache.cacheMap))
	require.Equal(t, numTxs, cache.list.Len())

	for i := 0; i < numTxs; i++ {
		cache.Remove(types.TxKey(txs[i]))
		// make sure its removed from both the map and the linked list
		require.Equal(t, numTxs-(i+1), len(cache.cacheMap))
		require.Equal(t, numTxs-(i+1), cache.list.Len())
	}
}

func TestRejectedTxCache(t *testing.T) {
	cacheSize := 10
	cache := NewRejectedTxCache(cacheSize)
	tx := types.Tx("test-transaction")
	txKey := tx.Key()
	initialCode := uint32(1001)
	initialLog := "initial-log"

	t.Run("initial state", func(t *testing.T) {
<<<<<<< HEAD
		require.False(t, cache.HasKey(txKey))
		code, ok := cache.Get(txKey)
=======
		require.False(t, cache.Has(txKey))
		code, log, ok := cache.Get(txKey)
>>>>>>> ec6fdcad (feat!: start tracking rejection logs (#2286))
		require.False(t, ok)
		require.Equal(t, uint32(0), code)
		require.Equal(t, "", log)
	})

<<<<<<< HEAD
	t.Run("add transaction with rejection code", func(t *testing.T) {
		wasNew := cache.Push(txKey, initialCode)
		require.True(t, wasNew)

		require.True(t, cache.HasKey(txKey))
		code, ok := cache.Get(txKey)
=======
	t.Run("add transaction with rejection code and log", func(t *testing.T) {
		wasNew := cache.Push(txKey, initialCode, initialLog)
		require.True(t, wasNew)

		require.True(t, cache.Has(txKey))
		code, log, ok := cache.Get(txKey)
>>>>>>> ec6fdcad (feat!: start tracking rejection logs (#2286))
		require.True(t, ok)
		require.Equal(t, initialCode, code)
		require.Equal(t, initialLog, log)
	})

	t.Run("add same transaction again should not overwrite", func(t *testing.T) {
<<<<<<< HEAD
<<<<<<< HEAD
		wasNew := cache.Push(tx, initialCode)
=======
		wasNew := cache.Push(txKey, initialCode, initialLog)
>>>>>>> ec6fdcad (feat!: start tracking rejection logs (#2286))
=======
		wasNew := cache.Push(txKey, initialCode)
>>>>>>> 8acb3266
		require.False(t, wasNew)
	})

	t.Run("should not change existing entry", func(t *testing.T) {
		newCode := uint32(2002)
<<<<<<< HEAD
<<<<<<< HEAD
		wasNew := cache.Push(tx, newCode)
=======
		newLog := "new-log"
		wasNew := cache.Push(txKey, newCode, newLog)
>>>>>>> ec6fdcad (feat!: start tracking rejection logs (#2286))
=======
		wasNew := cache.Push(txKey, newCode)
>>>>>>> 8acb3266
		require.False(t, wasNew)

		retrievedCode, retrievedLog, ok := cache.Get(txKey)
		require.True(t, ok)
		require.Equal(t, initialCode, retrievedCode) // Should still be original code
		require.Equal(t, initialLog, retrievedLog)
	})

	t.Run("remove transaction", func(t *testing.T) {
<<<<<<< HEAD
<<<<<<< HEAD
		cache.Remove(tx)
=======
		cache.Remove(txKey)
>>>>>>> 8acb3266
		require.False(t, cache.HasKey(txKey))
		_, ok := cache.Get(txKey)
=======
		cache.Remove(txKey)
		require.False(t, cache.Has(txKey))
		_, _, ok := cache.Get(txKey)
>>>>>>> ec6fdcad (feat!: start tracking rejection logs (#2286))
		require.False(t, ok)
	})

	t.Run("make sure that the cache size is respected", func(t *testing.T) {
		// cache size is 10, adding 15 txs
		// cache should remain within the size limit
		for i := 0; i < 15; i++ {
<<<<<<< HEAD
<<<<<<< HEAD
			cache.Push(tx, initialCode)
=======
			cache.Push(txKey, initialCode, initialLog)
>>>>>>> ec6fdcad (feat!: start tracking rejection logs (#2286))
=======
			cache.Push(txKey, initialCode)
>>>>>>> 8acb3266
		}
		require.Equal(t, cacheSize, cache.cache.size)
	})

	t.Run("reset cache", func(t *testing.T) {
		cache.Reset()
		require.False(t, cache.HasKey(txKey))
	})
}<|MERGE_RESOLUTION|>--- conflicted
+++ resolved
@@ -146,63 +146,33 @@
 	initialLog := "initial-log"
 
 	t.Run("initial state", func(t *testing.T) {
-<<<<<<< HEAD
 		require.False(t, cache.HasKey(txKey))
-		code, ok := cache.Get(txKey)
-=======
-		require.False(t, cache.Has(txKey))
 		code, log, ok := cache.Get(txKey)
->>>>>>> ec6fdcad (feat!: start tracking rejection logs (#2286))
 		require.False(t, ok)
 		require.Equal(t, uint32(0), code)
 		require.Equal(t, "", log)
 	})
 
-<<<<<<< HEAD
-	t.Run("add transaction with rejection code", func(t *testing.T) {
-		wasNew := cache.Push(txKey, initialCode)
-		require.True(t, wasNew)
-
-		require.True(t, cache.HasKey(txKey))
-		code, ok := cache.Get(txKey)
-=======
 	t.Run("add transaction with rejection code and log", func(t *testing.T) {
 		wasNew := cache.Push(txKey, initialCode, initialLog)
 		require.True(t, wasNew)
 
-		require.True(t, cache.Has(txKey))
+		require.True(t, cache.HasKey(txKey))
 		code, log, ok := cache.Get(txKey)
->>>>>>> ec6fdcad (feat!: start tracking rejection logs (#2286))
 		require.True(t, ok)
 		require.Equal(t, initialCode, code)
 		require.Equal(t, initialLog, log)
 	})
 
 	t.Run("add same transaction again should not overwrite", func(t *testing.T) {
-<<<<<<< HEAD
-<<<<<<< HEAD
-		wasNew := cache.Push(tx, initialCode)
-=======
 		wasNew := cache.Push(txKey, initialCode, initialLog)
->>>>>>> ec6fdcad (feat!: start tracking rejection logs (#2286))
-=======
-		wasNew := cache.Push(txKey, initialCode)
->>>>>>> 8acb3266
 		require.False(t, wasNew)
 	})
 
 	t.Run("should not change existing entry", func(t *testing.T) {
 		newCode := uint32(2002)
-<<<<<<< HEAD
-<<<<<<< HEAD
-		wasNew := cache.Push(tx, newCode)
-=======
 		newLog := "new-log"
 		wasNew := cache.Push(txKey, newCode, newLog)
->>>>>>> ec6fdcad (feat!: start tracking rejection logs (#2286))
-=======
-		wasNew := cache.Push(txKey, newCode)
->>>>>>> 8acb3266
 		require.False(t, wasNew)
 
 		retrievedCode, retrievedLog, ok := cache.Get(txKey)
@@ -212,19 +182,9 @@
 	})
 
 	t.Run("remove transaction", func(t *testing.T) {
-<<<<<<< HEAD
-<<<<<<< HEAD
-		cache.Remove(tx)
-=======
 		cache.Remove(txKey)
->>>>>>> 8acb3266
 		require.False(t, cache.HasKey(txKey))
-		_, ok := cache.Get(txKey)
-=======
-		cache.Remove(txKey)
-		require.False(t, cache.Has(txKey))
 		_, _, ok := cache.Get(txKey)
->>>>>>> ec6fdcad (feat!: start tracking rejection logs (#2286))
 		require.False(t, ok)
 	})
 
@@ -232,15 +192,7 @@
 		// cache size is 10, adding 15 txs
 		// cache should remain within the size limit
 		for i := 0; i < 15; i++ {
-<<<<<<< HEAD
-<<<<<<< HEAD
-			cache.Push(tx, initialCode)
-=======
 			cache.Push(txKey, initialCode, initialLog)
->>>>>>> ec6fdcad (feat!: start tracking rejection logs (#2286))
-=======
-			cache.Push(txKey, initialCode)
->>>>>>> 8acb3266
 		}
 		require.Equal(t, cacheSize, cache.cache.size)
 	})
