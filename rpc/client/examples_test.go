--- conflicted
+++ resolved
@@ -18,12 +18,7 @@
 
 	// Start a tendermint node (and kvstore) in the background to test against
 	app := kvstore.NewApplication()
-<<<<<<< HEAD
-	node := rpctest.StartTendermint(app, rpctest.SuppressStdout, rpctest.RecreateConfig, rpctest.DoNotLoadIpfsPlugins)
-	defer rpctest.StopTendermint(node)
-=======
 	conf := rpctest.CreateConfig("ExampleHTTP_simple")
->>>>>>> 9b458a1c
 
 	_, closer, err := rpctest.StartTendermint(ctx, conf, app, rpctest.SuppressStdout)
 	if err != nil {
@@ -84,11 +79,7 @@
 
 	// Start a tendermint node (and kvstore) in the background to test against
 	app := kvstore.NewApplication()
-<<<<<<< HEAD
-	node := rpctest.StartTendermint(app, rpctest.SuppressStdout, rpctest.RecreateConfig, rpctest.DoNotLoadIpfsPlugins)
-=======
 	conf := rpctest.CreateConfig("ExampleHTTP_batching")
->>>>>>> 9b458a1c
 
 	_, closer, err := rpctest.StartTendermint(ctx, conf, app, rpctest.SuppressStdout)
 	if err != nil {
