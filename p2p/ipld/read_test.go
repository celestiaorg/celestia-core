--- conflicted
+++ resolved
@@ -163,12 +163,8 @@
 			rowRoots := rootsToDigests(rawRowRoots)
 			colRoots := rootsToDigests(rawColRoots)
 
-<<<<<<< HEAD
-			retrievalCtx, cancel := context.WithTimeout(background, time.Second*6)
-=======
 			// limit with deadline retrieval specifically
 			ctx, cancel := context.WithTimeout(ctx, time.Second*2)
->>>>>>> f46cbc6c
 			defer cancel()
 
 			rblockData, err := RetrieveBlockData(
