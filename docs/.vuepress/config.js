module.exports = {
  theme: 'cosmos',
  title: 'Tendermint Core',
  // locales: {
  //   "/": {
  //     lang: "en-US"
  //   },
  //   "/ru/": {
  //     lang: "ru"
  //   }
  // },
  base: process.env.VUEPRESS_BASE,
  themeConfig: {
    repo: 'tendermint/tendermint',
    docsRepo: 'tendermint/tendermint',
    docsDir: 'docs',
    editLinks: true,
    label: 'core',
    algolia: {
      id: "BH4D9OD16A",
      key: "59f0e2deb984aa9cdf2b3a5fd24ac501",
      index: "tendermint"
    },
    topbar: {
      banner: false,
    },
    sidebar: {
      auto: true,
      nav: [
        {
          title: 'Resources',
          children: [
            {
              title: 'Developer Sessions',
              path: '/DEV_SESSIONS.html'
            },
            {
              title: 'RPC',
              path: 'https://docs.tendermint.com/master/rpc/',
              static: true
            },
            // TODO: remove once https://github.com/cosmos/vuepress-theme-cosmos/issues/91 is closed
            {
<<<<<<< HEAD
              title: "Version 0.32",
              path: "/v0.32",
              static: true
            },
            {
              title: "Version 0.33",
              path: "/v0.33",
=======
              title: 'Version 0.32',
              path: '/v0.32',
              static: true
            },
            {
              title: 'Version 0.33',
              path: '/v0.33',
>>>>>>> 7b84a4c7
              static: true
            },
          ]
        }
      ]
    },
    gutter: {
      title: 'Help & Support',
      editLink: true,
      forum: {
        title: 'Tendermint Forum',
        text: 'Join the Tendermint forum to learn more',
        url: 'https://forum.cosmos.network/c/tendermint',
        bg: '#0B7E0B',
        logo: 'tendermint'
      },
      github: {
        title: 'Found an Issue?',
        text: 'Help us improve this page by suggesting edits on GitHub.'
      }
    },
    footer: {
      question: {
<<<<<<< HEAD
        text: "Chat with Tendermint developers in <a href=\"https://discord.gg/cr7N47p\" target=\"_blank\">Discord</a> or reach out on the <a href=\"https://forum.cosmos.network/c/tendermint\" target=\"_blank\">Tendermint Forum</a> to learn more."
=======
        text: 'Chat with Tendermint developers in <a href=\'https://discord.gg/cr7N47p\' target=\'_blank\'>Discord</a> or reach out on the <a href=\'https://forum.cosmos.network/c/tendermint\' target=\'_blank\'>Tendermint Forum</a> to learn more.'
>>>>>>> 7b84a4c7
      },
      logo: '/logo-bw.svg',
      textLink: {
        text: 'tendermint.com',
        url: 'https://tendermint.com'
      },
      services: [
        {
          service: 'medium',
          url: 'https://medium.com/@tendermint'
        },
        {
          service: 'twitter',
          url: 'https://twitter.com/tendermint_team'
        },
        {
          service: 'linkedin',
          url: 'https://www.linkedin.com/company/tendermint/'
        },
        {
          service: 'reddit',
          url: 'https://reddit.com/r/cosmosnetwork'
        },
        {
          service: 'telegram',
          url: 'https://t.me/cosmosproject'
        },
        {
          service: 'youtube',
          url: 'https://www.youtube.com/c/CosmosProject'
        }
      ],
      smallprint:
<<<<<<< HEAD
          "The development of the Tendermint project is led primarily by Tendermint Inc., the for-profit entity which also maintains this website. Funding for this development comes primarily from the Interchain Foundation, a Swiss non-profit.",
=======
          'The development of the Tendermint project is led primarily by Tendermint Inc., the for-profit entity which also maintains this website. Funding for this development comes primarily from the Interchain Foundation, a Swiss non-profit.',
>>>>>>> 7b84a4c7
      links: [
        {
          title: 'Documentation',
          children: [
            {
              title: 'Cosmos SDK',
              url: 'https://docs.cosmos.network'
            },
            {
              title: 'Cosmos Hub',
              url: 'https://hub.cosmos.network'
            }
          ]
        },
        {
          title: 'Community',
          children: [
            {
              title: 'Tendermint blog',
              url: 'https://medium.com/@tendermint'
            },
            {
              title: 'Forum',
              url: 'https://forum.cosmos.network/c/tendermint'
            }
          ]
        },
        {
          title: 'Contributing',
          children: [
            {
              title: 'Contributing to the docs',
              url: 'https://github.com/tendermint/tendermint'
            },
            {
              title: 'Source code on GitHub',
              url: 'https://github.com/tendermint/tendermint'
            },
            {
              title: 'Careers at Tendermint',
              url: 'https://tendermint.com/careers'
            }
          ]
        }
      ]
    }
  },
  plugins: [
    [
      '@vuepress/google-analytics',
      {
        ga: 'UA-51029217-11'
      }
    ]
  ],
};<|MERGE_RESOLUTION|>--- conflicted
+++ resolved
@@ -41,7 +41,6 @@
             },
             // TODO: remove once https://github.com/cosmos/vuepress-theme-cosmos/issues/91 is closed
             {
-<<<<<<< HEAD
               title: "Version 0.32",
               path: "/v0.32",
               static: true
@@ -49,15 +48,6 @@
             {
               title: "Version 0.33",
               path: "/v0.33",
-=======
-              title: 'Version 0.32',
-              path: '/v0.32',
-              static: true
-            },
-            {
-              title: 'Version 0.33',
-              path: '/v0.33',
->>>>>>> 7b84a4c7
               static: true
             },
           ]
@@ -81,11 +71,7 @@
     },
     footer: {
       question: {
-<<<<<<< HEAD
         text: "Chat with Tendermint developers in <a href=\"https://discord.gg/cr7N47p\" target=\"_blank\">Discord</a> or reach out on the <a href=\"https://forum.cosmos.network/c/tendermint\" target=\"_blank\">Tendermint Forum</a> to learn more."
-=======
-        text: 'Chat with Tendermint developers in <a href=\'https://discord.gg/cr7N47p\' target=\'_blank\'>Discord</a> or reach out on the <a href=\'https://forum.cosmos.network/c/tendermint\' target=\'_blank\'>Tendermint Forum</a> to learn more.'
->>>>>>> 7b84a4c7
       },
       logo: '/logo-bw.svg',
       textLink: {
@@ -119,11 +105,7 @@
         }
       ],
       smallprint:
-<<<<<<< HEAD
           "The development of the Tendermint project is led primarily by Tendermint Inc., the for-profit entity which also maintains this website. Funding for this development comes primarily from the Interchain Foundation, a Swiss non-profit.",
-=======
-          'The development of the Tendermint project is led primarily by Tendermint Inc., the for-profit entity which also maintains this website. Funding for this development comes primarily from the Interchain Foundation, a Swiss non-profit.',
->>>>>>> 7b84a4c7
       links: [
         {
           title: 'Documentation',
