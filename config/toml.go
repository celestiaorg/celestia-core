package config

import (
	"bytes"
	"fmt"
	"io/ioutil"
	"os"
	"path/filepath"
	"strings"
	"text/template"

	tmos "github.com/lazyledger/lazyledger-core/libs/os"
)

// DefaultDirPerm is the default permissions used when creating directories.
const DefaultDirPerm = 0700

var configTemplate *template.Template

func init() {
	var err error
	tmpl := template.New("configFileTemplate").Funcs(template.FuncMap{
		"StringsJoin": strings.Join,
	})
	if configTemplate, err = tmpl.Parse(defaultConfigTemplate); err != nil {
		panic(err)
	}
}

/****** these are for production settings ***********/

// EnsureRoot creates the root, config, and data directories if they don't exist,
// and panics if it fails.
func EnsureRoot(rootDir string) {
	if err := tmos.EnsureDir(rootDir, DefaultDirPerm); err != nil {
		panic(err.Error())
	}
	if err := tmos.EnsureDir(filepath.Join(rootDir, defaultConfigDir), DefaultDirPerm); err != nil {
		panic(err.Error())
	}
	if err := tmos.EnsureDir(filepath.Join(rootDir, defaultDataDir), DefaultDirPerm); err != nil {
		panic(err.Error())
	}

	configFilePath := filepath.Join(rootDir, defaultConfigFilePath)

	// Write default config file if missing.
	if !tmos.FileExists(configFilePath) {
		writeDefaultConfigFile(configFilePath)
	}
}

// XXX: this func should probably be called by cmd/tendermint/commands/init.go
// alongside the writing of the genesis.json and priv_validator.json
func writeDefaultConfigFile(configFilePath string) {
	WriteConfigFile(configFilePath, DefaultConfig())
}

// WriteConfigFile renders config using the template and writes it to configFilePath.
func WriteConfigFile(configFilePath string, config *Config) {
	var buffer bytes.Buffer

	if err := configTemplate.Execute(&buffer, config); err != nil {
		panic(err)
	}

	mustWriteFile(configFilePath, buffer.Bytes(), 0644)
}

// Note: any changes to the comments/variables/mapstructure
// must be reflected in the appropriate struct in config/config.go
const defaultConfigTemplate = `# This is a TOML config file.
# For more information, see https://github.com/toml-lang/toml

# NOTE: Any path below can be absolute (e.g. "/var/myawesomeapp/data") or
# relative to the home directory (e.g. "data"). The home directory is
# "$HOME/.tendermint" by default, but could be changed via $TMHOME env variable
# or --home cmd flag.

#######################################################################
###                   Main Base Config Options                      ###
#######################################################################

# TCP or UNIX socket address of the ABCI application,
# or the name of an ABCI application compiled in with the Tendermint binary
proxy-app = "{{ .BaseConfig.ProxyApp }}"

# A custom human readable name for this node
moniker = "{{ .BaseConfig.Moniker }}"

# If this node is many blocks behind the tip of the chain, FastSync
# allows them to catchup quickly by downloading blocks in parallel
# and verifying their commits
fast-sync = {{ .BaseConfig.FastSyncMode }}

# Database backend: goleveldb | cleveldb | boltdb | rocksdb | badgerdb
# * goleveldb (github.com/syndtr/goleveldb - most popular implementation)
#   - pure go
#   - stable
# * cleveldb (uses levigo wrapper)
#   - fast
#   - requires gcc
#   - use cleveldb build tag (go build -tags cleveldb)
# * boltdb (uses etcd's fork of bolt - github.com/etcd-io/bbolt)
#   - EXPERIMENTAL
#   - may be faster is some use-cases (random reads - indexer)
#   - use boltdb build tag (go build -tags boltdb)
# * rocksdb (uses github.com/tecbot/gorocksdb)
#   - EXPERIMENTAL
#   - requires gcc
#   - use rocksdb build tag (go build -tags rocksdb)
# * badgerdb (uses github.com/dgraph-io/badger)
#   - EXPERIMENTAL
#   - use badgerdb build tag (go build -tags badgerdb)
db-backend = "{{ .BaseConfig.DBBackend }}"

# Database directory
db-dir = "{{ js .BaseConfig.DBPath }}"

# Output level for logging, including package level options
log-level = "{{ .BaseConfig.LogLevel }}"

# Output format: 'plain' (colored text) or 'json'
log-format = "{{ .BaseConfig.LogFormat }}"

##### additional base config options #####

# Path to the JSON file containing the initial validator set and other meta data
genesis-file = "{{ js .BaseConfig.Genesis }}"

# Path to the JSON file containing the private key to use as a validator in the consensus protocol
priv-validator-key-file = "{{ js .BaseConfig.PrivValidatorKey }}"

# Path to the JSON file containing the last sign state of a validator
priv-validator-state-file = "{{ js .BaseConfig.PrivValidatorState }}"

# TCP or UNIX socket address for Tendermint to listen on for
# connections from an external PrivValidator process
priv-validator-laddr = "{{ .BaseConfig.PrivValidatorListenAddr }}"

# Path to the JSON file containing the private key to use for node authentication in the p2p protocol
node-key-file = "{{ js .BaseConfig.NodeKey }}"

# Mechanism to connect to the ABCI application: socket | grpc
abci = "{{ .BaseConfig.ABCI }}"

# If true, query the ABCI app on connecting to a new peer
# so the app can decide if we should keep the connection or not
filter-peers = {{ .BaseConfig.FilterPeers }}


#######################################################################
###                 Advanced Configuration Options                  ###
#######################################################################

#######################################################
###       RPC Server Configuration Options          ###
#######################################################
[rpc]

# TCP or UNIX socket address for the RPC server to listen on
laddr = "{{ .RPC.ListenAddress }}"

# A list of origins a cross-domain request can be executed from
# Default value '[]' disables cors support
# Use '["*"]' to allow any origin
cors-allowed-origins = [{{ range .RPC.CORSAllowedOrigins }}{{ printf "%q, " . }}{{end}}]

# A list of methods the client is allowed to use with cross-domain requests
cors-allowed-methods = [{{ range .RPC.CORSAllowedMethods }}{{ printf "%q, " . }}{{end}}]

# A list of non simple headers the client is allowed to use with cross-domain requests
cors-allowed-headers = [{{ range .RPC.CORSAllowedHeaders }}{{ printf "%q, " . }}{{end}}]

# TCP or UNIX socket address for the gRPC server to listen on
# NOTE: This server only supports /broadcast_tx_commit
grpc-laddr = "{{ .RPC.GRPCListenAddress }}"

# Maximum number of simultaneous connections.
# Does not include RPC (HTTP&WebSocket) connections. See max-open-connections
# If you want to accept a larger number than the default, make sure
# you increase your OS limits.
# 0 - unlimited.
# Should be < {ulimit -Sn} - {MaxNumInboundPeers} - {MaxNumOutboundPeers} - {N of wal, db and other open files}
# 1024 - 40 - 10 - 50 = 924 = ~900
grpc-max-open-connections = {{ .RPC.GRPCMaxOpenConnections }}

# Activate unsafe RPC commands like /dial-seeds and /unsafe-flush-mempool
unsafe = {{ .RPC.Unsafe }}

# Maximum number of simultaneous connections (including WebSocket).
# Does not include gRPC connections. See grpc-max-open-connections
# If you want to accept a larger number than the default, make sure
# you increase your OS limits.
# 0 - unlimited.
# Should be < {ulimit -Sn} - {MaxNumInboundPeers} - {MaxNumOutboundPeers} - {N of wal, db and other open files}
# 1024 - 40 - 10 - 50 = 924 = ~900
max-open-connections = {{ .RPC.MaxOpenConnections }}

# Maximum number of unique clientIDs that can /subscribe
# If you're using /broadcast_tx_commit, set to the estimated maximum number
# of broadcast_tx_commit calls per block.
max-subscription-clients = {{ .RPC.MaxSubscriptionClients }}

# Maximum number of unique queries a given client can /subscribe to
# If you're using GRPC (or Local RPC client) and /broadcast_tx_commit, set to
# the estimated # maximum number of broadcast_tx_commit calls per block.
max-subscriptions-per-client = {{ .RPC.MaxSubscriptionsPerClient }}

# How long to wait for a tx to be committed during /broadcast_tx_commit.
# WARNING: Using a value larger than 10s will result in increasing the
# global HTTP write timeout, which applies to all connections and endpoints.
# See https://github.com/tendermint/tendermint/issues/3435
timeout-broadcast-tx-commit = "{{ .RPC.TimeoutBroadcastTxCommit }}"

# Maximum size of request body, in bytes
max-body-bytes = {{ .RPC.MaxBodyBytes }}

# Maximum size of request header, in bytes
max-header-bytes = {{ .RPC.MaxHeaderBytes }}

# The path to a file containing certificate that is used to create the HTTPS server.
# Migth be either absolute path or path related to tendermint's config directory.
# If the certificate is signed by a certificate authority,
# the certFile should be the concatenation of the server's certificate, any intermediates,
# and the CA's certificate.
# NOTE: both tls-cert-file and tls-key-file must be present for Tendermint to create HTTPS server.
# Otherwise, HTTP server is run.
tls-cert-file = "{{ .RPC.TLSCertFile }}"

# The path to a file containing matching private key that is used to create the HTTPS server.
# Migth be either absolute path or path related to tendermint's config directory.
# NOTE: both tls-cert-file and tls-key-file must be present for Tendermint to create HTTPS server.
# Otherwise, HTTP server is run.
tls-key-file = "{{ .RPC.TLSKeyFile }}"

# pprof listen address (https://golang.org/pkg/net/http/pprof)
pprof-laddr = "{{ .RPC.PprofListenAddress }}"

#######################################################
###           P2P Configuration Options             ###
#######################################################
[p2p]

# Address to listen for incoming connections
laddr = "{{ .P2P.ListenAddress }}"

# Address to advertise to peers for them to dial
# If empty, will use the same port as the laddr,
# and will introspect on the listener or use UPnP
# to figure out the address.
external-address = "{{ .P2P.ExternalAddress }}"

# Comma separated list of seed nodes to connect to
seeds = "{{ .P2P.Seeds }}"

# Comma separated list of nodes to keep persistent connections to
persistent-peers = "{{ .P2P.PersistentPeers }}"

# UPNP port forwarding
upnp = {{ .P2P.UPNP }}

# Path to address book
addr-book-file = "{{ js .P2P.AddrBook }}"

# Set true for strict address routability rules
# Set false for private or local networks
addr-book-strict = {{ .P2P.AddrBookStrict }}

# Maximum number of inbound peers
max-num-inbound-peers = {{ .P2P.MaxNumInboundPeers }}

# Maximum number of outbound peers to connect to, excluding persistent peers
max-num-outbound-peers = {{ .P2P.MaxNumOutboundPeers }}

# List of node IDs, to which a connection will be (re)established ignoring any existing limits
unconditional-peer-ids = "{{ .P2P.UnconditionalPeerIDs }}"

# Maximum pause when redialing a persistent peer (if zero, exponential backoff is used)
persistent-peers-max-dial-period = "{{ .P2P.PersistentPeersMaxDialPeriod }}"

# Time to wait before flushing messages out on the connection
flush-throttle-timeout = "{{ .P2P.FlushThrottleTimeout }}"

# Maximum size of a message packet payload, in bytes
max-packet-msg-payload-size = {{ .P2P.MaxPacketMsgPayloadSize }}

# Rate at which packets can be sent, in bytes/second
send-rate = {{ .P2P.SendRate }}

# Rate at which packets can be received, in bytes/second
recv-rate = {{ .P2P.RecvRate }}

# Set true to enable the peer-exchange reactor
pex = {{ .P2P.PexReactor }}

# Seed mode, in which node constantly crawls the network and looks for
# peers. If another node asks it for addresses, it responds and disconnects.
#
# Does not work if the peer-exchange reactor is disabled.
seed-mode = {{ .P2P.SeedMode }}

# Comma separated list of peer IDs to keep private (will not be gossiped to other peers)
private-peer-ids = "{{ .P2P.PrivatePeerIDs }}"

# Toggle to disable guard against peers connecting from the same ip.
allow-duplicate-ip = {{ .P2P.AllowDuplicateIP }}

# Peer connection configuration.
handshake-timeout = "{{ .P2P.HandshakeTimeout }}"
dial-timeout = "{{ .P2P.DialTimeout }}"

#######################################################
###          Mempool Configurattion Option          ###
#######################################################
[mempool]

recheck = {{ .Mempool.Recheck }}
broadcast = {{ .Mempool.Broadcast }}
wal-dir = "{{ js .Mempool.WalPath }}"

# Maximum number of transactions in the mempool
size = {{ .Mempool.Size }}

# Limit the total size of all txs in the mempool.
# This only accounts for raw transactions (e.g. given 1MB transactions and
# max-txs-bytes=5MB, mempool will only accept 5 transactions).
max-txs-bytes = {{ .Mempool.MaxTxsBytes }}

# Size of the cache (used to filter transactions we saw earlier) in transactions
cache-size = {{ .Mempool.CacheSize }}

# Do not remove invalid transactions from the cache (default: false)
# Set to true if it's not possible for any invalid transaction to become valid
# again in the future.
keep-invalid-txs-in-cache = {{ .Mempool.KeepInvalidTxsInCache }}

# Maximum size of a single transaction.
# NOTE: the max size of a tx transmitted over the network is {max-tx-bytes}.
max-tx-bytes = {{ .Mempool.MaxTxBytes }}

# Maximum size of a batch of transactions to send to a peer
# Including space needed by encoding (one varint per transaction).
<<<<<<< HEAD
max-batch-bytes = {{ .Mempool.MaxBatchBytes }}
=======
# XXX: Unused due to https://github.com/tendermint/tendermint/issues/5796
max_batch_bytes = {{ .Mempool.MaxBatchBytes }}
>>>>>>> bdbe4a7c

#######################################################
###         State Sync Configuration Options        ###
#######################################################
[statesync]
# State sync rapidly bootstraps a new node by discovering, fetching, and restoring a state machine
# snapshot from peers instead of fetching and replaying historical blocks. Requires some peers in
# the network to take and serve state machine snapshots. State sync is not attempted if the node
# has any local state (LastBlockHeight > 0). The node will have a truncated block history,
# starting from the height of the snapshot.
enable = {{ .StateSync.Enable }}

# RPC servers (comma-separated) for light client verification of the synced state machine and
# retrieval of state data for node bootstrapping. Also needs a trusted height and corresponding
# header hash obtained from a trusted source, and a period during which validators can be trusted.
#
# For Cosmos SDK-based chains, trust-period should usually be about 2/3 of the unbonding time (~2
# weeks) during which they can be financially punished (slashed) for misbehavior.
<<<<<<< HEAD
rpc-servers = "{{ StringsJoin .StateSync.RPCServers "," }}"
trust-height = {{ .StateSync.TrustHeight }}
trust-hash = "{{ .StateSync.TrustHash }}"
trust-period = "{{ .StateSync.TrustPeriod }}"
=======
rpc_servers = "{{ StringsJoin .StateSync.RPCServers "," }}"
trust_height = {{ .StateSync.TrustHeight }}
trust_hash = "{{ .StateSync.TrustHash }}"
trust_period = "{{ .StateSync.TrustPeriod }}"
>>>>>>> bdbe4a7c

# Time to spend discovering snapshots before initiating a restore.
discovery-time = "{{ .StateSync.DiscoveryTime }}"

# Temporary directory for state sync snapshot chunks, defaults to the OS tempdir (typically /tmp).
# Will create a new, randomly named directory within, and remove it when done.
temp-dir = "{{ .StateSync.TempDir }}"

#######################################################
###       Fast Sync Configuration Connections       ###
#######################################################
[fastsync]

# Fast Sync version to use:
#   1) "v0" (default) - the legacy fast sync implementation
#   2) "v2" - complete redesign of v0, optimized for testability & readability
version = "{{ .FastSync.Version }}"

#######################################################
###         Consensus Configuration Options         ###
#######################################################
[consensus]

wal-file = "{{ js .Consensus.WalPath }}"

# How long we wait for a proposal block before prevoting nil
timeout-propose = "{{ .Consensus.TimeoutPropose }}"
# How much timeout-propose increases with each round
timeout-propose-delta = "{{ .Consensus.TimeoutProposeDelta }}"
# How long we wait after receiving +2/3 prevotes for “anything” (ie. not a single block or nil)
timeout-prevote = "{{ .Consensus.TimeoutPrevote }}"
# How much the timeout-prevote increases with each round
timeout-prevote-delta = "{{ .Consensus.TimeoutPrevoteDelta }}"
# How long we wait after receiving +2/3 precommits for “anything” (ie. not a single block or nil)
timeout-precommit = "{{ .Consensus.TimeoutPrecommit }}"
# How much the timeout-precommit increases with each round
timeout-precommit-delta = "{{ .Consensus.TimeoutPrecommitDelta }}"
# How long we wait after committing a block, before starting on the new
# height (this gives us a chance to receive some more precommits, even
# though we already have +2/3).
timeout-commit = "{{ .Consensus.TimeoutCommit }}"

# How many blocks to look back to check existence of the node's consensus votes before joining consensus
# When non-zero, the node will panic upon restart
# if the same consensus key was used to sign {double-sign-check-height} last blocks.
# So, validators should stop the state machine, wait for some blocks, and then restart the state machine to avoid panic.
double-sign-check-height = {{ .Consensus.DoubleSignCheckHeight }}

# Make progress as soon as we have all the precommits (as if TimeoutCommit = 0)
skip-timeout-commit = {{ .Consensus.SkipTimeoutCommit }}

# EmptyBlocks mode and possible interval between empty blocks
create-empty-blocks = {{ .Consensus.CreateEmptyBlocks }}
create-empty-blocks-interval = "{{ .Consensus.CreateEmptyBlocksInterval }}"

# Reactor sleep duration parameters
peer-gossip-sleep-duration = "{{ .Consensus.PeerGossipSleepDuration }}"
peer-query-maj23-sleep-duration = "{{ .Consensus.PeerQueryMaj23SleepDuration }}"

#######################################################
###   Transaction Indexer Configuration Options     ###
#######################################################
[tx-index]

# What indexer to use for transactions
#
# The application will set which txs to index. In some cases a node operator will be able
# to decide which txs to index based on configuration set in the application.
#
# Options:
#   1) "null"
#   2) "kv" (default) - the simplest possible indexer, backed by key-value storage (defaults to levelDB; see DBBackend).
# 		- When "kv" is chosen "tx.height" and "tx.hash" will always be indexed.
indexer = "{{ .TxIndex.Indexer }}"

#######################################################
###       Instrumentation Configuration Options     ###
#######################################################
[instrumentation]

# When true, Prometheus metrics are served under /metrics on
# PrometheusListenAddr.
# Check out the documentation for the list of available metrics.
prometheus = {{ .Instrumentation.Prometheus }}

# Address to listen for Prometheus collector(s) connections
prometheus-listen-addr = "{{ .Instrumentation.PrometheusListenAddr }}"

# Maximum number of simultaneous connections.
# If you want to accept a larger number than the default, make sure
# you increase your OS limits.
# 0 - unlimited.
max-open-connections = {{ .Instrumentation.MaxOpenConnections }}

# Instrumentation namespace
namespace = "{{ .Instrumentation.Namespace }}"
`

/****** these are for test settings ***********/

func ResetTestRoot(testName string) *Config {
	return ResetTestRootWithChainID(testName, "")
}

func ResetTestRootWithChainID(testName string, chainID string) *Config {
	// create a unique, concurrency-safe test directory under os.TempDir()
	rootDir, err := ioutil.TempDir("", fmt.Sprintf("%s-%s_", chainID, testName))
	if err != nil {
		panic(err)
	}
	// ensure config and data subdirs are created
	if err := tmos.EnsureDir(filepath.Join(rootDir, defaultConfigDir), DefaultDirPerm); err != nil {
		panic(err)
	}
	if err := tmos.EnsureDir(filepath.Join(rootDir, defaultDataDir), DefaultDirPerm); err != nil {
		panic(err)
	}

	baseConfig := DefaultBaseConfig()
	configFilePath := filepath.Join(rootDir, defaultConfigFilePath)
	genesisFilePath := filepath.Join(rootDir, baseConfig.Genesis)
	privKeyFilePath := filepath.Join(rootDir, baseConfig.PrivValidatorKey)
	privStateFilePath := filepath.Join(rootDir, baseConfig.PrivValidatorState)

	// Write default config file if missing.
	if !tmos.FileExists(configFilePath) {
		writeDefaultConfigFile(configFilePath)
	}
	if !tmos.FileExists(genesisFilePath) {
		if chainID == "" {
			chainID = "tendermint_test"
		}
		testGenesis := fmt.Sprintf(testGenesisFmt, chainID)
		mustWriteFile(genesisFilePath, []byte(testGenesis), 0644)
	}
	// we always overwrite the priv val
	mustWriteFile(privKeyFilePath, []byte(testPrivValidatorKey), 0644)
	mustWriteFile(privStateFilePath, []byte(testPrivValidatorState), 0644)

	config := TestConfig().SetRoot(rootDir)
	return config
}

func mustWriteFile(filePath string, contents []byte, mode os.FileMode) {
	if err := ioutil.WriteFile(filePath, contents, mode); err != nil {
		tmos.Exit(fmt.Sprintf("failed to write file: %v", err))
	}
}

var testGenesisFmt = `{
  "genesis_time": "2018-10-10T08:20:13.695936996Z",
  "chain_id": "%s",
  "initial_height": "1",
	"consensus_params": {
		"block": {
			"max_bytes": "22020096",
			"max_gas": "-1",
			"time_iota_ms": "10"
		},
		"evidence": {
			"max_age_num_blocks": "100000",
			"max_age_duration": "172800000000000",
			"max_bytes": "1048576"
		},
		"validator": {
			"pub_key_types": [
				"ed25519"
			]
		},
		"version": {}
	},
  "validators": [
    {
      "pub_key": {
        "type": "tendermint/PubKeyEd25519",
        "value":"AT/+aaL1eB0477Mud9JMm8Sh8BIvOYlPGC9KkIUmFaE="
      },
      "power": "10",
      "name": ""
    }
  ],
  "app_hash": ""
}`

var testPrivValidatorKey = `{
  "address": "A3258DCBF45DCA0DF052981870F2D1441A36D145",
  "pub_key": {
    "type": "tendermint/PubKeyEd25519",
    "value": "AT/+aaL1eB0477Mud9JMm8Sh8BIvOYlPGC9KkIUmFaE="
  },
  "priv_key": {
    "type": "tendermint/PrivKeyEd25519",
    "value": "EVkqJO/jIXp3rkASXfh9YnyToYXRXhBr6g9cQVxPFnQBP/5povV4HTjvsy530kybxKHwEi85iU8YL0qQhSYVoQ=="
  }
}`

var testPrivValidatorState = `{
  "height": "0",
  "round": 0,
  "step": 0
}`<|MERGE_RESOLUTION|>--- conflicted
+++ resolved
@@ -341,12 +341,8 @@
 
 # Maximum size of a batch of transactions to send to a peer
 # Including space needed by encoding (one varint per transaction).
-<<<<<<< HEAD
-max-batch-bytes = {{ .Mempool.MaxBatchBytes }}
-=======
 # XXX: Unused due to https://github.com/tendermint/tendermint/issues/5796
 max_batch_bytes = {{ .Mempool.MaxBatchBytes }}
->>>>>>> bdbe4a7c
 
 #######################################################
 ###         State Sync Configuration Options        ###
@@ -365,17 +361,10 @@
 #
 # For Cosmos SDK-based chains, trust-period should usually be about 2/3 of the unbonding time (~2
 # weeks) during which they can be financially punished (slashed) for misbehavior.
-<<<<<<< HEAD
-rpc-servers = "{{ StringsJoin .StateSync.RPCServers "," }}"
-trust-height = {{ .StateSync.TrustHeight }}
-trust-hash = "{{ .StateSync.TrustHash }}"
-trust-period = "{{ .StateSync.TrustPeriod }}"
-=======
 rpc_servers = "{{ StringsJoin .StateSync.RPCServers "," }}"
 trust_height = {{ .StateSync.TrustHeight }}
 trust_hash = "{{ .StateSync.TrustHash }}"
 trust_period = "{{ .StateSync.TrustPeriod }}"
->>>>>>> bdbe4a7c
 
 # Time to spend discovering snapshots before initiating a restore.
 discovery-time = "{{ .StateSync.DiscoveryTime }}"
