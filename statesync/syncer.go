package statesync

import (
	"bytes"
	"context"
	"errors"
	"fmt"
	"time"

	abci "github.com/lazyledger/lazyledger-core/abci/types"
	"github.com/lazyledger/lazyledger-core/libs/log"
	tmsync "github.com/lazyledger/lazyledger-core/libs/sync"
	"github.com/lazyledger/lazyledger-core/p2p"
	ssproto "github.com/lazyledger/lazyledger-core/proto/tendermint/statesync"
	"github.com/lazyledger/lazyledger-core/proxy"
	sm "github.com/lazyledger/lazyledger-core/state"
	"github.com/lazyledger/lazyledger-core/types"
)

const (
	// chunkFetchers is the number of concurrent chunk fetchers to run.
	chunkFetchers = 4
	// chunkTimeout is the timeout while waiting for the next chunk from the chunk queue.
	chunkTimeout = 2 * time.Minute
	// requestTimeout is the timeout before rerequesting a chunk, possibly from a different peer.
	chunkRequestTimeout = 10 * time.Second
)

var (
	// errAbort is returned by Sync() when snapshot restoration is aborted.
	errAbort = errors.New("state sync aborted")
	// errRetrySnapshot is returned by Sync() when the snapshot should be retried.
	errRetrySnapshot = errors.New("retry snapshot")
	// errRejectSnapshot is returned by Sync() when the snapshot is rejected.
	errRejectSnapshot = errors.New("snapshot was rejected")
	// errRejectFormat is returned by Sync() when the snapshot format is rejected.
	errRejectFormat = errors.New("snapshot format was rejected")
	// errRejectSender is returned by Sync() when the snapshot sender is rejected.
	errRejectSender = errors.New("snapshot sender was rejected")
	// errVerifyFailed is returned by Sync() when app hash or last height verification fails.
	errVerifyFailed = errors.New("verification failed")
	// errTimeout is returned by Sync() when we've waited too long to receive a chunk.
	errTimeout = errors.New("timed out waiting for chunk")
	// errNoSnapshots is returned by SyncAny() if no snapshots are found and discovery is disabled.
	errNoSnapshots = errors.New("no suitable snapshots found")
)

// syncer runs a state sync against an ABCI app. Use either SyncAny() to automatically attempt to
// sync all snapshots in the pool (pausing to discover new ones), or Sync() to sync a specific
// snapshot. Snapshots and chunks are fed via AddSnapshot() and AddChunk() as appropriate.
type syncer struct {
	logger        log.Logger
	stateProvider StateProvider
	conn          proxy.AppConnSnapshot
	connQuery     proxy.AppConnQuery
	snapshots     *snapshotPool
	snapshotCh    chan<- p2p.Envelope
	chunkCh       chan<- p2p.Envelope
	tempDir       string

	mtx    tmsync.RWMutex
	chunks *chunkQueue
}

// newSyncer creates a new syncer.
func newSyncer(
	logger log.Logger,
	conn proxy.AppConnSnapshot,
	connQuery proxy.AppConnQuery,
	stateProvider StateProvider,
	snapshotCh, chunkCh chan<- p2p.Envelope,
	tempDir string,
) *syncer {
	return &syncer{
		logger:        logger,
		stateProvider: stateProvider,
		conn:          conn,
		connQuery:     connQuery,
		snapshots:     newSnapshotPool(stateProvider),
		snapshotCh:    snapshotCh,
		chunkCh:       chunkCh,
		tempDir:       tempDir,
	}
}

// AddChunk adds a chunk to the chunk queue, if any. It returns false if the chunk has already
// been added to the queue, or an error if there's no sync in progress.
func (s *syncer) AddChunk(chunk *chunk) (bool, error) {
	s.mtx.RLock()
	defer s.mtx.RUnlock()
	if s.chunks == nil {
		return false, errors.New("no state sync in progress")
	}
	added, err := s.chunks.Add(chunk)
	if err != nil {
		return false, err
	}
	if added {
		s.logger.Debug("Added chunk to queue", "height", chunk.Height, "format", chunk.Format,
			"chunk", chunk.Index)
	} else {
		s.logger.Debug("Ignoring duplicate chunk in queue", "height", chunk.Height, "format", chunk.Format,
			"chunk", chunk.Index)
	}
	return added, nil
}

// AddSnapshot adds a snapshot to the snapshot pool. It returns true if a new, previously unseen
// snapshot was accepted and added.
func (s *syncer) AddSnapshot(peer p2p.PeerID, snapshot *snapshot) (bool, error) {
	added, err := s.snapshots.Add(peer, snapshot)
	if err != nil {
		return false, err
	}
	if added {
		s.logger.Info("Discovered new snapshot", "height", snapshot.Height, "format", snapshot.Format,
			"hash", snapshot.Hash)
	}
	return added, nil
}

// AddPeer adds a peer to the pool. For now we just keep it simple and send a
// single request to discover snapshots, later we may want to do retries and stuff.
func (s *syncer) AddPeer(peer p2p.PeerID) {
	s.logger.Debug("Requesting snapshots from peer", "peer", peer.String())
	s.snapshotCh <- p2p.Envelope{
		To:      peer,
		Message: &ssproto.SnapshotsRequest{},
	}
}

// RemovePeer removes a peer from the pool.
func (s *syncer) RemovePeer(peer p2p.PeerID) {
	s.logger.Debug("Removing peer from sync", "peer", peer.String())
	s.snapshots.RemovePeer(peer)
}

// SyncAny tries to sync any of the snapshots in the snapshot pool, waiting to discover further
// snapshots if none were found and discoveryTime > 0. It returns the latest state and block commit
// which the caller must use to bootstrap the node.
func (s *syncer) SyncAny(discoveryTime time.Duration) (sm.State, *types.Commit, error) {
	if discoveryTime > 0 {
		s.logger.Info(fmt.Sprintf("Discovering snapshots for %v", discoveryTime))
		time.Sleep(discoveryTime)
	}

	// The app may ask us to retry a snapshot restoration, in which case we need to reuse
	// the snapshot and chunk queue from the previous loop iteration.
	var (
		snapshot *snapshot
		chunks   *chunkQueue
		err      error
	)
	for {
		// If not nil, we're going to retry restoration of the same snapshot.
		if snapshot == nil {
			snapshot = s.snapshots.Best()
			chunks = nil
		}
		if snapshot == nil {
			if discoveryTime == 0 {
				return sm.State{}, nil, errNoSnapshots
			}
			s.logger.Info(fmt.Sprintf("Discovering snapshots for %v", discoveryTime))
			time.Sleep(discoveryTime)
			continue
		}
		if chunks == nil {
			chunks, err = newChunkQueue(snapshot, s.tempDir)
			if err != nil {
				return sm.State{}, nil, fmt.Errorf("failed to create chunk queue: %w", err)
			}
			defer chunks.Close() // in case we forget to close it elsewhere
		}

		newState, commit, err := s.Sync(snapshot, chunks)
		switch {
		case err == nil:
			return newState, commit, nil

		case errors.Is(err, errAbort):
			return sm.State{}, nil, err

		case errors.Is(err, errRetrySnapshot):
			chunks.RetryAll()
			s.logger.Info("Retrying snapshot", "height", snapshot.Height, "format", snapshot.Format,
				"hash", snapshot.Hash)
			continue

		case errors.Is(err, errTimeout):
			s.snapshots.Reject(snapshot)
			s.logger.Error("Timed out waiting for snapshot chunks, rejected snapshot",
				"height", snapshot.Height, "format", snapshot.Format, "hash", snapshot.Hash)

		case errors.Is(err, errRejectSnapshot):
			s.snapshots.Reject(snapshot)
			s.logger.Info("Snapshot rejected", "height", snapshot.Height, "format", snapshot.Format,
				"hash", snapshot.Hash)

		case errors.Is(err, errRejectFormat):
			s.snapshots.RejectFormat(snapshot.Format)
			s.logger.Info("Snapshot format rejected", "format", snapshot.Format)

		case errors.Is(err, errRejectSender):
			s.logger.Info("Snapshot senders rejected", "height", snapshot.Height, "format", snapshot.Format,
				"hash", snapshot.Hash)
			for _, peer := range s.snapshots.GetPeers(snapshot) {
				s.snapshots.RejectPeer(peer)
				s.logger.Info("Snapshot sender rejected", "peer", peer.String())
			}

		default:
			return sm.State{}, nil, fmt.Errorf("snapshot restoration failed: %w", err)
		}

		// Discard snapshot and chunks for next iteration
		err = chunks.Close()
		if err != nil {
			s.logger.Error("Failed to clean up chunk queue", "err", err)
		}
		snapshot = nil
		chunks = nil
	}
}

// Sync executes a sync for a specific snapshot, returning the latest state and block commit which
// the caller must use to bootstrap the node.
func (s *syncer) Sync(snapshot *snapshot, chunks *chunkQueue) (sm.State, *types.Commit, error) {
	s.mtx.Lock()
	if s.chunks != nil {
		s.mtx.Unlock()
		return sm.State{}, nil, errors.New("a state sync is already in progress")
	}
	s.chunks = chunks
	s.mtx.Unlock()
	defer func() {
		s.mtx.Lock()
		s.chunks = nil
		s.mtx.Unlock()
	}()

	// Offer snapshot to ABCI app.
	err := s.offerSnapshot(snapshot)
	if err != nil {
		return sm.State{}, nil, err
	}

	// Spawn chunk fetchers. They will terminate when the chunk queue is closed or context cancelled.
	ctx, cancel := context.WithCancel(context.Background())
	defer cancel()
	for i := int32(0); i < chunkFetchers; i++ {
		go s.fetchChunks(ctx, snapshot, chunks)
	}

	pctx, pcancel := context.WithTimeout(context.Background(), 10*time.Second)
	defer pcancel()

	// Optimistically build new state, so we don't discover any light client failures at the end.
	state, err := s.stateProvider.State(pctx, snapshot.Height)
	if err != nil {
		return sm.State{}, nil, fmt.Errorf("failed to build new state: %w", err)
	}
	commit, err := s.stateProvider.Commit(pctx, snapshot.Height)
	if err != nil {
		return sm.State{}, nil, fmt.Errorf("failed to fetch commit: %w", err)
	}

	// Restore snapshot
	err = s.applyChunks(chunks)
	if err != nil {
		return sm.State{}, nil, err
	}

	// Verify app and update app version
	appVersion, err := s.verifyApp(snapshot)
	if err != nil {
		return sm.State{}, nil, err
	}
	state.Version.Consensus.App = appVersion

	// Done! 🎉
	s.logger.Info("Snapshot restored", "height", snapshot.Height, "format", snapshot.Format,
		"hash", snapshot.Hash)

	return state, commit, nil
}

// offerSnapshot offers a snapshot to the app. It returns various errors depending on the app's
// response, or nil if the snapshot was accepted.
func (s *syncer) offerSnapshot(snapshot *snapshot) error {
	s.logger.Info("Offering snapshot to ABCI app", "height", snapshot.Height,
<<<<<<< HEAD
		"format", snapshot.Format, "hash", fmt.Sprintf("%X", snapshot.Hash))
	resp, err := s.conn.OfferSnapshotSync(context.Background(), abci.RequestOfferSnapshot{
=======
		"format", snapshot.Format, "hash", snapshot.Hash)
	resp, err := s.conn.OfferSnapshotSync(abci.RequestOfferSnapshot{
>>>>>>> 11523b13
		Snapshot: &abci.Snapshot{
			Height:   snapshot.Height,
			Format:   snapshot.Format,
			Chunks:   snapshot.Chunks,
			Hash:     snapshot.Hash,
			Metadata: snapshot.Metadata,
		},
		AppHash: snapshot.trustedAppHash,
	})
	if err != nil {
		return fmt.Errorf("failed to offer snapshot: %w", err)
	}
	switch resp.Result {
	case abci.ResponseOfferSnapshot_ACCEPT:
		s.logger.Info("Snapshot accepted, restoring", "height", snapshot.Height,
			"format", snapshot.Format, "hash", snapshot.Hash)
		return nil
	case abci.ResponseOfferSnapshot_ABORT:
		return errAbort
	case abci.ResponseOfferSnapshot_REJECT:
		return errRejectSnapshot
	case abci.ResponseOfferSnapshot_REJECT_FORMAT:
		return errRejectFormat
	case abci.ResponseOfferSnapshot_REJECT_SENDER:
		return errRejectSender
	default:
		return fmt.Errorf("unknown ResponseOfferSnapshot result %v", resp.Result)
	}
}

// applyChunks applies chunks to the app. It returns various errors depending on the app's
// response, or nil once the snapshot is fully restored.
func (s *syncer) applyChunks(chunks *chunkQueue) error {
	for {
		chunk, err := chunks.Next()
		if err == errDone {
			return nil
		} else if err != nil {
			return fmt.Errorf("failed to fetch chunk: %w", err)
		}

		resp, err := s.conn.ApplySnapshotChunkSync(context.Background(), abci.RequestApplySnapshotChunk{
			Index:  chunk.Index,
			Chunk:  chunk.Chunk,
			Sender: chunk.Sender.String(),
		})
		if err != nil {
			return fmt.Errorf("failed to apply chunk %v: %w", chunk.Index, err)
		}
		s.logger.Info("Applied snapshot chunk to ABCI app", "height", chunk.Height,
			"format", chunk.Format, "chunk", chunk.Index, "total", chunks.Size())

		// Discard and refetch any chunks as requested by the app
		for _, index := range resp.RefetchChunks {
			err := chunks.Discard(index)
			if err != nil {
				return fmt.Errorf("failed to discard chunk %v: %w", index, err)
			}
		}

		// Reject any senders as requested by the app
		for _, sender := range resp.RejectSenders {
			if sender != "" {
				peerID, err := p2p.PeerIDFromString(sender)
				if err != nil {
					return err
				}

				s.snapshots.RejectPeer(peerID)

				if err := chunks.DiscardSender(peerID); err != nil {
					return fmt.Errorf("failed to reject sender: %w", err)
				}
			}
		}

		switch resp.Result {
		case abci.ResponseApplySnapshotChunk_ACCEPT:
		case abci.ResponseApplySnapshotChunk_ABORT:
			return errAbort
		case abci.ResponseApplySnapshotChunk_RETRY:
			chunks.Retry(chunk.Index)
		case abci.ResponseApplySnapshotChunk_RETRY_SNAPSHOT:
			return errRetrySnapshot
		case abci.ResponseApplySnapshotChunk_REJECT_SNAPSHOT:
			return errRejectSnapshot
		default:
			return fmt.Errorf("unknown ResponseApplySnapshotChunk result %v", resp.Result)
		}
	}
}

// fetchChunks requests chunks from peers, receiving allocations from the chunk queue. Chunks
// will be received from the reactor via syncer.AddChunks() to chunkQueue.Add().
func (s *syncer) fetchChunks(ctx context.Context, snapshot *snapshot, chunks *chunkQueue) {
	for {
		index, err := chunks.Allocate()
		if err == errDone {
			// Keep checking until the context is cancelled (restore is done), in case any
			// chunks need to be refetched.
			select {
			case <-ctx.Done():
				return
			default:
			}
			time.Sleep(2 * time.Second)
			continue
		}
		if err != nil {
			s.logger.Error("Failed to allocate chunk from queue", "err", err)
			return
		}
		s.logger.Info("Fetching snapshot chunk", "height", snapshot.Height,
			"format", snapshot.Format, "chunk", index, "total", chunks.Size())

		ticker := time.NewTicker(chunkRequestTimeout)
		defer ticker.Stop()
		s.requestChunk(snapshot, index)
		select {
		case <-chunks.WaitFor(index):
		case <-ticker.C:
			s.requestChunk(snapshot, index)
		case <-ctx.Done():
			return
		}
		ticker.Stop()
	}
}

// requestChunk requests a chunk from a peer.
func (s *syncer) requestChunk(snapshot *snapshot, chunk uint32) {
	peer := s.snapshots.GetPeer(snapshot)
	if peer == nil {
		s.logger.Error("No valid peers found for snapshot", "height", snapshot.Height,
			"format", snapshot.Format, "hash", snapshot.Hash)
		return
	}

	s.logger.Debug(
		"Requesting snapshot chunk",
		"height", snapshot.Height,
		"format", snapshot.Format,
		"chunk", chunk,
		"peer", peer.String(),
	)

	s.chunkCh <- p2p.Envelope{
		To: peer,
		Message: &ssproto.ChunkRequest{
			Height: snapshot.Height,
			Format: snapshot.Format,
			Index:  chunk,
		},
	}
}

// verifyApp verifies the sync, checking the app hash and last block height. It returns the
// app version, which should be returned as part of the initial state.
func (s *syncer) verifyApp(snapshot *snapshot) (uint64, error) {
	resp, err := s.connQuery.InfoSync(context.Background(), proxy.RequestInfo)
	if err != nil {
		return 0, fmt.Errorf("failed to query ABCI app for appHash: %w", err)
	}

	if !bytes.Equal(snapshot.trustedAppHash, resp.LastBlockAppHash) {
		s.logger.Error("appHash verification failed",
			"expected", snapshot.trustedAppHash,
			"actual", resp.LastBlockAppHash)
		return 0, errVerifyFailed
	}

	if uint64(resp.LastBlockHeight) != snapshot.Height {
		s.logger.Error(
			"ABCI app reported unexpected last block height",
			"expected", snapshot.Height,
			"actual", resp.LastBlockHeight,
		)
		return 0, errVerifyFailed
	}

<<<<<<< HEAD
	s.logger.Info("Verified ABCI app", "height", snapshot.Height, "appHash", fmt.Sprintf("%X", snapshot.trustedAppHash))
=======
	s.logger.Info("Verified ABCI app", "height", snapshot.Height, "appHash", snapshot.trustedAppHash)
>>>>>>> 11523b13
	return resp.AppVersion, nil
}<|MERGE_RESOLUTION|>--- conflicted
+++ resolved
@@ -289,13 +289,8 @@
 // response, or nil if the snapshot was accepted.
 func (s *syncer) offerSnapshot(snapshot *snapshot) error {
 	s.logger.Info("Offering snapshot to ABCI app", "height", snapshot.Height,
-<<<<<<< HEAD
 		"format", snapshot.Format, "hash", fmt.Sprintf("%X", snapshot.Hash))
 	resp, err := s.conn.OfferSnapshotSync(context.Background(), abci.RequestOfferSnapshot{
-=======
-		"format", snapshot.Format, "hash", snapshot.Hash)
-	resp, err := s.conn.OfferSnapshotSync(abci.RequestOfferSnapshot{
->>>>>>> 11523b13
 		Snapshot: &abci.Snapshot{
 			Height:   snapshot.Height,
 			Format:   snapshot.Format,
@@ -476,10 +471,6 @@
 		return 0, errVerifyFailed
 	}
 
-<<<<<<< HEAD
 	s.logger.Info("Verified ABCI app", "height", snapshot.Height, "appHash", fmt.Sprintf("%X", snapshot.trustedAppHash))
-=======
-	s.logger.Info("Verified ABCI app", "height", snapshot.Height, "appHash", snapshot.trustedAppHash)
->>>>>>> 11523b13
 	return resp.AppVersion, nil
 }