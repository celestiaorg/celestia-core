package main

import (
	"context"
	"errors"
	"fmt"
	"time"

	rpchttp "github.com/celestiaorg/celestia-core/rpc/client/http"
	rpctypes "github.com/celestiaorg/celestia-core/rpc/core/types"
	e2e "github.com/celestiaorg/celestia-core/test/e2e/pkg"
	"github.com/celestiaorg/celestia-core/types"
)

// waitForHeight waits for the network to reach a certain height (or above),
// returning the highest height seen. Errors if the network is not making
// progress at all.
func waitForHeight(testnet *e2e.Testnet, height int64) (*types.Block, *types.BlockID, error) {
	var (
		err             error
		maxResult       *rpctypes.ResultBlock
		clients         = map[string]*rpchttp.HTTP{}
		lastIncrease    = time.Now()
		nodesAtHeight   = map[string]struct{}{}
		numRunningNodes int
	)
	for _, node := range testnet.Nodes {
		if node.Mode == e2e.ModeSeed {
			continue
		}

		if node.Mode == e2e.ModeLight {
			continue
		}

		if node.HasStarted {
			numRunningNodes++
		}
	}

	for {
		for _, node := range testnet.Nodes {
			// skip nodes that have reached the target height
			if _, ok := nodesAtHeight[node.Name]; ok {
				continue
			}

			if node.Mode == e2e.ModeSeed {
				continue
			}

			if node.Mode == e2e.ModeLight {
				continue
			}

			if !node.HasStarted {
				continue
			}

			// cache the clients
			client, ok := clients[node.Name]
			if !ok {
				client, err = node.Client()
				if err != nil {
					continue
				}
				clients[node.Name] = client
			}

			ctx, cancel := context.WithTimeout(context.Background(), 2*time.Second)
			defer cancel()
			result, err := client.Block(ctx, nil)
			if err != nil {
				continue
			}
			if result.Block != nil && (maxResult == nil || result.Block.Height > maxResult.Block.Height) {
				maxResult = result
				lastIncrease = time.Now()
			}

			if maxResult != nil && maxResult.Block.Height >= height {
				// the node has achieved the target height!

				// add this node to the set of target
				// height nodes
				nodesAtHeight[node.Name] = struct{}{}

				// if not all of the nodes that we
				// have clients for have reached the
				// target height, keep trying.
				if numRunningNodes > len(nodesAtHeight) {
					continue
				}

				// return once all nodes have reached
				// the target height.
				return maxResult.Block, &maxResult.BlockID, nil
			}
		}

		if len(clients) == 0 {
			return nil, nil, errors.New("unable to connect to any network nodes")
		}
		if time.Since(lastIncrease) >= time.Minute {
			if maxResult == nil {
				return nil, nil, errors.New("chain stalled at unknown height")
			}

			return nil, nil, fmt.Errorf("chain stalled at height %v [%d of %d nodes]",
				maxResult.Block.Height,
				len(nodesAtHeight),
				numRunningNodes)

		}
		time.Sleep(1 * time.Second)
	}
}

// waitForNode waits for a node to become available and catch up to the given block height.
func waitForNode(node *e2e.Node, height int64, timeout time.Duration) (*rpctypes.ResultStatus, error) {
	if node.Mode == e2e.ModeSeed {
		return nil, nil
	}
	client, err := node.Client()
	if err != nil {
		return nil, err
	}

	ctx, cancel := context.WithTimeout(context.Background(), timeout)
	defer cancel()

	for {
		status, err := client.Status(ctx)
		switch {
		case errors.Is(err, context.DeadlineExceeded):
			return nil, fmt.Errorf("timed out waiting for %v to reach height %v", node.Name, height)
		case errors.Is(err, context.Canceled):
			return nil, err
		case err == nil && status.SyncInfo.LatestBlockHeight >= height:
			return status, nil
		}

<<<<<<< HEAD
		time.Sleep(500 * time.Millisecond)
=======
		time.Sleep(300 * time.Millisecond)
>>>>>>> 9b458a1c
	}
}

// waitForAllNodes waits for all nodes to become available and catch up to the given block height.
func waitForAllNodes(testnet *e2e.Testnet, height int64, timeout time.Duration) (int64, error) {
	var lastHeight int64

	for _, node := range testnet.Nodes {
		if node.Mode == e2e.ModeSeed {
			continue
		}
<<<<<<< HEAD
=======

>>>>>>> 9b458a1c
		status, err := waitForNode(node, height, timeout)
		if err != nil {
			return 0, err
		}

		if status.SyncInfo.LatestBlockHeight > lastHeight {
			lastHeight = status.SyncInfo.LatestBlockHeight
		}
	}

	return lastHeight, nil
}<|MERGE_RESOLUTION|>--- conflicted
+++ resolved
@@ -140,11 +140,7 @@
 			return status, nil
 		}
 
-<<<<<<< HEAD
-		time.Sleep(500 * time.Millisecond)
-=======
 		time.Sleep(300 * time.Millisecond)
->>>>>>> 9b458a1c
 	}
 }
 
@@ -156,10 +152,6 @@
 		if node.Mode == e2e.ModeSeed {
 			continue
 		}
-<<<<<<< HEAD
-=======
-
->>>>>>> 9b458a1c
 		status, err := waitForNode(node, height, timeout)
 		if err != nil {
 			return 0, err
