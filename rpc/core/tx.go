package core

import (
	"errors"
	"fmt"
	"sort"

	abcitypes "github.com/tendermint/tendermint/abci/types"
	cmtmath "github.com/tendermint/tendermint/libs/math"
	cmtquery "github.com/tendermint/tendermint/libs/pubsub/query"
	"github.com/tendermint/tendermint/pkg/consts"
	cmtproto "github.com/tendermint/tendermint/proto/tendermint/types"
	ctypes "github.com/tendermint/tendermint/rpc/core/types"
	rpctypes "github.com/tendermint/tendermint/rpc/jsonrpc/types"
	"github.com/tendermint/tendermint/state"
	"github.com/tendermint/tendermint/state/txindex/null"
	"github.com/tendermint/tendermint/types"
)

const (
	txStatusUnknown   string = "UNKNOWN"
	txStatusPending   string = "PENDING"
	txStatusEvicted   string = "EVICTED"
	txStatusCommitted string = "COMMITTED"
)

// Tx allows you to query the transaction results. `nil` could mean the
// transaction is in the mempool, invalidated, or was not sent in the first
// place.
// More: https://docs.cometbft.com/v0.34/rpc/#/Info/tx
func Tx(ctx *rpctypes.Context, hash []byte, prove bool) (*ctypes.ResultTx, error) {
	env := GetEnvironment()
	// if index is disabled, return error
	if _, ok := env.TxIndexer.(*null.TxIndex); ok {
		return nil, fmt.Errorf("transaction indexing is disabled")
	}

	r, err := env.TxIndexer.Get(hash)
	if err != nil {
		return nil, err
	}

	if r == nil {
		return nil, fmt.Errorf("tx (%X) not found", hash)
	}

	height := r.Height
	index := r.Index

	var shareProof types.ShareProof
	if prove {
		shareProof, err = proveTx(height, index)
		if err != nil {
			return nil, err
		}
	}

	return &ctypes.ResultTx{
		Hash:     hash,
		Height:   height,
		Index:    index,
		TxResult: r.Result,
		Tx:       r.Tx,
		Proof:    shareProof,
	}, nil
}

// TxSearch allows you to query for multiple transactions results. It returns a
// list of transactions (maximum ?per_page entries) and the total count.
// More: https://docs.cometbft.com/v0.34/rpc/#/Info/tx_search
func TxSearch(
	ctx *rpctypes.Context,
	query string,
	prove bool,
	pagePtr, perPagePtr *int,
	orderBy string,
) (*ctypes.ResultTxSearch, error) {

	env := GetEnvironment()
	// if index is disabled, return error
	if _, ok := env.TxIndexer.(*null.TxIndex); ok {
		return nil, errors.New("transaction indexing is disabled")
	} else if len(query) > maxQueryLength {
		return nil, errors.New("maximum query length exceeded")
	}

	q, err := cmtquery.New(query)
	if err != nil {
		return nil, err
	}

	results, err := env.TxIndexer.Search(ctx.Context(), q)
	if err != nil {
		return nil, err
	}

	// sort results (must be done before pagination)
	switch orderBy {
	case "desc":
		sort.Slice(results, func(i, j int) bool {
			if results[i].Height == results[j].Height {
				return results[i].Index > results[j].Index
			}
			return results[i].Height > results[j].Height
		})
	case "asc", "":
		sort.Slice(results, func(i, j int) bool {
			if results[i].Height == results[j].Height {
				return results[i].Index < results[j].Index
			}
			return results[i].Height < results[j].Height
		})
	default:
		return nil, errors.New("expected order_by to be either `asc` or `desc` or empty")
	}

	// paginate results
	totalCount := len(results)
	perPage := validatePerPage(perPagePtr)

	page, err := validatePage(pagePtr, perPage, totalCount)
	if err != nil {
		return nil, err
	}

	skipCount := validateSkipCount(page, perPage)
	pageSize := cmtmath.MinInt(perPage, totalCount-skipCount)

	apiResults := make([]*ctypes.ResultTx, 0, pageSize)
	for i := skipCount; i < skipCount+pageSize; i++ {
		r := results[i]

		var shareProof types.ShareProof
		if prove {
			shareProof, err = proveTx(r.Height, r.Index)
			if err != nil {
				return nil, err
			}
		}

		apiResults = append(apiResults, &ctypes.ResultTx{
			Hash:     types.Tx(r.Tx).Hash(),
			Height:   r.Height,
			Index:    r.Index,
			TxResult: r.Result,
			Tx:       r.Tx,
			Proof:    shareProof,
		})
	}

	return &ctypes.ResultTxSearch{Txs: apiResults, TotalCount: totalCount}, nil
}

func proveTx(height int64, index uint32) (types.ShareProof, error) {
	var (
		pShareProof cmtproto.ShareProof
		shareProof  types.ShareProof
	)
	env := GetEnvironment()
	rawBlock, err := loadRawBlock(env.BlockStore, height)
	if err != nil {
		return shareProof, err
	}
	res, err := env.ProxyAppQuery.QuerySync(abcitypes.RequestQuery{
		Data: rawBlock,
		Path: fmt.Sprintf(consts.TxInclusionProofQueryPath, index),
	})
	if err != nil {
		return shareProof, err
	}
	err = pShareProof.Unmarshal(res.Value)
	if err != nil {
		return shareProof, err
	}
	shareProof, err = types.ShareProofFromProto(pShareProof)
	if err != nil {
		return shareProof, err
	}
	return shareProof, nil
}

// ProveShares creates an NMT proof for a set of shares to a set of rows. It is
// end exclusive.
// Deprecated: Use ProveSharesV2 instead.
func ProveShares(
	_ *rpctypes.Context,
	height int64,
	startShare uint64,
	endShare uint64,
) (types.ShareProof, error) {
	var (
		pShareProof cmtproto.ShareProof
		shareProof  types.ShareProof
	)
	env := GetEnvironment()
	rawBlock, err := loadRawBlock(env.BlockStore, height)
	if err != nil {
		return shareProof, err
	}
	res, err := env.ProxyAppQuery.QuerySync(abcitypes.RequestQuery{
		Data: rawBlock,
		Path: fmt.Sprintf(consts.ShareInclusionProofQueryPath, startShare, endShare),
	})
	if err != nil {
		return shareProof, err
	}
	if res.Value == nil && res.Log != "" {
		// we can make the assumption that for custom queries, if the value is nil
		// and some logs have been emitted, then an error happened.
		return types.ShareProof{}, errors.New(res.Log)
	}
	err = pShareProof.Unmarshal(res.Value)
	if err != nil {
		return shareProof, err
	}
	shareProof, err = types.ShareProofFromProto(pShareProof)
	if err != nil {
		return shareProof, err
	}
	return shareProof, nil
}

<<<<<<< HEAD
// TxStatus retrieves the status of a transaction given its hash. It returns a ResultTxStatus
// containing the height and index of the transaction within the block(if committed)
// or whether the transaction is pending, evicted from the mempool, or otherwise unknown.
func TxStatus(ctx *rpctypes.Context, hash []byte) (*ctypes.ResultTxStatus, error) {
	env := GetEnvironment()

	// Check if the tx has been committed
	txInfo := env.BlockStore.LoadTxInfo(hash)
	if txInfo != nil {
		return &ctypes.ResultTxStatus{Height: txInfo.Height, Index: txInfo.Index, ExecutionCode: txInfo.Code, Status: txStatusCommitted}, nil
	}

	// Get the tx key from the hash
	txKey, err := types.TxKeyFromBytes(hash)
	if err != nil {
		return nil, fmt.Errorf("failed to get tx key from hash: %v", err)
	}

	// Check if the tx is in the mempool
	txInMempool, ok := env.Mempool.GetTxByKey(txKey)
	if txInMempool != nil && ok {
		return &ctypes.ResultTxStatus{Status: txStatusPending}, nil
	}

	// Check if the tx is evicted
	isEvicted := env.Mempool.WasRecentlyEvicted(txKey)
	if isEvicted {
		return &ctypes.ResultTxStatus{Status: txStatusEvicted}, nil
	}

	// If the tx is not in the mempool, evicted, or committed, return unknown
	return &ctypes.ResultTxStatus{Status: txStatusUnknown}, nil
=======
// ProveSharesV2 creates a proof for a set of shares to the data root.
// The range is end exclusive.
func ProveSharesV2(
	ctx *rpctypes.Context,
	height int64,
	startShare uint64,
	endShare uint64,
) (*ctypes.ResultShareProof, error) {
	shareProof, err := ProveShares(ctx, height, startShare, endShare)
	if err != nil {
		return nil, err
	}
	return &ctypes.ResultShareProof{ShareProof: shareProof}, nil
>>>>>>> 2e81d616
}

func loadRawBlock(bs state.BlockStore, height int64) ([]byte, error) {
	var blockMeta = bs.LoadBlockMeta(height)
	if blockMeta == nil {
		return nil, fmt.Errorf("no block found for height %d", height)
	}

	buf := []byte{}
	for i := 0; i < int(blockMeta.BlockID.PartSetHeader.Total); i++ {
		part := bs.LoadBlockPart(height, i)
		// If the part is missing (e.g. since it has been deleted after we
		// loaded the block meta) we consider the whole block to be missing.
		if part == nil {
			return nil, fmt.Errorf("missing block part at height %d part %d", height, i)
		}
		buf = append(buf, part.Bytes...)
	}
	return buf, nil
}

// TxSearchMatchEvents allows you to query for multiple transactions results and match the
// query attributes to a common event. It returns a
// list of transactions (maximum ?per_page entries) and the total count.
// More: https://docs.cometbft.com/v0.34/rpc/#/Info/tx_search
func TxSearchMatchEvents(
	ctx *rpctypes.Context,
	query string,
	prove bool,
	pagePtr, perPagePtr *int,
	orderBy string,
	matchEvents bool,
) (*ctypes.ResultTxSearch, error) {

	if matchEvents {
		query = "match.events = 1 AND " + query
	} else {
		query = "match.events = 0 AND " + query
	}
	return TxSearch(ctx, query, prove, pagePtr, perPagePtr, orderBy)

}<|MERGE_RESOLUTION|>--- conflicted
+++ resolved
@@ -220,7 +220,6 @@
 	return shareProof, nil
 }
 
-<<<<<<< HEAD
 // TxStatus retrieves the status of a transaction given its hash. It returns a ResultTxStatus
 // containing the height and index of the transaction within the block(if committed)
 // or whether the transaction is pending, evicted from the mempool, or otherwise unknown.
@@ -252,8 +251,9 @@
 	}
 
 	// If the tx is not in the mempool, evicted, or committed, return unknown
-	return &ctypes.ResultTxStatus{Status: txStatusUnknown}, nil
-=======
+	return &ctypes.ResultTxStatus{Status: txStatusUnknown}, nil 
+}
+
 // ProveSharesV2 creates a proof for a set of shares to the data root.
 // The range is end exclusive.
 func ProveSharesV2(
@@ -267,7 +267,6 @@
 		return nil, err
 	}
 	return &ctypes.ResultShareProof{ShareProof: shareProof}, nil
->>>>>>> 2e81d616
 }
 
 func loadRawBlock(bs state.BlockStore, height int64) ([]byte, error) {
