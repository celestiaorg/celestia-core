--- conflicted
+++ resolved
@@ -626,26 +626,18 @@
 	// max-txs-bytes=5MB, mempool will only accept 5 transactions).
 	MaxTxsBytes int64 `mapstructure:"max-txs-bytes"`
 	// Size of the cache (used to filter transactions we saw earlier) in transactions
-<<<<<<< HEAD
 	CacheSize int `mapstructure:"cache-size"`
-=======
-	CacheSize int `mapstructure:"cache_size"`
 	// Do not remove invalid transactions from the cache (default: false)
 	// Set to true if it's not possible for any invalid transaction to become
 	// valid again in the future.
 	KeepInvalidTxsInCache bool `mapstructure:"keep-invalid-txs-in-cache"`
->>>>>>> 11523b13
 	// Maximum size of a single transaction
 	// NOTE: the max size of a tx transmitted over the network is {max-tx-bytes}.
 	MaxTxBytes int `mapstructure:"max-tx-bytes"`
 	// Maximum size of a batch of transactions to send to a peer
 	// Including space needed by encoding (one varint per transaction).
-<<<<<<< HEAD
+	// XXX: Unused due to https://github.com/tendermint/tendermint/issues/5796
 	MaxBatchBytes int `mapstructure:"max-batch-bytes"`
-=======
-	// XXX: Unused due to https://github.com/tendermint/tendermint/issues/5796
-	MaxBatchBytes int `mapstructure:"max_batch_bytes"`
->>>>>>> 11523b13
 }
 
 // DefaultMempoolConfig returns a default configuration for the Tendermint mempool
@@ -695,15 +687,6 @@
 	if cfg.MaxTxBytes < 0 {
 		return errors.New("max-tx-bytes can't be negative")
 	}
-<<<<<<< HEAD
-	if cfg.MaxBatchBytes < 0 {
-		return errors.New("max-batch-bytes can't be negative")
-	}
-	if cfg.MaxBatchBytes <= cfg.MaxTxBytes {
-		return errors.New("max-batch-bytes can't be less or equal to max-tx-bytes")
-	}
-=======
->>>>>>> 11523b13
 	return nil
 }
 
