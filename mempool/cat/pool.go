--- conflicted
+++ resolved
@@ -754,16 +754,7 @@
 		txmp.evictedTxCache.Push(tx.key)
 	}
 	txmp.metrics.ExpiredTxs.Add(float64(numExpired))
-<<<<<<< HEAD
-=======
-
-	// purge old evicted and seen transactions
-	if txmp.config.TTLDuration == 0 {
-		// ensure that seenByPeersSet are eventually pruned
-		expirationAge = now.Add(-time.Hour)
-	}
-	txmp.seenByPeersSet.Prune(expirationAge)
->>>>>>> 746a1e15
+	txmp.seenByPeersSet.Prune(now.Add(-time.Hour))
 }
 
 func (txmp *TxPool) notifyTxsAvailable() {
