package mempool

import (
	"bytes"
	"context"
	"fmt"
	"sync"
	"sync/atomic"
	"time"

	abci "github.com/cometbft/cometbft/abci/types"
	"github.com/cometbft/cometbft/config"
	"github.com/cometbft/cometbft/libs/clist"
	"github.com/cometbft/cometbft/libs/log"
	cmtmath "github.com/cometbft/cometbft/libs/math"
	cmtsync "github.com/cometbft/cometbft/libs/sync"
	"github.com/cometbft/cometbft/libs/trace"
	"github.com/cometbft/cometbft/proxy"
	"github.com/cometbft/cometbft/types"
)

// CListMempool is an ordered in-memory pool for transactions before they are
// proposed in a consensus round. Transaction validity is checked using the
// CheckTx abci message before the transaction is added to the pool. The
// mempool uses a concurrent list structure for storing transactions that can
// be efficiently accessed by multiple concurrent readers.
type CListMempool struct {
	height   atomic.Int64 // the last block Update()'d to
	txsBytes atomic.Int64 // total size of mempool, in bytes

	// notify listeners (ie. consensus) when txs are available
	notifiedTxsAvailable atomic.Bool
	txsAvailable         chan struct{} // fires once for each height, when the mempool is not empty

	config *config.MempoolConfig

	// Exclusive mutex for Update method to prevent concurrent execution of
	// CheckTx or ReapMaxBytesMaxGas(ReapMaxTxs) methods.
	updateMtx cmtsync.RWMutex
	preCheck  PreCheckFunc
	postCheck PostCheckFunc

	txs          *clist.CList // concurrent linked-list of good txs
	proxyAppConn proxy.AppConnMempool

	// Keeps track of the rechecking process.
	recheck *recheck

	// Map for quick access to txs to record sender in CheckTx.
	// txsMap: txKey -> CElement
	txsMap sync.Map

	// Keep a cache of already-seen txs.
	// This reduces the pressure on the proxyApp.
	cache TxCache

	logger  log.Logger
	metrics *Metrics
	trace   trace.Tracer
}

var _ Mempool = &CListMempool{}

// CListMempoolOption sets an optional parameter on the mempool.
type CListMempoolOption func(*CListMempool)

// NewCListMempool returns a new mempool with the given configuration and
// connection to an application.
func NewCListMempool(
	cfg *config.MempoolConfig,
	proxyAppConn proxy.AppConnMempool,
	height int64,
	options ...CListMempoolOption,
) *CListMempool {
	mp := &CListMempool{
		config:       cfg,
		proxyAppConn: proxyAppConn,
		txs:          clist.New(),
		recheck:      newRecheck(),
		logger:       log.NewNopLogger(),
		metrics:      NopMetrics(),
		trace:        trace.NoOpTracer(),
	}
	mp.height.Store(height)

	if cfg.CacheSize > 0 {
		mp.cache = NewLRUTxCache(cfg.CacheSize)
	} else {
		mp.cache = NopTxCache{}
	}

	proxyAppConn.SetResponseCallback(mp.globalCb)

	for _, option := range options {
		option(mp)
	}

	return mp
}

// GetTxByKey retrieves a transaction from the mempool using its key.
func (mem *CListMempool) GetTxByKey(key types.TxKey) (*types.CachedTx, bool) {
	e, ok := mem.txsMap.Load(key)
	if !ok {
		return nil, false
	}
	memTx, ok := e.(*clist.CElement).Value.(*mempoolTx)
	return memTx.tx, ok
}

// WasRecentlyEvicted returns false consistently as this implementation does not support transaction eviction.
func (*CListMempool) WasRecentlyEvicted(key types.TxKey) bool {
	return false
}

<<<<<<< HEAD
// WasRecentlyRejected returns false and zero as this implementation does not support transaction rejection.
func (*CListMempool) WasRecentlyRejected(key types.TxKey) (bool, uint32) {
	return false, 0
=======
// IsRejectedTx returns false, zero and an empty string as this implementation does not support transaction rejection.
func (*CListMempool) IsRejectedTx(key types.TxKey) (bool, uint32, string) {
	return false, 0, ""
>>>>>>> ec6fdcad (feat!: start tracking rejection logs (#2286))
}

func (mem *CListMempool) getCElement(txKey types.TxKey) (*clist.CElement, bool) {
	if e, ok := mem.txsMap.Load(txKey); ok {
		return e.(*clist.CElement), true
	}
	return nil, false
}

func (mem *CListMempool) getMemTx(txKey types.TxKey) *mempoolTx {
	if e, ok := mem.getCElement(txKey); ok {
		return e.Value.(*mempoolTx)
	}
	return nil
}

func (mem *CListMempool) removeAllTxs() {
	for e := mem.txs.Front(); e != nil; e = e.Next() {
		mem.txs.Remove(e)
		e.DetachPrev()
	}

	mem.txsMap.Range(func(key, _ interface{}) bool {
		mem.txsMap.Delete(key)
		return true
	})
}

// NOTE: not thread safe - should only be called once, on startup
func (mem *CListMempool) EnableTxsAvailable() {
	mem.txsAvailable = make(chan struct{}, 1)
}

// SetLogger sets the Logger.
func (mem *CListMempool) SetLogger(l log.Logger) {
	mem.logger = l
}

// WithPreCheck sets a filter for the mempool to reject a tx if f(tx) returns
// false. This is ran before CheckTx. Only applies to the first created block.
// After that, Update overwrites the existing value.
func WithPreCheck(f PreCheckFunc) CListMempoolOption {
	return func(mem *CListMempool) { mem.preCheck = f }
}

// WithPostCheck sets a filter for the mempool to reject a tx if f(tx) returns
// false. This is ran after CheckTx. Only applies to the first created block.
// After that, Update overwrites the existing value.
func WithPostCheck(f PostCheckFunc) CListMempoolOption {
	return func(mem *CListMempool) { mem.postCheck = f }
}

// WithMetrics sets the metrics.
func WithMetrics(metrics *Metrics) CListMempoolOption {
	return func(mem *CListMempool) { mem.metrics = metrics }
}

func WithTraceClient(tc trace.Tracer) CListMempoolOption {
	return func(txmp *CListMempool) {
		txmp.trace = tc
	}
}

// Safe for concurrent use by multiple goroutines.
func (mem *CListMempool) Lock() {
	if mem.recheck.setRecheckFull() {
		mem.logger.Debug("the state of recheckFull has flipped")
	}
	mem.updateMtx.Lock()
}

// Safe for concurrent use by multiple goroutines.
func (mem *CListMempool) Unlock() {
	mem.updateMtx.Unlock()
}

// Safe for concurrent use by multiple goroutines.
func (mem *CListMempool) Size() int {
	return mem.txs.Len()
}

// Safe for concurrent use by multiple goroutines.
func (mem *CListMempool) SizeBytes() int64 {
	return mem.txsBytes.Load()
}

// Lock() must be help by the caller during execution.
func (mem *CListMempool) FlushAppConn() error {
	err := mem.proxyAppConn.Flush(context.TODO())
	if err != nil {
		return ErrFlushAppConn{Err: err}
	}

	return nil
}

// XXX: Unsafe! Calling Flush may leave mempool in inconsistent state.
func (mem *CListMempool) Flush() {
	mem.updateMtx.RLock()
	defer mem.updateMtx.RUnlock()

	mem.txsBytes.Store(0)
	mem.cache.Reset()

	mem.removeAllTxs()
}

// TxsFront returns the first transaction in the ordered list for peer
// goroutines to call .NextWait() on.
// FIXME: leaking implementation details!
//
// Safe for concurrent use by multiple goroutines.
func (mem *CListMempool) TxsFront() *clist.CElement {
	return mem.txs.Front()
}

// TxsWaitChan returns a channel to wait on transactions. It will be closed
// once the mempool is not empty (ie. the internal `mem.txs` has at least one
// element)
//
// Safe for concurrent use by multiple goroutines.
func (mem *CListMempool) TxsWaitChan() <-chan struct{} {
	return mem.txs.WaitChan()
}

// It blocks if we're waiting on Update() or Reap().
// cb: A callback from the CheckTx command.
//
//	It gets called from another goroutine.
//
// CONTRACT: Either cb will get called, or err returned.
//
// Safe for concurrent use by multiple goroutines.
func (mem *CListMempool) CheckTx(
	tx types.Tx,
	cb func(*abci.ResponseCheckTx),
	txInfo TxInfo,
) error {
	mem.updateMtx.RLock()
	// use defer to unlock mutex because application (*local client*) might panic
	defer mem.updateMtx.RUnlock()

	txSize := len(tx)

	if err := mem.isFull(txSize); err != nil {
		mem.metrics.RejectedTxs.Add(1)
		return err
	}

	if txSize > mem.config.MaxTxBytes {
		return ErrTxTooLarge{
			Max:    mem.config.MaxTxBytes,
			Actual: txSize,
		}
	}

	cachedTx := tx.ToCachedTx()
	if mem.preCheck != nil {
		if err := mem.preCheck(cachedTx); err != nil {
			return ErrPreCheck{Err: err}
		}
	}

	// NOTE: proxyAppConn may error if tx buffer is full
	if err := mem.proxyAppConn.Error(); err != nil {
		return ErrAppConnMempool{Err: err}
	}

	if !mem.cache.Push(tx.Key()) { // if the transaction already exists in the cache
		// Record a new sender for a tx we've already seen.
		// Note it's possible a tx is still in the cache but no longer in the mempool
		// (eg. after committing a block, txs are removed from mempool but not cache),
		// so we only record the sender for txs still in the mempool.
		if memTx := mem.getMemTx(tx.Key()); memTx != nil {
			memTx.addSender(txInfo.SenderID)
			// TODO: consider punishing peer for dups,
			// its non-trivial since invalid txs can become valid,
			// but they can spam the same tx with little cost to them atm.
		}
		return ErrTxInCache
	}

	reqRes, err := mem.proxyAppConn.CheckTxAsync(context.TODO(), &abci.RequestCheckTx{Tx: tx})
	if err != nil {
		panic(fmt.Errorf("CheckTx request for tx %s failed: %w", log.NewLazySprintf("%v", tx.Hash()), err))
	}
	reqRes.SetCallback(mem.reqResCb(cachedTx, txInfo, cb))

	return nil
}

// Global callback that will be called after every ABCI response.
// Having a single global callback avoids needing to set a callback for each request.
// However, processing the checkTx response requires the peerID (so we can track which txs we heard from who),
// and peerID is not included in the ABCI request, so we have to set request-specific callbacks that
// include this information. If we're not in the midst of a recheck, this function will just return,
// so the request specific callback can do the work.
//
// When rechecking, we don't need the peerID, so the recheck callback happens
// here.
func (mem *CListMempool) globalCb(req *abci.Request, res *abci.Response) {
	switch r := req.Value.(type) {
	case *abci.Request_CheckTx:
		// Process only Recheck responses.
		if r.CheckTx.Type != abci.CheckTxType_Recheck {
			return
		}
	default:
		// ignore other type of requests
		return
	}

	switch r := res.Value.(type) {
	case *abci.Response_CheckTx:
		tx := types.Tx(req.GetCheckTx().Tx)
		if mem.recheck.done() {
			mem.logger.Error("rechecking has finished; discard late recheck response",
				"tx", log.NewLazySprintf("%v", tx.Key()))
			return
		}
		mem.metrics.RecheckTimes.Add(1)
		mem.resCbRecheck(tx, r.CheckTx)

		// update metrics
		mem.metrics.Size.Set(float64(mem.Size()))

	default:
		// ignore other messages
	}
}

// Request specific callback that should be set on individual reqRes objects
// to incorporate local information when processing the response.
// This allows us to track the peer that sent us this tx, so we can avoid sending it back to them.
// NOTE: alternatively, we could include this information in the ABCI request itself.
//
// External callers of CheckTx, like the RPC, can also pass an externalCb through here that is called
// when all other response processing is complete.
//
// Used in CheckTx to record PeerID who sent us the tx.
func (mem *CListMempool) reqResCb(
	tx *types.CachedTx,
	txInfo TxInfo,
	externalCb func(*abci.ResponseCheckTx),
) func(res *abci.Response) {
	return func(res *abci.Response) {
		if !mem.recheck.done() {
			panic(log.NewLazySprintf("rechecking has not finished; cannot check new tx %v",
				tx.Hash()))
		}

		mem.resCbFirstTime(tx, txInfo, res)

		// update metrics
		mem.metrics.Size.Set(float64(mem.Size()))
		mem.metrics.SizeBytes.Set(float64(mem.SizeBytes()))

		// passed in by the caller of CheckTx, eg. the RPC
		if externalCb != nil {
			externalCb(res.GetCheckTx())
		}
	}
}

// Called from:
//   - resCbFirstTime (lock not held) if tx is valid
func (mem *CListMempool) addTx(memTx *mempoolTx) {
	e := mem.txs.PushBack(memTx)
	mem.txsMap.Store(memTx.tx.Key(), e)
	mem.txsBytes.Add(int64(len(memTx.tx.Tx)))
	mem.metrics.TxSizeBytes.Observe(float64(len(memTx.tx.Tx)))
}

// RemoveTxByKey removes a transaction from the mempool by its TxKey index.
// Called from:
//   - Update (lock held) if tx was committed
//   - resCbRecheck (lock not held) if tx was invalidated
func (mem *CListMempool) RemoveTxByKey(txKey types.TxKey) error {
	if elem, ok := mem.getCElement(txKey); ok {
		mem.txs.Remove(elem)
		elem.DetachPrev()
		mem.txsMap.Delete(txKey)
		var tx *types.CachedTx
		if memtx, ok := elem.Value.(*mempoolTx); ok {
			tx = memtx.tx
		}
		mem.txsBytes.Add(int64(-len(tx.Tx)))
		return nil
	}
	return ErrTxNotFound
}

func (mem *CListMempool) isFull(txSize int) error {
	memSize := mem.Size()
	txsBytes := mem.SizeBytes()
	if memSize >= mem.config.Size || int64(txSize)+txsBytes > mem.config.MaxTxsBytes {
		return ErrMempoolIsFull{
			NumTxs:      memSize,
			MaxTxs:      mem.config.Size,
			TxsBytes:    txsBytes,
			MaxTxsBytes: mem.config.MaxTxsBytes,
		}
	}

	if mem.recheck.consideredFull() {
		return ErrRecheckFull
	}

	return nil
}

// callback, which is called after the app checked the tx for the first time.
//
// The case where the app checks the tx for the second and subsequent times is
// handled by the resCbRecheck callback.
func (mem *CListMempool) resCbFirstTime(
	tx *types.CachedTx,
	txInfo TxInfo,
	res *abci.Response,
) {
	switch r := res.Value.(type) {
	case *abci.Response_CheckTx:
		var postCheckErr error
		if mem.postCheck != nil {
			postCheckErr = mem.postCheck(tx, r.CheckTx)
		}
		if (r.CheckTx.Code == abci.CodeTypeOK) && postCheckErr == nil {
			// Check mempool isn't full again to reduce the chance of exceeding the
			// limits.
			if err := mem.isFull(len(tx.Tx)); err != nil {
				// remove from cache (mempool might have a space later)
				mem.cache.Remove(tx.Key())
				// use debug level to avoid spamming logs when traffic is high
				mem.logger.Debug(err.Error())
				mem.metrics.RejectedTxs.Add(1)
				return
			}

			// Check transaction not already in the mempool
			if e, ok := mem.txsMap.Load(tx.Key()); ok {
				memTx := e.(*clist.CElement).Value.(*mempoolTx)
				memTx.addSender(txInfo.SenderID)
				mem.logger.Debug(
					"transaction already there, not adding it again",
					"tx", tx.Hash(),
					"res", r,
					"height", mem.height.Load(),
					"total", mem.Size(),
				)
				mem.metrics.RejectedTxs.Add(1)
				return
			}

			memTx := &mempoolTx{
				height:    mem.height.Load(),
				gasWanted: r.CheckTx.GasWanted,
				tx:        tx,
			}
			memTx.addSender(txInfo.SenderID)
			mem.addTx(memTx)
			mem.logger.Debug(
				"added good transaction",
				"tx", tx.Hash(),
				"res", r,
				"height", mem.height.Load(),
				"total", mem.Size(),
			)
			mem.notifyTxsAvailable()
		} else {
			// ignore bad transaction
			mem.logger.Debug(
				"rejected bad transaction",
				"tx", tx.Hash(),
				"peerID", txInfo.SenderP2PID,
				"res", r,
				"err", postCheckErr,
			)
			mem.metrics.FailedTxs.Add(1)

			if !mem.config.KeepInvalidTxsInCache {
				// remove from cache (it might be good later)
				mem.cache.Remove(tx.Key())
			}
		}

	default:
		// ignore other messages
	}
}

// callback, which is called after the app rechecked the tx.
//
// The case where the app checks the tx for the first time is handled by the
// resCbFirstTime callback.
func (mem *CListMempool) resCbRecheck(tx types.Tx, res *abci.ResponseCheckTx) {
	// Check whether tx is still in the list of transactions that can be rechecked.
	if !mem.recheck.findNextEntryMatching(&tx) {
		// Reached the end of the list and didn't find a matching tx; rechecking has finished.
		return
	}

	var postCheckErr error
	if mem.postCheck != nil {
		postCheckErr = mem.postCheck(tx.ToCachedTx(), res)
	}

	if (res.Code != abci.CodeTypeOK) || postCheckErr != nil {
		// Tx became invalidated due to newly committed block.
		mem.logger.Debug("tx is no longer valid", "tx", tx.Hash(), "res", res, "postCheckErr", postCheckErr)
		if err := mem.RemoveTxByKey(tx.Key()); err != nil {
			mem.logger.Debug("Transaction could not be removed from mempool", "err", err)
		}
		if !mem.config.KeepInvalidTxsInCache {
			mem.cache.Remove(tx.Key())
			mem.metrics.EvictedTxs.Add(1)
		}
	}
}

// Safe for concurrent use by multiple goroutines.
func (mem *CListMempool) TxsAvailable() <-chan struct{} {
	return mem.txsAvailable
}

func (mem *CListMempool) notifyTxsAvailable() {
	if mem.Size() == 0 {
		panic("notified txs available but mempool is empty!")
	}
	if mem.txsAvailable != nil && mem.notifiedTxsAvailable.CompareAndSwap(false, true) {
		// channel cap is 1, so this will send once
		select {
		case mem.txsAvailable <- struct{}{}:
		default:
		}
	}
}

// Safe for concurrent use by multiple goroutines.
func (mem *CListMempool) ReapMaxBytesMaxGas(maxBytes, maxGas int64) []*types.CachedTx {
	mem.updateMtx.RLock()
	defer mem.updateMtx.RUnlock()

	var (
		totalGas    int64
		runningSize int64
	)

	// TODO: we will get a performance boost if we have a good estimate of avg
	// size per tx, and set the initial capacity based off of that.
	// txs := make([]types.Tx, 0, cmtmath.MinInt(mem.txs.Len(), max/mem.avgTxSize))
	txs := make([]*types.CachedTx, 0, mem.txs.Len())
	for e := mem.txs.Front(); e != nil; e = e.Next() {
		memTx := e.Value.(*mempoolTx)

		txs = append(txs, memTx.tx)

		dataSize := types.ComputeProtoSizeForTxs([]types.Tx{memTx.tx.Tx})

		// Check total size requirement
		if maxBytes > -1 && runningSize+dataSize > maxBytes {
			return txs[:len(txs)-1]
		}

		runningSize += dataSize

		// Check total gas requirement.
		// If maxGas is negative, skip this check.
		// Since newTotalGas < masGas, which
		// must be non-negative, it follows that this won't overflow.
		newTotalGas := totalGas + memTx.gasWanted
		if maxGas > -1 && newTotalGas > maxGas {
			return txs[:len(txs)-1]
		}
		totalGas = newTotalGas
	}
	return txs
}

// Safe for concurrent use by multiple goroutines.
func (mem *CListMempool) ReapMaxTxs(max int) []*types.CachedTx {
	mem.updateMtx.RLock()
	defer mem.updateMtx.RUnlock()

	if max < 0 {
		max = mem.txs.Len()
	}

	txs := make([]*types.CachedTx, 0, cmtmath.MinInt(mem.txs.Len(), max))
	for e := mem.txs.Front(); e != nil && len(txs) <= max; e = e.Next() {
		memTx := e.Value.(*mempoolTx)
		txs = append(txs, memTx.tx)
	}
	return txs
}

// Lock() must be help by the caller during execution.
func (mem *CListMempool) Update(
	height int64,
	txs []*types.CachedTx,
	txResults []*abci.ExecTxResult,
	preCheck PreCheckFunc,
	postCheck PostCheckFunc,
) error {
	mem.logger.Debug("Update", "height", height, "len(txs)", len(txs))

	// Set height
	mem.height.Store(height)
	mem.notifiedTxsAvailable.Store(false)

	if preCheck != nil {
		mem.preCheck = preCheck
	}
	if postCheck != nil {
		mem.postCheck = postCheck
	}

	mem.metrics.SuccessfulTxs.Add(float64(len(txs)))
	for i, tx := range txs {
		if txResults[i].Code == abci.CodeTypeOK {
			// Add valid committed tx to the cache (if missing).
			_ = mem.cache.Push(tx.Key())
		} else if !mem.config.KeepInvalidTxsInCache {
			// Allow invalid transactions to be resubmitted.
			mem.cache.Remove(tx.Key())
		}

		// Remove committed tx from the mempool.
		//
		// Note an evil proposer can drop valid txs!
		// Mempool before:
		//   100 -> 101 -> 102
		// Block, proposed by an evil proposer:
		//   101 -> 102
		// Mempool after:
		//   100
		// https://github.com/tendermint/tendermint/issues/3322.
		if err := mem.RemoveTxByKey(tx.Key()); err != nil {
			mem.logger.Debug("Committed transaction not in local mempool (not an error)",
				"key", tx.Key(),
				"error", err.Error())
		}
	}

	// Recheck txs left in the mempool to remove them if they became invalid in the new state.
	if mem.config.Recheck {
		mem.recheckTxs()
	}

	// Notify if there are still txs left in the mempool.
	if mem.Size() > 0 {
		mem.notifyTxsAvailable()
	}

	// Update metrics
	mem.metrics.Size.Set(float64(mem.Size()))
	mem.metrics.SizeBytes.Set(float64(mem.SizeBytes()))

	return nil
}

// recheckTxs sends all transactions in the mempool to the app for re-validation. When the function
// returns, all recheck responses from the app have been processed.
func (mem *CListMempool) recheckTxs() {
	mem.logger.Debug("recheck txs", "height", mem.height.Load(), "num-txs", mem.Size())

	if mem.Size() <= 0 {
		return
	}

	mem.recheck.init(mem.txs.Front(), mem.txs.Back())

	// NOTE: globalCb may be called concurrently, but CheckTx cannot be executed concurrently
	// because this function has the lock (via Update and Lock).
	for e := mem.txs.Front(); e != nil; e = e.Next() {
		tx := e.Value.(*mempoolTx).tx
		mem.recheck.numPendingTxs.Add(1)

		// Send a CheckTx request to the app. If we're using a sync client, the resCbRecheck
		// callback will be called right after receiving the response.
		_, err := mem.proxyAppConn.CheckTxAsync(context.TODO(), &abci.RequestCheckTx{
			Tx:   tx.Tx,
			Type: abci.CheckTxType_Recheck,
		})
		if err != nil {
			panic(fmt.Errorf("(re-)CheckTx request for tx %s failed: %w", log.NewLazySprintf("%v", tx.Hash()), err))
		}
	}

	// Flush any pending asynchronous recheck requests to process.
	mem.proxyAppConn.Flush(context.TODO())

	// Give some time to finish processing the responses; then finish the rechecking process, even
	// if not all txs were rechecked.
	select {
	case <-time.After(mem.config.RecheckTimeout):
		mem.recheck.setDone()
		mem.logger.Error("timed out waiting for recheck responses")
	case <-mem.recheck.doneRechecking():
	}

	if n := mem.recheck.numPendingTxs.Load(); n > 0 {
		mem.logger.Error("not all txs were rechecked", "not-rechecked", n)
	}
	mem.logger.Debug("done rechecking txs", "height", mem.height.Load(), "num-txs", mem.Size())
}

// The cursor and end pointers define a dynamic list of transactions that could be rechecked. The
// end pointer is fixed. When a recheck response for a transaction is received, cursor will point to
// the entry in the mempool corresponding to that transaction, thus narrowing the list. Transactions
// corresponding to entries between the old and current positions of cursor will be ignored for
// rechecking. This is to guarantee that recheck responses are processed in the same sequential
// order as they appear in the mempool.
type recheck struct {
	cursor        *clist.CElement // next expected recheck response
	end           *clist.CElement // last entry in the mempool to recheck
	doneCh        chan struct{}   // to signal that rechecking has finished successfully (for async app connections)
	numPendingTxs atomic.Int32    // number of transactions still pending to recheck
	isRechecking  atomic.Bool     // true iff the rechecking process has begun and is not yet finished
	recheckFull   atomic.Bool     // whether rechecking TXs cannot be completed before a new block is decided
}

func newRecheck() *recheck {
	return &recheck{
		doneCh: make(chan struct{}, 1),
	}
}

func (rc *recheck) init(first, last *clist.CElement) {
	if !rc.done() {
		panic("Having more than one rechecking process at a time is not possible.")
	}
	rc.cursor = first
	rc.end = last
	rc.numPendingTxs.Store(0)
	rc.isRechecking.Store(true)
}

// done returns true when there is no recheck response to process.
// Safe for concurrent use by multiple goroutines.
func (rc *recheck) done() bool {
	return !rc.isRechecking.Load()
}

// setDone registers that rechecking has finished.
func (rc *recheck) setDone() {
	rc.cursor = nil
	rc.recheckFull.Store(false)
	rc.isRechecking.Store(false)
}

// setNextEntry sets cursor to the next entry in the list. If there is no next, cursor will be nil.
func (rc *recheck) setNextEntry() {
	rc.cursor = rc.cursor.Next()
}

// tryFinish will check if the cursor is at the end of the list and notify the channel that
// rechecking has finished. It returns true iff it's done rechecking.
func (rc *recheck) tryFinish() bool {
	if rc.cursor == rc.end {
		// Reached end of the list without finding a matching tx.
		rc.setDone()
	}
	if rc.done() {
		// Notify that recheck has finished.
		select {
		case rc.doneCh <- struct{}{}:
		default:
		}
		return true
	}
	return false
}

// findNextEntryMatching searches for the next transaction matching the given transaction, which
// corresponds to the recheck response to be processed next. Then it checks if it has reached the
// end of the list, so it can finish rechecking.
//
// The goal is to guarantee that transactions are rechecked in the order in which they are in the
// mempool. Transactions whose recheck response arrive late or don't arrive at all are skipped and
// not rechecked.
func (rc *recheck) findNextEntryMatching(tx *types.Tx) bool {
	found := false
	for ; !rc.done(); rc.setNextEntry() {
		expectedTx := rc.cursor.Value.(*mempoolTx).tx
		if bytes.Equal(*tx, expectedTx.Tx) {
			// Found an entry in the list of txs to recheck that matches tx.
			found = true
			rc.numPendingTxs.Add(-1)
			break
		}
	}

	if !rc.tryFinish() {
		// Not finished yet; set the cursor for processing the next recheck response.
		rc.setNextEntry()
	}
	return found
}

// doneRechecking returns the channel used to signal that rechecking has finished.
func (rc *recheck) doneRechecking() <-chan struct{} {
	return rc.doneCh
}

// setRecheckFull sets recheckFull to true if rechecking is still in progress. It returns true iff
// the value of recheckFull has changed.
func (rc *recheck) setRecheckFull() bool {
	rechecking := !rc.done()
	recheckFull := rc.recheckFull.Swap(rechecking)
	return rechecking != recheckFull
}

// consideredFull returns true iff the mempool should be considered as full while rechecking is in
// progress.
func (rc *recheck) consideredFull() bool {
	return rc.recheckFull.Load()
}<|MERGE_RESOLUTION|>--- conflicted
+++ resolved
@@ -113,15 +113,9 @@
 	return false
 }
 
-<<<<<<< HEAD
-// WasRecentlyRejected returns false and zero as this implementation does not support transaction rejection.
-func (*CListMempool) WasRecentlyRejected(key types.TxKey) (bool, uint32) {
-	return false, 0
-=======
-// IsRejectedTx returns false, zero and an empty string as this implementation does not support transaction rejection.
-func (*CListMempool) IsRejectedTx(key types.TxKey) (bool, uint32, string) {
+// WasRecentlyRejected returns false, zero and an empty string as this implementation does not support transaction rejection.
+func (*CListMempool) WasRecentlyRejected(key types.TxKey) (bool, uint32, string) {
 	return false, 0, ""
->>>>>>> ec6fdcad (feat!: start tracking rejection logs (#2286))
 }
 
 func (mem *CListMempool) getCElement(txKey types.TxKey) (*clist.CElement, bool) {
