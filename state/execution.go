package state

import (
	"context"
	"errors"
	"fmt"
	"time"

	abci "github.com/lazyledger/lazyledger-core/abci/types"
	cryptoenc "github.com/lazyledger/lazyledger-core/crypto/encoding"
	"github.com/lazyledger/lazyledger-core/libs/fail"
	"github.com/lazyledger/lazyledger-core/libs/log"
	mempl "github.com/lazyledger/lazyledger-core/mempool"
	tmstate "github.com/lazyledger/lazyledger-core/proto/tendermint/state"
	tmproto "github.com/lazyledger/lazyledger-core/proto/tendermint/types"
	"github.com/lazyledger/lazyledger-core/proxy"
	"github.com/lazyledger/lazyledger-core/types"
)

//-----------------------------------------------------------------------------
// BlockExecutor handles block execution and state updates.
// It exposes ApplyBlock(), which validates & executes the block, updates state w/ ABCI responses,
// then commits and updates the mempool atomically, then saves state.

// BlockExecutor provides the context and accessories for properly executing a block.
type BlockExecutor struct {
	// save state, validators, consensus params, abci responses here
	store Store

	// execute the app against this
	proxyApp proxy.AppConnConsensus

	// events
	eventBus types.BlockEventPublisher

	// manage the mempool lock during commit
	// and update both with block results after commit.
	mempool mempl.Mempool
	evpool  EvidencePool

	logger log.Logger

	metrics *Metrics
}

type BlockExecutorOption func(executor *BlockExecutor)

func BlockExecutorWithMetrics(metrics *Metrics) BlockExecutorOption {
	return func(blockExec *BlockExecutor) {
		blockExec.metrics = metrics
	}
}

// NewBlockExecutor returns a new BlockExecutor with a NopEventBus.
// Call SetEventBus to provide one.
func NewBlockExecutor(
	stateStore Store,
	logger log.Logger,
	proxyApp proxy.AppConnConsensus,
	mempool mempl.Mempool,
	evpool EvidencePool,
	options ...BlockExecutorOption,
) *BlockExecutor {
	res := &BlockExecutor{
		store:    stateStore,
		proxyApp: proxyApp,
		eventBus: types.NopEventBus{},
		mempool:  mempool,
		evpool:   evpool,
		logger:   logger,
		metrics:  NopMetrics(),
	}

	for _, option := range options {
		option(res)
	}

	return res
}

func (blockExec *BlockExecutor) Store() Store {
	return blockExec.store
}

// SetEventBus - sets the event bus for publishing block related events.
// If not called, it defaults to types.NopEventBus.
func (blockExec *BlockExecutor) SetEventBus(eventBus types.BlockEventPublisher) {
	blockExec.eventBus = eventBus
}

// CreateProposalBlock calls state.MakeBlock with evidence from the evpool
// and txs from the mempool. The max bytes must be big enough to fit the commit.
// Up to 1/10th of the block space is allcoated for maximum sized evidence.
// The rest is given to txs, up to the max gas.
func (blockExec *BlockExecutor) CreateProposalBlock(
	height int64,
	state State, commit *types.Commit,
	proposerAddr []byte,
) (*types.Block, *types.PartSet) {

	maxBytes := state.ConsensusParams.Block.MaxBytes
	maxGas := state.ConsensusParams.Block.MaxGas

	evidence, evSize := blockExec.evpool.PendingEvidence(state.ConsensusParams.Evidence.MaxBytes)

	// Fetch a limited amount of valid txs
	maxDataBytes := types.MaxDataBytes(maxBytes, evSize, state.Validators.Size())

<<<<<<< HEAD
	// TODO(ismail): reaping the mempool has to happen in relation to a max
	// allowed square size instead of (only) Gas / bytes
	// maybe the mempool actually should track things separately
	// meaning that CheckTx should already do the mapping:
	// Tx -> Txs, Message
	// https://github.com/lazyledger/lazyledger-core/issues/77
=======
>>>>>>> 11523b13
	txs := blockExec.mempool.ReapMaxBytesMaxGas(maxDataBytes, maxGas)
	l := len(txs)
	bzs := make([][]byte, l)
	for i := 0; i < l; i++ {
		bzs[i] = txs[i]
	}

	// TODO(ismail):
	//  1. get those intermediate state roots & messages either from the
	//     mempool or from the abci-app
	//  1.1 at this point we should now the square / block size:
	//      https://github.com/lazyledger/lazyledger-specs/blob/53e5f350838f1e0785ad670704bf91dac2f4f5a3/specs/block_proposer.md#deciding-on-a-block-size
	//      Here, we instead assume a fixed (max) square size instead.
	//  2. feed them into MakeBlock below:
	processedBlockTxs, err := blockExec.proxyApp.PreprocessTxsSync(
		context.Background(),
		abci.RequestPreprocessTxs{Txs: bzs},
	)
	if err != nil {
		// The App MUST ensure that only valid (and hence 'processable')
		// Tx enter the mempool. Hence, at this point, we can't have any non-processable
		// transaction causing an error. Also, the App can simply skip any Tx that could cause any
		// kind of trouble.
		// Either way, we can not recover in a meaningful way, unless we skip proposing
		// this block, repair what caused the error and try again.
		// Hence we panic on purpose for now.
		panic(err)
	}

	ppt := processedBlockTxs.GetTxs()

	pbmessages := processedBlockTxs.GetMessages()

	lp := len(ppt)
	processedTxs := make(types.Txs, lp)
	if lp > 0 {
		for i := 0; i < l; i++ {
			processedTxs[i] = ppt[i]
		}
	}

	messages := types.MessagesFromProto(pbmessages)

	return state.MakeBlock(height, processedTxs, evidence, nil, messages, commit, proposerAddr)
}

// ValidateBlock validates the given block against the given state.
// If the block is invalid, it returns an error.
// Validation does not mutate state, but does require historical information from the stateDB,
// ie. to verify evidence from a validator at an old height.
func (blockExec *BlockExecutor) ValidateBlock(state State, block *types.Block) error {
	err := validateBlock(state, block)
	if err != nil {
		return err
	}
	return blockExec.evpool.CheckEvidence(block.Evidence.Evidence)
}

// ApplyBlock validates the block against the state, executes it against the app,
// fires the relevant events, commits the app, and saves the new state and responses.
// It returns the new state and the block height to retain (pruning older blocks).
// It's the only function that needs to be called
// from outside this package to process and commit an entire block.
// It takes a blockID to avoid recomputing the parts hash.
func (blockExec *BlockExecutor) ApplyBlock(
	state State, blockID types.BlockID, block *types.Block,
) (State, int64, error) {

	if err := validateBlock(state, block); err != nil {
		return state, 0, ErrInvalidBlock(err)
	}

	startTime := time.Now().UnixNano()
<<<<<<< HEAD
	abciResponses, err := execBlockOnProxyApp(blockExec.logger, blockExec.proxyApp, block,
		blockExec.store, state.InitialHeight)
=======
	abciResponses, err := execBlockOnProxyApp(
		blockExec.logger, blockExec.proxyApp, block, blockExec.store, state.InitialHeight,
	)
>>>>>>> 11523b13
	endTime := time.Now().UnixNano()
	blockExec.metrics.BlockProcessingTime.Observe(float64(endTime-startTime) / 1000000)
	if err != nil {
		return state, 0, ErrProxyAppConn(err)
	}

	fail.Fail() // XXX

	// Save the results before we commit.
	if err := blockExec.store.SaveABCIResponses(block.Height, abciResponses); err != nil {
		return state, 0, err
	}

	fail.Fail() // XXX

	// validate the validator updates and convert to tendermint types
	abciValUpdates := abciResponses.EndBlock.ValidatorUpdates
	err = validateValidatorUpdates(abciValUpdates, state.ConsensusParams.Validator)
	if err != nil {
		return state, 0, fmt.Errorf("error in validator updates: %v", err)
	}

	validatorUpdates, err := types.PB2TM.ValidatorUpdates(abciValUpdates)
	if err != nil {
		return state, 0, err
	}
	if len(validatorUpdates) > 0 {
		blockExec.logger.Debug("updates to validators", "updates", types.ValidatorListString(validatorUpdates))
	}

	// Update the state with the block and responses.
	state, err = updateState(state, blockID, &block.Header, abciResponses, validatorUpdates)
	if err != nil {
		return state, 0, fmt.Errorf("commit failed for application: %v", err)
	}

	// Lock mempool, commit app state, update mempoool.
	appHash, retainHeight, err := blockExec.Commit(state, block, abciResponses.DeliverTxs)
	if err != nil {
		return state, 0, fmt.Errorf("commit failed for application: %v", err)
	}

	// Update evpool with the latest state.
	blockExec.evpool.Update(state, block.Evidence.Evidence)

	fail.Fail() // XXX

	// Update the app hash and save the state.
	state.AppHash = appHash
	if err := blockExec.store.Save(state); err != nil {
		return state, 0, err
	}

	fail.Fail() // XXX

	// Events are fired after everything else.
	// NOTE: if we crash between Commit and Save, events wont be fired during replay
	fireEvents(blockExec.logger, blockExec.eventBus, block, abciResponses, validatorUpdates)

	return state, retainHeight, nil
}

// Commit locks the mempool, runs the ABCI Commit message, and updates the
// mempool.
// It returns the result of calling abci.Commit (the AppHash) and the height to retain (if any).
// The Mempool must be locked during commit and update because state is
// typically reset on Commit and old txs must be replayed against committed
// state before new txs are run in the mempool, lest they be invalid.
func (blockExec *BlockExecutor) Commit(
	state State,
	block *types.Block,
	deliverTxResponses []*abci.ResponseDeliverTx,
) ([]byte, int64, error) {
	blockExec.mempool.Lock()
	defer blockExec.mempool.Unlock()

	// while mempool is Locked, flush to ensure all async requests have completed
	// in the ABCI app before Commit.
	err := blockExec.mempool.FlushAppConn()
	if err != nil {
		blockExec.logger.Error("client error during mempool.FlushAppConn", "err", err)
		return nil, 0, err
	}

	// Commit block, get hash back
	res, err := blockExec.proxyApp.CommitSync(context.Background())
	if err != nil {
		blockExec.logger.Error("client error during proxyAppConn.CommitSync", "err", err)
		return nil, 0, err
	}

	// ResponseCommit has no error code - just data
	blockExec.logger.Info(
		"committed state",
		"height", block.Height,
		"num_txs", len(block.Txs),
		"app_hash", fmt.Sprintf("%X", res.Data),
	)

	// Update mempool.
	err = blockExec.mempool.Update(
		block.Height,
		block.Txs,
		deliverTxResponses,
		TxPreCheck(state),
		TxPostCheck(state),
	)

	return res.Data, res.RetainHeight, err
}

//---------------------------------------------------------
// Helper functions for executing blocks and updating state

// Executes block's transactions on proxyAppConn.
// Returns a list of transaction results and updates to the validator set
func execBlockOnProxyApp(
	logger log.Logger,
	proxyAppConn proxy.AppConnConsensus,
	block *types.Block,
	store Store,
	initialHeight int64,
) (*tmstate.ABCIResponses, error) {
	var validTxs, invalidTxs = 0, 0

	txIndex := 0
	abciResponses := new(tmstate.ABCIResponses)
	dtxs := make([]*abci.ResponseDeliverTx, len(block.Txs))
	abciResponses.DeliverTxs = dtxs

	// Execute transactions and get hash.
	proxyCb := func(req *abci.Request, res *abci.Response) {
		if r, ok := res.Value.(*abci.Response_DeliverTx); ok {
			// TODO: make use of res.Log
			// TODO: make use of this info
			// Blocks may include invalid txs.
			txRes := r.DeliverTx
			if txRes.Code == abci.CodeTypeOK {
				validTxs++
			} else {
				logger.Debug("invalid tx", "code", txRes.Code, "log", txRes.Log)
				invalidTxs++
			}

			abciResponses.DeliverTxs[txIndex] = txRes
			txIndex++
		}
	}
	proxyAppConn.SetResponseCallback(proxyCb)

	commitInfo := getBeginBlockValidatorInfo(block, store, initialHeight)

	byzVals := make([]abci.Evidence, 0)
	for _, evidence := range block.Evidence.Evidence {
		byzVals = append(byzVals, evidence.ABCI()...)
	}

<<<<<<< HEAD
	ctx := context.Background()

=======
>>>>>>> 11523b13
	// Begin block
	var err error
	pbh := block.Header.ToProto()
	if pbh == nil {
		return nil, errors.New("nil header")
	}
<<<<<<< HEAD
	abciResponses.BeginBlock, err = proxyAppConn.BeginBlockSync(
		ctx,
		abci.RequestBeginBlock{
			Hash:                block.Hash(),
			Header:              *pbh,
			LastCommitInfo:      commitInfo,
			ByzantineValidators: byzVals,
		})
=======

	abciResponses.BeginBlock, err = proxyAppConn.BeginBlockSync(abci.RequestBeginBlock{
		Hash:                block.Hash(),
		Header:              *pbh,
		LastCommitInfo:      commitInfo,
		ByzantineValidators: byzVals,
	})
>>>>>>> 11523b13
	if err != nil {
		logger.Error("error in proxyAppConn.BeginBlock", "err", err)
		return nil, err
	}

	// run txs of block
	for _, tx := range block.Txs {
		_, err = proxyAppConn.DeliverTxAsync(ctx, abci.RequestDeliverTx{Tx: tx})
		if err != nil {
			return nil, err
		}
	}

	// End block.
	abciResponses.EndBlock, err = proxyAppConn.EndBlockSync(ctx, abci.RequestEndBlock{Height: block.Height})
	if err != nil {
		logger.Error("error in proxyAppConn.EndBlock", "err", err)
		return nil, err
	}

	logger.Info("executed block", "height", block.Height, "num_valid_txs", validTxs, "num_invalid_txs", invalidTxs)
	return abciResponses, nil
}

func getBeginBlockValidatorInfo(block *types.Block, store Store,
	initialHeight int64) abci.LastCommitInfo {
	voteInfos := make([]abci.VoteInfo, block.LastCommit.Size())
	// Initial block -> LastCommitInfo.Votes are empty.
	// Remember that the first LastCommit is intentionally empty, so it makes
	// sense for LastCommitInfo.Votes to also be empty.
	if block.Height > initialHeight {
		lastValSet, err := store.LoadValidators(block.Height - 1)
		if err != nil {
			panic(err)
		}

		// Sanity check that commit size matches validator set size - only applies
		// after first block.
		var (
			commitSize = block.LastCommit.Size()
			valSetLen  = len(lastValSet.Validators)
		)
		if commitSize != valSetLen {
			panic(fmt.Sprintf(
				"commit size (%d) doesn't match valset length (%d) at height %d\n\n%v\n\n%v",
				commitSize, valSetLen, block.Height, block.LastCommit.Signatures, lastValSet.Validators,
			))
		}

		for i, val := range lastValSet.Validators {
			commitSig := block.LastCommit.Signatures[i]
			voteInfos[i] = abci.VoteInfo{
				Validator:       types.TM2PB.Validator(val),
				SignedLastBlock: !commitSig.Absent(),
			}
		}
	}

	return abci.LastCommitInfo{
		Round: block.LastCommit.Round,
		Votes: voteInfos,
	}
}

func validateValidatorUpdates(abciUpdates []abci.ValidatorUpdate,
	params tmproto.ValidatorParams) error {
	for _, valUpdate := range abciUpdates {
		if valUpdate.GetPower() < 0 {
			return fmt.Errorf("voting power can't be negative %v", valUpdate)
		} else if valUpdate.GetPower() == 0 {
			// continue, since this is deleting the validator, and thus there is no
			// pubkey to check
			continue
		}

		// Check if validator's pubkey matches an ABCI type in the consensus params
		pk, err := cryptoenc.PubKeyFromProto(valUpdate.PubKey)
		if err != nil {
			return err
		}

		if !types.IsValidPubkeyType(params, pk.Type()) {
			return fmt.Errorf("validator %v is using pubkey %s, which is unsupported for consensus",
				valUpdate, pk.Type())
		}
	}
	return nil
}

// updateState returns a new State updated according to the header and responses.
func updateState(
	state State,
	blockID types.BlockID,
	header *types.Header,
	abciResponses *tmstate.ABCIResponses,
	validatorUpdates []*types.Validator,
) (State, error) {

	// Copy the valset so we can apply changes from EndBlock
	// and update s.LastValidators and s.Validators.
	nValSet := state.NextValidators.Copy()

	// Update the validator set with the latest abciResponses.
	lastHeightValsChanged := state.LastHeightValidatorsChanged
	if len(validatorUpdates) > 0 {
		err := nValSet.UpdateWithChangeSet(validatorUpdates)
		if err != nil {
			return state, fmt.Errorf("error changing validator set: %v", err)
		}
		// Change results from this height but only applies to the next next height.
		lastHeightValsChanged = header.Height + 1 + 1
	}

	// Update validator proposer priority and set state variables.
	nValSet.IncrementProposerPriority(1)

	// Update the params with the latest abciResponses.
	nextParams := state.ConsensusParams
	lastHeightParamsChanged := state.LastHeightConsensusParamsChanged
	if abciResponses.EndBlock.ConsensusParamUpdates != nil {
		// NOTE: must not mutate s.ConsensusParams
		nextParams = types.UpdateConsensusParams(state.ConsensusParams, abciResponses.EndBlock.ConsensusParamUpdates)
		err := types.ValidateConsensusParams(nextParams)
		if err != nil {
			return state, fmt.Errorf("error updating consensus params: %v", err)
		}

		state.Version.Consensus.App = nextParams.Version.AppVersion

		// Change results from this height but only applies to the next height.
		lastHeightParamsChanged = header.Height + 1
	}

	nextVersion := state.Version

	// NOTE: the AppHash has not been populated.
	// It will be filled on state.Save.
	return State{
		Version:                          nextVersion,
		ChainID:                          state.ChainID,
		InitialHeight:                    state.InitialHeight,
		LastBlockHeight:                  header.Height,
		LastBlockID:                      blockID,
		LastBlockTime:                    header.Time,
		NextValidators:                   nValSet,
		Validators:                       state.NextValidators.Copy(),
		LastValidators:                   state.Validators.Copy(),
		LastHeightValidatorsChanged:      lastHeightValsChanged,
		ConsensusParams:                  nextParams,
		LastHeightConsensusParamsChanged: lastHeightParamsChanged,
		LastResultsHash:                  ABCIResponsesResultsHash(abciResponses),
		AppHash:                          nil,
	}, nil
}

// Fire NewBlock, NewBlockHeader.
// Fire TxEvent for every tx.
// NOTE: if Tendermint crashes before commit, some or all of these events may be published again.
func fireEvents(
	logger log.Logger,
	eventBus types.BlockEventPublisher,
	block *types.Block,
	abciResponses *tmstate.ABCIResponses,
	validatorUpdates []*types.Validator,
) {
	if err := eventBus.PublishEventNewBlock(types.EventDataNewBlock{
		Block:            block,
		ResultBeginBlock: *abciResponses.BeginBlock,
		ResultEndBlock:   *abciResponses.EndBlock,
	}); err != nil {
		logger.Error("failed publishing new block", "err", err)
	}

	if err := eventBus.PublishEventNewBlockHeader(types.EventDataNewBlockHeader{
		Header:           block.Header,
		NumTxs:           int64(len(block.Txs)),
		ResultBeginBlock: *abciResponses.BeginBlock,
		ResultEndBlock:   *abciResponses.EndBlock,
	}); err != nil {
		logger.Error("failed publishing new block header", "err", err)
	}

	if len(block.Evidence.Evidence) != 0 {
		for _, ev := range block.Evidence.Evidence {
			if err := eventBus.PublishEventNewEvidence(types.EventDataNewEvidence{
				Evidence: ev,
				Height:   block.Height,
			}); err != nil {
				logger.Error("failed publishing new evidence", "err", err)
			}
		}
	}

	for i, tx := range block.Data.Txs {
		if err := eventBus.PublishEventTx(types.EventDataTx{TxResult: abci.TxResult{
			Height: block.Height,
			Index:  uint32(i),
			Tx:     tx,
			Result: *(abciResponses.DeliverTxs[i]),
		}}); err != nil {
			logger.Error("failed publishing event TX", "err", err)
		}
	}

	if len(validatorUpdates) > 0 {
		if err := eventBus.PublishEventValidatorSetUpdates(
			types.EventDataValidatorSetUpdates{ValidatorUpdates: validatorUpdates}); err != nil {
			logger.Error("failed publishing event", "err", err)
		}
	}
}

//----------------------------------------------------------------------------------------------------
// Execute block without state. TODO: eliminate

// ExecCommitBlock executes and commits a block on the proxyApp without validating or mutating the state.
// It returns the application root hash (result of abci.Commit).
func ExecCommitBlock(
	appConnConsensus proxy.AppConnConsensus,
	block *types.Block,
	logger log.Logger,
	store Store,
	initialHeight int64,
) ([]byte, error) {
	_, err := execBlockOnProxyApp(logger, appConnConsensus, block, store, initialHeight)
	if err != nil {
		logger.Error("failed executing block on proxy app", "height", block.Height, "err", err)
		return nil, err
	}

	// Commit block, get hash back
	res, err := appConnConsensus.CommitSync(context.Background())
	if err != nil {
		logger.Error("client error during proxyAppConn.CommitSync", "err", res)
		return nil, err
	}

	// ResponseCommit has no error or log, just data
	return res.Data, nil
}<|MERGE_RESOLUTION|>--- conflicted
+++ resolved
@@ -106,15 +106,12 @@
 	// Fetch a limited amount of valid txs
 	maxDataBytes := types.MaxDataBytes(maxBytes, evSize, state.Validators.Size())
 
-<<<<<<< HEAD
 	// TODO(ismail): reaping the mempool has to happen in relation to a max
 	// allowed square size instead of (only) Gas / bytes
 	// maybe the mempool actually should track things separately
 	// meaning that CheckTx should already do the mapping:
 	// Tx -> Txs, Message
 	// https://github.com/lazyledger/lazyledger-core/issues/77
-=======
->>>>>>> 11523b13
 	txs := blockExec.mempool.ReapMaxBytesMaxGas(maxDataBytes, maxGas)
 	l := len(txs)
 	bzs := make([][]byte, l)
@@ -188,14 +185,9 @@
 	}
 
 	startTime := time.Now().UnixNano()
-<<<<<<< HEAD
-	abciResponses, err := execBlockOnProxyApp(blockExec.logger, blockExec.proxyApp, block,
-		blockExec.store, state.InitialHeight)
-=======
 	abciResponses, err := execBlockOnProxyApp(
 		blockExec.logger, blockExec.proxyApp, block, blockExec.store, state.InitialHeight,
 	)
->>>>>>> 11523b13
 	endTime := time.Now().UnixNano()
 	blockExec.metrics.BlockProcessingTime.Observe(float64(endTime-startTime) / 1000000)
 	if err != nil {
@@ -353,18 +345,14 @@
 		byzVals = append(byzVals, evidence.ABCI()...)
 	}
 
-<<<<<<< HEAD
 	ctx := context.Background()
 
-=======
->>>>>>> 11523b13
 	// Begin block
 	var err error
 	pbh := block.Header.ToProto()
 	if pbh == nil {
 		return nil, errors.New("nil header")
 	}
-<<<<<<< HEAD
 	abciResponses.BeginBlock, err = proxyAppConn.BeginBlockSync(
 		ctx,
 		abci.RequestBeginBlock{
@@ -373,15 +361,6 @@
 			LastCommitInfo:      commitInfo,
 			ByzantineValidators: byzVals,
 		})
-=======
-
-	abciResponses.BeginBlock, err = proxyAppConn.BeginBlockSync(abci.RequestBeginBlock{
-		Hash:                block.Hash(),
-		Header:              *pbh,
-		LastCommitInfo:      commitInfo,
-		ByzantineValidators: byzVals,
-	})
->>>>>>> 11523b13
 	if err != nil {
 		logger.Error("error in proxyAppConn.BeginBlock", "err", err)
 		return nil, err
