name: "Pre-release"

on:
  push:
    tags:
      - "v[0-9]+.[0-9]+.[0-9]+-alpha.[0-9]+"  # e.g. v0.37.0-alpha.1, v0.38.0-alpha.10
      - "v[0-9]+.[0-9]+.[0-9]+-beta.[0-9]+"   # e.g. v0.37.0-beta.1, v0.38.0-beta.10
      - "v[0-9]+.[0-9]+.[0-9]+-rc[0-9]+"      # e.g. v0.37.0-rc1, v0.38.0-rc10

jobs:
  prerelease:
    runs-on: ubuntu-latest
    steps:
      - name: Checkout
        uses: actions/checkout@v4
        with:
          fetch-depth: 0

      - uses: actions/setup-go@v5
        with:
<<<<<<< HEAD
          go-version: '1.23.1'
=======
          go-version: '1.22'
>>>>>>> 46db8f4a

      # Similar check to ./release-version.yml, but enforces this when pushing
      # tags. The ./release-version.yml check can be bypassed and is mainly
      # present for informational purposes.
      - name: Check release version
        run: |
          # We strip the refs/tags/v prefix of the tag name.
          TAG_VERSION=${GITHUB_REF#refs/tags/v}
          # Get the version of the code, which has no "v" prefix.
          CODE_VERSION=`go run ./cmd/cometbft/ version`
          if [ "$TAG_VERSION" != "$CODE_VERSION" ]; then
            echo ""
            echo "Tag version ${TAG_VERSION} does not match code version ${CODE_VERSION}"
            echo ""
            echo "Please either fix the release tag or the version of the software in version/version.go."
            exit 1
          fi

      - name: Generate release notes
        run: |
          VERSION="${GITHUB_REF#refs/tags/}"
          CHANGELOG_URL="https://github.com/cometbft/cometbft/blob/${VERSION}/CHANGELOG.md"
          echo "See the [CHANGELOG](${CHANGELOG_URL}) for changes available in this pre-release, but not yet officially released." > ../release_notes.md

      - name: Release
<<<<<<< HEAD
        uses: goreleaser/goreleaser-action@v5
=======
        uses: goreleaser/goreleaser-action@v6
>>>>>>> 46db8f4a
        with:
          version: latest
          args: release --clean --release-notes ../release_notes.md
        env:
          GITHUB_TOKEN: ${{ secrets.GITHUB_TOKEN }}

  prerelease-success:
    needs: prerelease
    if: ${{ success() }}
    runs-on: ubuntu-latest
    steps:
      - name: Notify Slack upon pre-release
<<<<<<< HEAD
        uses: slackapi/slack-github-action@v1.24.0
=======
        uses: slackapi/slack-github-action@v1.27.0
>>>>>>> 46db8f4a
        env:
          SLACK_WEBHOOK_URL: ${{ secrets.SLACK_WEBHOOK_URL }}
          SLACK_WEBHOOK_TYPE: INCOMING_WEBHOOK
          RELEASE_URL: "${{ github.server_url }}/${{ github.repository }}/releases/tag/${{ github.ref_name }}"
        with:
          payload: |
            {
              "blocks": [
                {
                  "type": "section",
                  "text": {
                    "type": "mrkdwn",
                    "text": ":sparkles: New CometBFT pre-release: <${{ env.RELEASE_URL }}|${{ github.ref_name }}>"
                  }
                }
              ]
            }<|MERGE_RESOLUTION|>--- conflicted
+++ resolved
@@ -18,11 +18,7 @@
 
       - uses: actions/setup-go@v5
         with:
-<<<<<<< HEAD
           go-version: '1.23.1'
-=======
-          go-version: '1.22'
->>>>>>> 46db8f4a
 
       # Similar check to ./release-version.yml, but enforces this when pushing
       # tags. The ./release-version.yml check can be bypassed and is mainly
@@ -48,11 +44,7 @@
           echo "See the [CHANGELOG](${CHANGELOG_URL}) for changes available in this pre-release, but not yet officially released." > ../release_notes.md
 
       - name: Release
-<<<<<<< HEAD
         uses: goreleaser/goreleaser-action@v5
-=======
-        uses: goreleaser/goreleaser-action@v6
->>>>>>> 46db8f4a
         with:
           version: latest
           args: release --clean --release-notes ../release_notes.md
@@ -65,11 +57,7 @@
     runs-on: ubuntu-latest
     steps:
       - name: Notify Slack upon pre-release
-<<<<<<< HEAD
         uses: slackapi/slack-github-action@v1.24.0
-=======
-        uses: slackapi/slack-github-action@v1.27.0
->>>>>>> 46db8f4a
         env:
           SLACK_WEBHOOK_URL: ${{ secrets.SLACK_WEBHOOK_URL }}
           SLACK_WEBHOOK_TYPE: INCOMING_WEBHOOK
