package types

import (
<<<<<<< HEAD
	"sync"

=======
	"bytes"
	"fmt"

	"github.com/tendermint/tendermint/crypto/merkle"
>>>>>>> 226a8cb5
	"github.com/tendermint/tendermint/libs/bits"
	"github.com/tendermint/tendermint/types"
)

// CombinedPartSet wraps two PartSet instances: one for original block data and one for parity data.
type CombinedPartSet struct {
	mtx      *sync.Mutex
	totalMap *bits.BitArray
	original *types.PartSet // holds the original parts (indexes: 0 to original.Total()-1)
	parity   *types.PartSet // holds parity parts (logical indexes start at original.Total())
	lastLen  uint32
	catchup  bool
}

// NewCombinedSetFromCompactBlock creates a new CombinedPartSet from a
// CompactBlock using the PartSetHeader in the proposal and the BpHash from the
// CompactBlock.
func NewCombinedSetFromCompactBlock(cb *CompactBlock) *CombinedPartSet {
	original := types.NewPartSetFromHeader(cb.Proposal.BlockID.PartSetHeader)
	parity := types.NewPartSetFromHeader(types.PartSetHeader{
		Total: original.Total(),
		Hash:  cb.BpHash,
	})
	total := bits.NewBitArray(int(original.Total() * 2))

	return &CombinedPartSet{
		original: original,
		parity:   parity,
		lastLen:  cb.LastLen,
		totalMap: total,
		mtx:      &sync.Mutex{},
	}
}

func NewCombinedPartSetFromOriginal(original *types.PartSet, catchup bool) *CombinedPartSet {
	return &CombinedPartSet{
		mtx:      &sync.Mutex{},
		original: original,
		parity:   &types.PartSet{},
		catchup:  catchup,
		totalMap: bits.NewBitArray(int(original.Total() * 2)),
	}
}

func (cps *CombinedPartSet) SetProposalData(original, parity *types.PartSet) {
	cps.mtx.Lock()
	defer cps.mtx.Unlock()
	cps.original = original
	cps.parity = parity
	cps.totalMap = bits.NewBitArray(int(original.Total() + parity.Total()))
	cps.totalMap.Fill()
}

func (cps *CombinedPartSet) Original() *types.PartSet {
	cps.mtx.Lock()
	defer cps.mtx.Unlock()
	return cps.original
}

func (cps *CombinedPartSet) Parity() *types.PartSet {
	cps.mtx.Lock()
	defer cps.mtx.Unlock()
	return cps.parity
}

func (cps *CombinedPartSet) BitArray() *bits.BitArray {
	cps.mtx.Lock()
	defer cps.mtx.Unlock()
	return cps.totalMap
}

func (cps *CombinedPartSet) Total() uint32 {
	return cps.original.Total() + cps.parity.Total()
}

func (cps *CombinedPartSet) IsComplete() bool {
	return cps.original.IsComplete() && cps.parity.IsComplete()
}

// CanDecode determines if enough parts have been added to decode the block.
func (cps *CombinedPartSet) CanDecode() bool {
	return (cps.original.Count()+cps.parity.Count()) >= cps.original.Total() &&
		!cps.catchup
}

func (cps *CombinedPartSet) Decode() error {
	ops, eps, err := types.Decode(cps.original, cps.parity, int(cps.lastLen))
	if err != nil {
		return err
	}
	cps.mtx.Lock()
	defer cps.mtx.Unlock()
	cps.totalMap.Fill()
	cps.original = ops
	cps.parity = eps
	return nil
}

// AddPart adds a part to the combined part set. It assumes that the parts being
// added have already been verified.
func (cps *CombinedPartSet) AddPart(part *RecoveryPart, proof merkle.Proof) (bool, error) {
	if !bytes.Equal(merkle.LeafHash(part.Data), proof.LeafHash) {
		return false, fmt.Errorf("part data does not match proof: part index %d leaf hash %v", part.Index, proof.LeafHash)
	}

	p := &types.Part{
		Index: part.Index,
		Bytes: part.Data,
		Proof: proof,
	}

	if part.Index < cps.original.Total() {
		added, err := cps.original.AddPartWithoutProof(p)
		if added {
			cps.totalMap.SetIndex(int(part.Index), true)
		}
		return added, err
	}

	// Adjust the index to be relative to the parity set.
	encodedIndex := p.Index
	p.Index -= cps.original.Total()
	added, err := cps.parity.AddPartWithoutProof(p)
	if added {
		cps.totalMap.SetIndex(int(encodedIndex), true)
	}
	return added, err
}

func (cps *CombinedPartSet) GetPart(index uint32) (*types.Part, bool) {
	if !cps.totalMap.GetIndex(int(index)) {
		return nil, false
	}

	if index < cps.original.Total() {
		part := cps.original.GetPart(int(index))
		return part, part != nil
	}

	part := cps.parity.GetPart(int(index - cps.original.Total()))
	return part, part != nil
}<|MERGE_RESOLUTION|>--- conflicted
+++ resolved
@@ -1,15 +1,11 @@
 package types
 
 import (
-<<<<<<< HEAD
+	"bytes"
+	"fmt"
 	"sync"
 
-=======
-	"bytes"
-	"fmt"
-
 	"github.com/tendermint/tendermint/crypto/merkle"
->>>>>>> 226a8cb5
 	"github.com/tendermint/tendermint/libs/bits"
 	"github.com/tendermint/tendermint/types"
 )
