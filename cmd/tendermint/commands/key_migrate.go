--- conflicted
+++ resolved
@@ -21,23 +21,8 @@
 		},
 	}
 
-<<<<<<< HEAD
-			contexts := []string{
-				// this is ordered to put
-				// the more ephemeral tables first to
-				// forclose the possiblity of the
-				// ephemeral data overwriting later data
-				"tx_index",
-				"peerstore",
-				"light",
-				"blockstore",
-				"state",
-				"evidence",
-			}
-=======
 	// allow database info to be overridden via cli
 	addDBFlags(cmd)
->>>>>>> 3079eb8b
 
 	return cmd
 }
