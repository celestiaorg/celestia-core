--- conflicted
+++ resolved
@@ -5,16 +5,11 @@
 	"fmt"
 	"sort"
 
-<<<<<<< HEAD
 	abcitypes "github.com/tendermint/tendermint/abci/types"
-	tmmath "github.com/tendermint/tendermint/libs/math"
-	tmquery "github.com/tendermint/tendermint/libs/pubsub/query"
-	"github.com/tendermint/tendermint/pkg/consts"
-	tmproto "github.com/tendermint/tendermint/proto/tendermint/types"
-=======
 	cmtmath "github.com/tendermint/tendermint/libs/math"
 	cmtquery "github.com/tendermint/tendermint/libs/pubsub/query"
->>>>>>> 5989a731
+	"github.com/tendermint/tendermint/pkg/consts"
+	cmtproto "github.com/tendermint/tendermint/proto/tendermint/types"
 	ctypes "github.com/tendermint/tendermint/rpc/core/types"
 	rpctypes "github.com/tendermint/tendermint/rpc/jsonrpc/types"
 	"github.com/tendermint/tendermint/state"
@@ -25,11 +20,7 @@
 // Tx allows you to query the transaction results. `nil` could mean the
 // transaction is in the mempool, invalidated, or was not sent in the first
 // place.
-<<<<<<< HEAD
 // More: https://docs.tendermint.com/v0.34/rpc/#/Info/tx
-=======
-// More: https://docs.cometbft.com/v0.34/rpc/#/Info/tx
->>>>>>> 5989a731
 func Tx(ctx *rpctypes.Context, hash []byte, prove bool) (*ctypes.ResultTx, error) {
 	env := GetEnvironment()
 	// if index is disabled, return error
@@ -69,13 +60,9 @@
 
 // TxSearch allows you to query for multiple transactions results. It returns a
 // list of transactions (maximum ?per_page entries) and the total count.
-<<<<<<< HEAD
 // NOTE: proveTx isn't respected but is left in the function signature to
 // conform to the endpoint exposed by Tendermint
 // More: https://docs.tendermint.com/v0.34/rpc/#/Info/tx_search
-=======
-// More: https://docs.cometbft.com/v0.34/rpc/#/Info/tx_search
->>>>>>> 5989a731
 func TxSearch(
 	ctx *rpctypes.Context,
 	query string,
@@ -159,10 +146,9 @@
 	return &ctypes.ResultTxSearch{Txs: apiResults, TotalCount: totalCount}, nil
 }
 
-<<<<<<< HEAD
 func proveTx(height int64, index uint32) (types.ShareProof, error) {
 	var (
-		pShareProof tmproto.ShareProof
+		pShareProof cmtproto.ShareProof
 		shareProof  types.ShareProof
 	)
 	env := GetEnvironment()
@@ -196,7 +182,7 @@
 	endShare uint64,
 ) (types.ShareProof, error) {
 	var (
-		pShareProof tmproto.ShareProof
+		pShareProof cmtproto.ShareProof
 		shareProof  types.ShareProof
 	)
 	env := GetEnvironment()
@@ -244,7 +230,8 @@
 		buf = append(buf, part.Bytes...)
 	}
 	return buf, nil
-=======
+}
+
 // TxSearchMatchEvents allows you to query for multiple transactions results and match the
 // query attributes to a common event. It returns a
 // list of transactions (maximum ?per_page entries) and the total count.
@@ -265,5 +252,4 @@
 	}
 	return TxSearch(ctx, query, prove, pagePtr, perPagePtr, orderBy)
 
->>>>>>> 5989a731
 }