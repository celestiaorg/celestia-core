# Changelog

<<<<<<< HEAD
<<<<<<< HEAD
## v0.34.0-rc5

*October 13, 2020*


Friendly reminder, we have a [bug bounty program](https://hackerone.com/tendermint).

### BREAKING CHANGES

- CLI/RPC/Config

- Apps
    - [ABCI] \#5447 Remove `SetOption` method from `ABCI.Client` interface

- P2P Protocol

- Go API
    - [evidence] [\#5499](https://github.com/tendermint/tendermint/pull/5449) `MaxNum` evidence consensus parameter has been changed to `MaxBytes` (@cmwaters)

- Blockchain Protocol

### FEATURES

### IMPROVEMENTS

- [privval] \#5434 `NewSignerDialerEndpoint` can now be given `SignerServiceEndpointOption` (@erikgrinaker)

- [config] \#5433 `statesync.rpc_servers` is now properly set when writing the configuration file (@erikgrinaker)

### BUG FIXES

- [privval] \#5441 Fix faulty ping message encoding causing nil message errors in logs (@erikgrinaker)

## v0.34.0-rc4
=======
## v0.34.0
>>>>>>> 1547a7e6c12539bfe7d7ba00f9637a455c227b21

*November 19, 2020*
=======
## v0.34.2

*January 12, 2021*

This release fixes a substantial bug in evidence handling where evidence could
sometimes be broadcast before the block containing that evidence was fully committed,
resulting in some nodes panicking when trying to verify said evidence.
>>>>>>> bdbe4a7c

<<<<<<< HEAD
Friendly reminder, we have a [bug bounty program](https://hackerone.com/tendermint).

### BREAKING CHANGES

- Go API
<<<<<<< HEAD
    - [evidence] [\#5317](https://github.com/tendermint/tendermint/issues/5317) Remove ConflictingHeaders evidence type & CompositeEvidence Interface. (@marbar3778)
    - [evidence] [\#5318](https://github.com/tendermint/tendermint/issues/5318) Remove LunaticValidator evidence type. (@marbar3778)
    - [evidence] [\#5319](https://github.com/tendermint/tendermint/issues/5319) Remove Amnesia & potentialAmnesia evidence types and removed POLC. (@marbar3778)
    - [evidence] [\#5361](https://github.com/tendermint/tendermint/pull/5361) Add LightClientAttackEvidence and change evidence interface (@cmwaters)
    - [params] [\#5319](https://github.com/tendermint/tendermint/issues/5319) Remove `ProofofTrialPeriod` from evidence params (@marbar3778)
    - [light] [\#5347](https://github.com/tendermint/tendermint/issues/5347) `NewClient`, `NewHTTPClient`, `VerifyHeader` and `VerifyLightBlockAtHeight` now accept `context.Context` as 1st param (@melekes)
    - [state] [\#5348](https://github.com/tendermint/tendermint/issues/5348) Define an Interface for the state store. (@marbar3778)

### FEATURES

- [privval] [\#5239](https://github.com/tendermint/tendermint/issues/5239) Add `chainID` to requests from client. (@marbar3778)
- [config] [\#5147](https://github.com/tendermint/tendermint/issues/5147) Add `--consensus.double_sign_check_height` flag and `DoubleSignCheckHeight` config variable. See [ADR-51](https://github.com/tendermint/tendermint/blob/master/docs/architecture/adr-051-double-signing-risk-reduction.md)
- [light] [\#5298](https://github.com/tendermint/tendermint/pull/5298) Morph validator set and signed header into light block (@cmwaters)
- [evidence] [\#5361](https://github.com/tendermint/tendermint/pull/5361) Add LightClientAttackEvidence and refactor evidence lifecycle (@cmwaters)

### IMPROVEMENTS

- [blockchain] [\#5278](https://github.com/tendermint/tendermint/issues/5278) Verify only +2/3 of the signatures in a block when fast syncing. (@marbar3778)
- [rpc] [\#5293](https://github.com/tendermint/tendermint/issues/5293) `/dial_peers` has added `private` and `unconditional` as parameters. (@marbar3778)
- [types] [\#5340](https://github.com/tendermint/tendermint/issues/5340) Add check in `Header.ValidateBasic()` for block protocol version (@marbar3778)
- [statesync] [\#5399](https://github.com/tendermint/tendermint/issues/5399) Add `discovery_time` configuration setting, and reduce default to 15s. (@erikgrinaker)
=======
  - [libs/os] [\#5871](https://github.com/tendermint/tendermint/issues/5871) `EnsureDir` now propagates IO errors and checks the file type (@erikgrinaker)
>>>>>>> bdbe4a7c

### BUG FIXES

- [evidence] [\#5890](https://github.com/tendermint/tendermint/pull/5890) Add a buffer to evidence from consensus to avoid broadcasting and proposing evidence before the
  height of such an evidence has finished (@cmwaters)
- [statesync] [\#5889](https://github.com/tendermint/tendermint/issues/5889) Set `LastHeightConsensusParamsChanged` when bootstrapping Tendermint state (@cmwaters)

## v0.34.1

*January 6, 2021*

Special thanks to external contributors on this release:

@p4u from vocdoni.io reported that the mempool might behave incorrectly under a
high load. The consequences can range from pauses between blocks to the peers
disconnecting from this node. As a temporary remedy (until the mempool package
is refactored), the `max-batch-bytes` was disabled. Transactions will be sent
one by one without batching.

Friendly reminder, we have a [bug bounty program](https://hackerone.com/tendermint).

### BREAKING CHANGES

- CLI/RPC/Config
  - [cli] [\#5786](https://github.com/tendermint/tendermint/issues/5786) deprecate snake_case commands for hyphen-case (@cmwaters)

- Go API
  - [libs/protoio] [\#5868](https://github.com/tendermint/tendermint/issues/5868) Return number of bytes read in `Reader.ReadMsg()` (@erikgrinaker)

### IMPROVEMENTS

- [mempool] [\#5813](https://github.com/tendermint/tendermint/issues/5813) Add `keep-invalid-txs-in-cache` config option. When set to true, mempool will keep invalid transactions in the cache (@p4u)

### BUG FIXES

- [crypto] [\#5707](https://github.com/tendermint/tendermint/issues/5707) Fix infinite recursion in string formatting of Secp256k1 keys (@erikgrinaker)
- [mempool] [\#5800](https://github.com/tendermint/tendermint/issues/5800) Disable `max-batch-bytes` (@melekes)
- [p2p] [\#5868](https://github.com/tendermint/tendermint/issues/5868) Fix inbound traffic statistics and rate limiting in `MConnection` (@erikgrinaker)

## v0.34.0

*November 19, 2020*

<<<<<<< HEAD
*July 30, 2020*
=======
Holy smokes, this is a big one! For a more reader-friendly overview of the changes in 0.34.0
(and of the changes you need to accommodate as a user), check out [UPGRADING.md](UPGRADING.md).
>>>>>>> 1547a7e6c12539bfe7d7ba00f9637a455c227b21
=======
Holy smokes, this is a big one! For a more reader-friendly overview of the changes in 0.34.0
(and of the changes you need to accommodate as a user), check out [UPGRADING.md](UPGRADING.md).
>>>>>>> bdbe4a7c

Special thanks to external contributors on this release: @james-ray, @fedekunze, @favadi, @alessio,
@joe-bowman, @cuonglm, @SadPencil and @dongsam.

And as always, friendly reminder, that we have a [bug bounty program](https://hackerone.com/tendermint).

### BREAKING CHANGES

- CLI/RPC/Config

   - [config] [\#5315](https://github.com/tendermint/tendermint/pull/5315) Rename `prof_laddr` to `pprof_laddr` and move it to `rpc` section (@melekes)
  - [evidence] [\#4959](https://github.com/tendermint/tendermint/pull/4959) Add JSON tags to `DuplicateVoteEvidence` (@marbar3778)
  - [light] [\#4946](https://github.com/tendermint/tendermint/pull/4946) `tendermint lite` command has been renamed to `tendermint light` (@marbar3778)
  - [privval] [\#4582](https://github.com/tendermint/tendermint/pull/4582) `round` in private_validator_state.json is no longer JSON string; instead it is a number (@marbar3778)
  - [rpc] [\#4792](https://github.com/tendermint/tendermint/pull/4792) `/validators` are now sorted by voting power (@melekes)
  - [rpc] [\#4947](https://github.com/tendermint/tendermint/pull/4947) Return an error when `page` pagination param is 0 in `/validators`, `tx_search` (@melekes)
  - [rpc] [\#5137](https://github.com/tendermint/tendermint/pull/5137) JSON tags of `gasWanted` and `gasUsed` in `ResponseCheckTx` and `ResponseDeliverTx` have been made snake_case (`gas_wanted` and `gas_used`) (@marbar3778)
  - [rpc] [\#5315](https://github.com/tendermint/tendermint/pull/5315) Remove `/unsafe_start_cpu_profiler`, `/unsafe_stop_cpu_profiler` and `/unsafe_write_heap_profile`. Please use pprof functionality instead (@melekes)
  - [rpc/client, rpc/jsonrpc/client] [\#5347](https://github.com/tendermint/tendermint/pull/5347) All client methods now accept `context.Context` as 1st param (@melekes)

- Apps

  - [abci] [\#4704](https://github.com/tendermint/tendermint/pull/4704) Add ABCI methods `ListSnapshots`, `LoadSnapshotChunk`, `OfferSnapshot`, and `ApplySnapshotChunk` for state sync snapshots. `ABCIVersion` bumped to 0.17.0. (@erikgrinaker)
  - [abci] [\#4989](https://github.com/tendermint/tendermint/pull/4989) `Proof` within `ResponseQuery` has been renamed to `ProofOps`  (@marbar3778)
  - [abci] [\#5096](https://github.com/tendermint/tendermint/pull/5096) `CheckTxType` Protobuf enum names are now uppercase, to follow Protobuf style guide (@erikgrinaker)
  - [abci] [\#5324](https://github.com/tendermint/tendermint/pull/5324) ABCI evidence type is now an enum with two types of possible evidence (@cmwaters)

- P2P Protocol

  - [blockchain] [\#4637](https://github.com/tendermint/tendermint/pull/4637) Migrate blockchain reactor(s) to Protobuf encoding (@marbar3778)
  - [evidence] [\#4949](https://github.com/tendermint/tendermint/pull/4949) Migrate evidence reactor to Protobuf encoding (@marbar3778)
  - [mempool] [\#4940](https://github.com/tendermint/tendermint/pull/4940) Migrate mempool from to Protobuf encoding (@marbar3778)
<<<<<<< HEAD
  - [mempool] [\#5321](https://github.com/tendermint/tendermint/pull/5321) Batch transactions when broadcasting them to peers (@melekes) 
=======
  - [mempool] [\#5321](https://github.com/tendermint/tendermint/pull/5321) Batch transactions when broadcasting them to peers (@melekes)
>>>>>>> bdbe4a7c
     - `MaxBatchBytes` new config setting defines the max size of one batch.
  - [p2p/pex] [\#4973](https://github.com/tendermint/tendermint/pull/4973) Migrate `p2p/pex` reactor to Protobuf encoding (@marbar3778)
  - [statesync] [\#4943](https://github.com/tendermint/tendermint/pull/4943) Migrate state sync reactor to Protobuf encoding (@marbar3778)

- Blockchain Protocol

<<<<<<< HEAD
  - [evidence] [\#4725](https://github.com/tendermint/tendermint/pull/4725) Remove `Pubkey` from `DuplicateVoteEvidence` (@marbar3778) 
=======
  - [evidence] [\#4725](https://github.com/tendermint/tendermint/pull/4725) Remove `Pubkey` from `DuplicateVoteEvidence` (@marbar3778)
>>>>>>> bdbe4a7c
  - [evidence] [\#5499](https://github.com/tendermint/tendermint/pull/5449) Cap evidence to a maximum number of bytes (supercedes [\#4780](https://github.com/tendermint/tendermint/pull/4780)) (@cmwaters)
  - [merkle] [\#5193](https://github.com/tendermint/tendermint/pull/5193) Header hashes are no longer empty for empty inputs, notably `DataHash`, `EvidenceHash`, and `LastResultsHash` (@erikgrinaker)
  - [state] [\#4845](https://github.com/tendermint/tendermint/pull/4845) Include `GasWanted` and `GasUsed` into `LastResultsHash` (@melekes)
  - [types] [\#4792](https://github.com/tendermint/tendermint/pull/4792) Sort validators by voting power to enable faster commit verification (@melekes)

- On-disk serialization

  - [state] [\#4679](https://github.com/tendermint/tendermint/pull/4679) Migrate state module to Protobuf encoding (@marbar3778)
    - `BlockStoreStateJSON` is now `BlockStoreState` and is encoded as binary in the database
  - [store] [\#4778](https://github.com/tendermint/tendermint/pull/4778) Migrate store module to Protobuf encoding (@marbar3778)

- Light client, private validator

  - [light] [\#4964](https://github.com/tendermint/tendermint/pull/4964) Migrate light module migration to Protobuf encoding (@marbar3778)
  - [privval] [\#4985](https://github.com/tendermint/tendermint/pull/4985) Migrate `privval` module to Protobuf encoding (@marbar3778)

- Go API

  - [consensus] [\#4582](https://github.com/tendermint/tendermint/pull/4582) RoundState: `Round`, `LockedRound` & `CommitRound` are now `int32` (@marbar3778)
  - [consensus] [\#4582](https://github.com/tendermint/tendermint/pull/4582) HeightVoteSet: `round` is now `int32` (@marbar3778)
  - [crypto] [\#4721](https://github.com/tendermint/tendermint/pull/4721) Remove `SimpleHashFromMap()` and `SimpleProofsFromMap()` (@erikgrinaker)
  - [crypto] [\#4940](https://github.com/tendermint/tendermint/pull/4940) All keys have become `[]byte` instead of `[<size>]byte`. The byte method no longer returns the marshaled value but just the `[]byte` form of the data. (@marbar3778)
  - [crypto] [\#4988](https://github.com/tendermint/tendermint/pull/4988) Removal of key type multisig (@marbar3778)
    - The key has been moved to the [Cosmos-SDK](https://github.com/cosmos/cosmos-sdk/blob/master/crypto/types/multisig/multisignature.go)
  - [crypto] [\#4989](https://github.com/tendermint/tendermint/pull/4989) Remove `Simple` prefixes from `SimpleProof`, `SimpleValueOp` & `SimpleProofNode`. (@marbar3778)
    - `merkle.Proof` has been renamed to `ProofOps`.
    - Protobuf messages `Proof` & `ProofOp` has been moved to `proto/crypto/merkle`
    - `SimpleHashFromByteSlices` has been renamed to `HashFromByteSlices`
    - `SimpleHashFromByteSlicesIterative` has been renamed to `HashFromByteSlicesIterative`
    - `SimpleProofsFromByteSlices` has been renamed to `ProofsFromByteSlices`
  - [crypto] [\#4941](https://github.com/tendermint/tendermint/pull/4941) Remove suffixes from all keys. (@marbar3778)
    - ed25519: type `PrivKeyEd25519` is now `PrivKey`
    - ed25519: type `PubKeyEd25519` is now `PubKey`
    - secp256k1: type`PrivKeySecp256k1` is now `PrivKey`
    - secp256k1: type`PubKeySecp256k1` is now `PubKey`
    - sr25519: type `PrivKeySr25519` is now `PrivKey`
    - sr25519: type `PubKeySr25519` is now `PubKey`
  - [crypto] [\#5214](https://github.com/tendermint/tendermint/pull/5214) Change `GenPrivKeySecp256k1` to `GenPrivKeyFromSecret` to be consistent with other keys (@marbar3778)
  - [crypto] [\#5236](https://github.com/tendermint/tendermint/pull/5236) `VerifyBytes` is now `VerifySignature` on the `crypto.PubKey` interface (@marbar3778)
  - [evidence] [\#5361](https://github.com/tendermint/tendermint/pull/5361) Add LightClientAttackEvidence and change evidence interface (@cmwaters)
  - [libs] [\#4831](https://github.com/tendermint/tendermint/pull/4831) Remove `Bech32` pkg from Tendermint. This pkg now lives in the [cosmos-sdk](https://github.com/cosmos/cosmos-sdk/tree/4173ea5ebad906dd9b45325bed69b9c655504867/types/bech32) (@marbar3778)
  - [light] [\#4946](https://github.com/tendermint/tendermint/pull/4946) Rename `lite2` pkg to `light`. Remove `lite` implementation. (@marbar3778)
  - [light] [\#5347](https://github.com/tendermint/tendermint/pull/5347) `NewClient`, `NewHTTPClient`, `VerifyHeader` and `VerifyLightBlockAtHeight` now accept `context.Context` as 1st param (@melekes)
  - [merkle] [\#5193](https://github.com/tendermint/tendermint/pull/5193) `HashFromByteSlices` and `ProofsFromByteSlices` now return a hash for empty inputs, following RFC6962 (@erikgrinaker)
  - [proto] [\#5025](https://github.com/tendermint/tendermint/pull/5025) All proto files have been moved to `/proto` directory. (@marbar3778)
    - Using the recommended the file layout from buf, [see here for more info](https://buf.build/docs/lint-checkers#file_layout)
  - [rpc/client] [\#4947](https://github.com/tendermint/tendermint/pull/4947) `Validators`, `TxSearch` `page`/`per_page` params become pointers (@melekes)
    - `UnconfirmedTxs` `limit` param is a pointer
  - [rpc/jsonrpc/server] [\#5141](https://github.com/tendermint/tendermint/pull/5141) Remove `WriteRPCResponseArrayHTTP` (use `WriteRPCResponseHTTP` instead) (@melekes)
  - [state] [\#4679](https://github.com/tendermint/tendermint/pull/4679) `TxResult` is a Protobuf type defined in `abci` types directory (@marbar3778)
  - [state] [\#5191](https://github.com/tendermint/tendermint/pull/5191) Add `State.InitialHeight` field to record initial block height, must be `1` (not `0`) to start from 1 (@erikgrinaker)
  - [state] [\#5231](https://github.com/tendermint/tendermint/pull/5231) `LoadStateFromDBOrGenesisFile()` and `LoadStateFromDBOrGenesisDoc()` no longer saves the state in the database if not found, the genesis state is simply returned (@erikgrinaker)
  - [state] [\#5348](https://github.com/tendermint/tendermint/pull/5348) Define an Interface for the state store. (@marbar3778)
  - [types] [\#4939](https://github.com/tendermint/tendermint/pull/4939)  `SignedMsgType` has moved to a Protobuf enum types (@marbar3778)
  - [types] [\#4962](https://github.com/tendermint/tendermint/pull/4962) `ConsensusParams`, `BlockParams`, `EvidenceParams`, `ValidatorParams` & `HashedParams` are now Protobuf types (@marbar3778)
  - [types] [\#4852](https://github.com/tendermint/tendermint/pull/4852) Vote & Proposal `SignBytes` is now func `VoteSignBytes` & `ProposalSignBytes` (@marbar3778)
  - [types] [\#4798](https://github.com/tendermint/tendermint/pull/4798) Simplify `VerifyCommitTrusting` func + remove extra validation (@melekes)
  - [types] [\#4845](https://github.com/tendermint/tendermint/pull/4845) Remove `ABCIResult` (@melekes)
<<<<<<< HEAD
  - [types] [\#5029](https://github.com/tendermint/tendermint/pull/5029) Rename all values from `PartsHeader` to `PartSetHeader` to have consistency (@marbar3778) 
=======
  - [types] [\#5029](https://github.com/tendermint/tendermint/pull/5029) Rename all values from `PartsHeader` to `PartSetHeader` to have consistency (@marbar3778)
>>>>>>> bdbe4a7c
  - [types] [\#4939](https://github.com/tendermint/tendermint/pull/4939) `Total` in `Parts` & `PartSetHeader` has been changed from a `int` to a `uint32` (@marbar3778)
  - [types] [\#4939](https://github.com/tendermint/tendermint/pull/4939) Vote: `ValidatorIndex` & `Round` are now `int32` (@marbar3778)
  - [types] [\#4939](https://github.com/tendermint/tendermint/pull/4939) Proposal: `POLRound` & `Round` are now `int32` (@marbar3778)
  - [types] [\#4939](https://github.com/tendermint/tendermint/pull/4939) Block: `Round` is now `int32` (@marbar3778)

### FEATURES

- [abci] [\#5031](https://github.com/tendermint/tendermint/pull/5031) Add `AppVersion` to consensus parameters (@james-ray)
  - This makes it possible to update your ABCI application version via `EndBlock` response
- [abci] [\#5174](https://github.com/tendermint/tendermint/pull/5174) Remove `MockEvidence` in favor of testing with actual evidence types (`DuplicateVoteEvidence` & `LightClientAttackEvidence`) (@cmwaters)
- [abci] [\#5191](https://github.com/tendermint/tendermint/pull/5191) Add `InitChain.InitialHeight` field giving the initial block height (@erikgrinaker)
- [abci] [\#5227](https://github.com/tendermint/tendermint/pull/5227) Add `ResponseInitChain.app_hash` which is recorded in genesis block (@erikgrinaker)
- [config] [\#5147](https://github.com/tendermint/tendermint/pull/5147) Add `--consensus.double_sign_check_height` flag and `DoubleSignCheckHeight` config variable. See [ADR-51](https://github.com/tendermint/tendermint/blob/master/docs/architecture/adr-051-double-signing-risk-reduction.md) (@dongsam)
- [db] [\#5233](https://github.com/tendermint/tendermint/pull/5233) Add support for `badgerdb` database backend (@erikgrinaker)
- [evidence] [\#4532](https://github.com/tendermint/tendermint/pull/4532) Handle evidence from light clients (@melekes)
- [evidence] [#4821](https://github.com/tendermint/tendermint/pull/4821) Amnesia (light client attack) evidence can be detected, verified and committed (@cmwaters)
- [genesis] [\#5191](https://github.com/tendermint/tendermint/pull/5191) Add `initial_height` field to specify the initial chain height (defaults to `1`) (@erikgrinaker)
- [libs/math] [\#5665](https://github.com/tendermint/tendermint/pull/5665) Make fractions unsigned integers (uint64) (@cmwaters)
- [light] [\#5298](https://github.com/tendermint/tendermint/pull/5298) Morph validator set and signed header into light block (@cmwaters)
- [p2p] [\#4981](https://github.com/tendermint/tendermint/pull/4981) Expose `SaveAs` func on NodeKey (@melekes)
- [privval] [\#5239](https://github.com/tendermint/tendermint/pull/5239) Add `chainID` to requests from client. (@marbar3778)
- [rpc] [\#4532](https://github.com/tendermint/tendermint/pull/4923) Support `BlockByHash` query (@fedekunze)
- [rpc] [\#4979](https://github.com/tendermint/tendermint/pull/4979) Support EXISTS operator in `/tx_search` query (@melekes)
- [rpc] [\#5017](https://github.com/tendermint/tendermint/pull/5017) Add `/check_tx` endpoint to check transactions without executing them or adding them to the mempool (@melekes)
- [rpc] [\#5108](https://github.com/tendermint/tendermint/pull/5108) Subscribe using the websocket for new evidence events (@cmwaters)
- [statesync] Add state sync support, where a new node can be rapidly bootstrapped by fetching state snapshots from peers instead of replaying blocks. See the `[statesync]` config section.
- [evidence] [\#5361](https://github.com/tendermint/tendermint/pull/5361) Add LightClientAttackEvidence and refactor evidence lifecycle - for more information see [ADR-059](https://github.com/tendermint/tendermint/blob/master/docs/architecture/adr-059-evidence-composition-and-lifecycle.md) (@cmwaters)

### IMPROVEMENTS

- [blockchain] [\#5278](https://github.com/tendermint/tendermint/pull/5278) Verify only +2/3 of the signatures in a block when fast syncing. (@marbar3778)
- [consensus] [\#4578](https://github.com/tendermint/tendermint/pull/4578) Attempt to repair the consensus WAL file (`data/cs.wal/wal`) automatically in case of corruption (@alessio)
  - The original WAL file will be backed up to `data/cs.wal/wal.CORRUPTED`.
- [consensus] [\#5143](https://github.com/tendermint/tendermint/pull/5143) Only call `privValidator.GetPubKey` once per block (@melekes)
- [evidence] [\#4722](https://github.com/tendermint/tendermint/pull/4722) Consolidate evidence store and pool types to improve evidence DB (@cmwaters)
- [evidence] [\#4839](https://github.com/tendermint/tendermint/pull/4839) Reject duplicate evidence from being proposed (@cmwaters)
- [evidence] [\#5219](https://github.com/tendermint/tendermint/pull/5219) Change the source of evidence time to block time (@cmwaters)
<<<<<<< HEAD
- [libs] [\#5126](https://github.com/tendermint/tendermint/pull/5126) Add a sync package which wraps sync.(RW)Mutex & deadlock.(RW)Mutex and use a build flag (deadlock) in order to enable deadlock checking (@marbar3778) 
=======
- [libs] [\#5126](https://github.com/tendermint/tendermint/pull/5126) Add a sync package which wraps sync.(RW)Mutex & deadlock.(RW)Mutex and use a build flag (deadlock) in order to enable deadlock checking (@marbar3778)
>>>>>>> bdbe4a7c
- [light] [\#4935](https://github.com/tendermint/tendermint/pull/4935) Fetch and compare a new header with witnesses in parallel (@melekes)
- [light] [\#4929](https://github.com/tendermint/tendermint/pull/4929) Compare header with witnesses only when doing bisection (@melekes)
- [light] [\#4916](https://github.com/tendermint/tendermint/pull/4916) Validate basic for inbound validator sets and headers before further processing them (@cmwaters)
- [mempool] Add RemoveTxByKey() exported function for custom mempool cleaning (@p4u)
- [p2p/conn] [\#4795](https://github.com/tendermint/tendermint/pull/4795) Return err on `signChallenge()` instead of panic
- [privval] [\#5437](https://github.com/tendermint/tendermint/pull/5437) `NewSignerDialerEndpoint` can now be given `SignerServiceEndpointOption` (@erikgrinaker)
- [rpc] [\#4968](https://github.com/tendermint/tendermint/pull/4968) JSON encoding is now handled by `libs/json`, not Amino (@erikgrinaker)
- [rpc] [\#5293](https://github.com/tendermint/tendermint/pull/5293) `/dial_peers` has added `private` and `unconditional` as parameters. (@marbar3778)
- [state] [\#4781](https://github.com/tendermint/tendermint/pull/4781) Export `InitStateVersion` for the initial state version (@erikgrinaker)
- [txindex] [\#4466](https://github.com/tendermint/tendermint/pull/4466) Allow to index an event at runtime (@favadi)
  - `abci.EventAttribute` replaces `KV.Pair`
- [types] [\#4905](https://github.com/tendermint/tendermint/pull/4905) Add `ValidateBasic` to validator and validator set (@cmwaters)
- [types] [\#5340](https://github.com/tendermint/tendermint/pull/5340) Add check in `Header.ValidateBasic()` for block protocol version (@marbar3778)
- [types] [\#5490](https://github.com/tendermint/tendermint/pull/5490) Use `Commit` and `CommitSig` max sizes instead of vote max size to calculate the maximum block size. (@cmwaters)
<<<<<<< HEAD

=======
>>>>>>> bdbe4a7c

### BUG FIXES

<<<<<<< HEAD
=======
### BUG FIXES

>>>>>>> bdbe4a7c
- [abci/grpc] [\#5520](https://github.com/tendermint/tendermint/pull/5520) Return async responses in order, to avoid mempool panics. (@erikgrinaker)
- [blockchain/v2] [\#4971](https://github.com/tendermint/tendermint/pull/4971) Correctly set block store base in status responses (@erikgrinaker)
- [blockchain/v2] [\#5499](https://github.com/tendermint/tendermint/pull/5499) Fix "duplicate block enqueued by processor" panic (@melekes)
- [blockchain/v2] [\#5530](https://github.com/tendermint/tendermint/pull/5530) Fix out of order block processing panic (@melekes)
- [blockchain/v2] [\#5553](https://github.com/tendermint/tendermint/pull/5553) Make the removal of an already removed peer a noop (@melekes)
- [consensus] [\#4895](https://github.com/tendermint/tendermint/pull/4895) Cache the address of the validator to reduce querying a remote KMS (@joe-bowman)
- [consensus] [\#4970](https://github.com/tendermint/tendermint/pull/4970) Don't allow `LastCommitRound` to be negative (@cuonglm)
- [consensus] [\#5329](https://github.com/tendermint/tendermint/pull/5329) Fix wrong proposer schedule for validators returned by `InitChain` (@erikgrinaker)
- [docker] [\#5385](https://github.com/tendermint/tendermint/pull/5385) Fix incorrect `time_iota_ms` default setting causing block timestamp drift (@erikgrinaker)
- [evidence] [\#5170](https://github.com/tendermint/tendermint/pull/5170) Change ABCI evidence time to the time the infraction happened not the time the evidence was committed on the block (@cmwaters)
- [evidence] [\#5610](https://github.com/tendermint/tendermint/pull/5610) Make it possible for ABCI evidence to be formed from Tendermint evidence (@cmwaters)
- [libs/rand] [\#5215](https://github.com/tendermint/tendermint/pull/5215) Fix out-of-memory error on unexpected argument of Str() (@SadPencil)
- [light] [\#5307](https://github.com/tendermint/tendermint/pull/5307) Persist correct proposer priority in light client validator sets (@cmwaters)
- [p2p] [\#5136](https://github.com/tendermint/tendermint/pull/5136) Fix error for peer with the same ID but different IPs (@valardragon)
- [privval] [\#5638](https://github.com/tendermint/tendermint/pull/5638) Increase read/write timeout to 5s and calculate ping interval based on it (@JoeKash)
- [proxy] [\#5078](https://github.com/tendermint/tendermint/pull/5078) Force Tendermint to exit when ABCI app crashes  (@melekes)
- [rpc] [\#5660](https://github.com/tendermint/tendermint/pull/5660) Set `application/json` as the `Content-Type` header in RPC responses. (@alexanderbez)
- [store] [\#5382](https://github.com/tendermint/tendermint/pull/5382) Fix race conditions when loading/saving/pruning blocks (@erikgrinaker)

## v0.33.8

*August 11, 2020*

### Go security update

Go reported a security vulnerability that affected the `encoding/binary` package. The most recent binary for tendermint is using 1.14.6, for this
reason the Tendermint engineering team has opted to conduct a release to aid users in using the correct version of Go. Read more about the security issue [here](https://github.com/golang/go/issues/40618).


## v0.33.7

 *August 4, 2020*

 ### BUG FIXES:

 - [go] Build release binary using Go 1.14.4, to avoid halt caused by Go 1.14.1 (https://github.com/golang/go/issues/38223)
 - [privval] [\#5140](https://github.com/tendermint/tendermint/pull/5140) `RemoteSignerError` from remote signers are no longer retried (@melekes)


## v0.33.6

*July 2, 2020*

This security release fixes:

### Denial of service

Tendermint 0.33.0 and above allow block proposers to include signatures for the
wrong block. This may happen naturally if you start a network, have it run for
some time and restart it **without changing the chainID**. (It is a
[misconfiguration](https://docs.tendermint.com/master/tendermint-core/using-tendermint.html)
to reuse chainIDs.) Correct block proposers will accidentally include signatures
for the wrong block if they see these signatures, and then commits won't validate,
making all proposed blocks invalid. A malicious validator (even with a minimal
amount of stake) can use this vulnerability to completely halt the network.

Tendermint 0.33.6 checks all the signatures are for the block with +2/3
majority before creating a commit.

### False Witness

Tendermint 0.33.1 and above are no longer fully verifying commit signatures
during block execution - they stop after +2/3. This means proposers can propose
blocks that contain valid +2/3 signatures and then the rest of the signatures
can be whatever they want. They can claim that all the other validators signed
just by including a CommitSig with arbitrary signature data. While this doesn't
seem to impact safety of Tendermint per se, it means that Commits may contain a
lot of invalid data.

_This was already true of blocks, since they could include invalid txs filled
with garbage, but in that case the application knew that they are invalid and
could punish the proposer. But since applications didn't--and don't--
verify commit signatures directly (they trust Tendermint to do that),
they won't be able to detect it._

This can impact incentivization logic in the application that depends on the
LastCommitInfo sent in BeginBlock, which includes which validators signed. For
instance, Gaia incentivizes proposers with a bonus for including more than +2/3
of the signatures. But a proposer can now claim that bonus just by including
arbitrary data for the final -1/3 of validators without actually waiting for
their signatures. There may be other tricks that can be played because of this.

Tendermint 0.33.6 verifies all the signatures during block execution.

_Please note that the light client does not check nil votes and exits as soon
as 2/3+ of the signatures are checked._

**All clients are recommended to upgrade.**

Special thanks to @njmurarka at Bluzelle Networks for reporting this.

Friendly reminder, we have a [bug bounty
program](https://hackerone.com/tendermint).

### SECURITY:

- [consensus] Do not allow signatures for a wrong block in commits (@ebuchman)
- [consensus] Verify all the signatures during block execution (@melekes)

**Please note that the fix for the False Witness issue renames the `VerifyCommitTrusting`
function to `VerifyCommitLightTrusting`. If you were relying on the light client, you may
need to update your code.**

## v0.33.5

*May 28, 2020*

Special thanks to external contributors on this release: @tau3,

Friendly reminder, we have a [bug bounty program](https://hackerone.com/tendermint).

### BREAKING CHANGES:

- Go API

  - [privval] [\#4744](https://github.com/tendermint/tendermint/pull/4744) Remove deprecated `OldFilePV` (@melekes)
  - [mempool] [\#4759](https://github.com/tendermint/tendermint/pull/4759) Modify `Mempool#InitWAL` to return an error (@melekes)
  - [node] [\#4832](https://github.com/tendermint/tendermint/pull/4832) `ConfigureRPC` returns an error (@melekes)
  - [rpc] [\#4836](https://github.com/tendermint/tendermint/pull/4836) Overhaul `lib` folder (@melekes)
    Move lib/ folder to jsonrpc/.
    Rename:
      rpc package -> jsonrpc package
      rpcclient package -> client package
      rpcserver package -> server package
      JSONRPCClient to Client
      JSONRPCRequestBatch to RequestBatch
      JSONRPCCaller to Caller
      StartHTTPServer to Serve
      StartHTTPAndTLSServer to ServeTLS
      NewURIClient to NewURI
      NewJSONRPCClient to New
      NewJSONRPCClientWithHTTPClient to NewWithHTTPClient
      NewWSClient to NewWS
    Unexpose ResponseWriterWrapper
    Remove unused http_params.go


### FEATURES:

- [pex] [\#4439](https://github.com/tendermint/tendermint/pull/4439) Use highwayhash for pex buckets (@tau3)

### IMPROVEMENTS:

- [abci/server] [\#4719](https://github.com/tendermint/tendermint/pull/4719) Print panic & stack trace to STDERR if logger is not set (@melekes)
- [types] [\#4638](https://github.com/tendermint/tendermint/pull/4638) Implement `Header#ValidateBasic` (@alexanderbez)
- [buildsystem] [\#4378](https://github.com/tendermint/tendermint/pull/4738) Replace build_c and install_c with TENDERMINT_BUILD_OPTIONS parsing. The following options are available:
  - nostrip: don't strip debugging symbols nor DWARF tables.
  - cleveldb: use cleveldb as db backend instead of goleveldb.
  - race: pass -race to go build and enable data race detection.
- [mempool] [\#4759](https://github.com/tendermint/tendermint/pull/4759) Allow ReapX and CheckTx functions to run in parallel (@melekes)
- [rpc/core] [\#4844](https://github.com/tendermint/tendermint/pull/4844) Do not lock consensus state in `/validators`, `/consensus_params` and `/status` (@melekes)

### BUG FIXES:

- [blockchain/v2] [\#4761](https://github.com/tendermint/tendermint/pull/4761) Fix excessive CPU usage caused by spinning on closed channels (@erikgrinaker)
- [blockchain/v2] Respect `fast_sync` option (@erikgrinaker)
- [light] [\#4741](https://github.com/tendermint/tendermint/pull/4741) Correctly return  `ErrSignedHeaderNotFound` and `ErrValidatorSetNotFound` on corresponding RPC errors (@erikgrinaker)
- [rpc] [\#4805](https://github.com/tendermint/tendermint/issues/4805) Attempt to handle panics during panic recovery (@erikgrinaker)
- [types] [\#4764](https://github.com/tendermint/tendermint/pull/4764) Return an error if voting power overflows in `VerifyCommitTrusting` (@melekes)
- [privval] [\#4812](https://github.com/tendermint/tendermint/pull/4812) Retry `GetPubKey/SignVote/SignProposal` a few times before returning an error (@melekes)
- [p2p] [\#4847](https://github.com/tendermint/tendermint/pull/4847) Return masked IP (not the actual IP) in addrbook#groupKey (@melekes)

## v0.33.4

- Nodes are no longer guaranteed to contain all blocks up to the latest height. The ABCI app can now control which blocks to retain through the ABCI field `ResponseCommit.retain_height`, all blocks and associated data below this height will be removed.

*April 21, 2020*

Special thanks to external contributors on this release: @whylee259, @greg-szabo

Friendly reminder, we have a [bug bounty program](https://hackerone.com/tendermint).

### BREAKING CHANGES:

- Go API

  - [lite2] [\#4616](https://github.com/tendermint/tendermint/pull/4616) Make `maxClockDrift` an option `Verify/VerifyAdjacent/VerifyNonAdjacent` now accept `maxClockDrift time.Duration` (@melekes).
  - [rpc/client] [\#4628](https://github.com/tendermint/tendermint/pull/4628) Split out HTTP and local clients into `http` and `local` packages (@erikgrinaker).

### FEATURES:

- [abci] [\#4588](https://github.com/tendermint/tendermint/issues/4588) Add `ResponseCommit.retain_height` field, which will automatically remove blocks below this height. This bumps the ABCI version to 0.16.2 (@erikgrinaker).
- [cmd] [\#4665](https://github.com/tendermint/tendermint/pull/4665) New `tendermint completion` command to generate Bash/Zsh completion scripts (@alessio).
- [rpc] [\#4588](https://github.com/tendermint/tendermint/issues/4588) Add `/status` response fields for the earliest block available on the node (@erikgrinaker).
- [rpc] [\#4611](https://github.com/tendermint/tendermint/pull/4611) Add `codespace` to `ResultBroadcastTx` (@whylee259).

### IMPROVEMENTS:

- [all] [\#4608](https://github.com/tendermint/tendermint/pull/4608) Give reactors descriptive names when they're initialized (@tessr).
- [blockchain] [\#4588](https://github.com/tendermint/tendermint/issues/4588) Add `Base` to blockchain reactor P2P messages `StatusRequest` and `StatusResponse` (@erikgrinaker).
- [Docker] [\#4569](https://github.com/tendermint/tendermint/issues/4569) Default configuration added to docker image (you can still mount your own config the same way) (@greg-szabo).
- [example/kvstore] [\#4588](https://github.com/tendermint/tendermint/issues/4588) Add `RetainBlocks` option to control block retention (@erikgrinaker).
- [evidence] [\#4632](https://github.com/tendermint/tendermint/pull/4632) Inbound evidence checked if already existing (@cmwaters).
- [lite2] [\#4575](https://github.com/tendermint/tendermint/pull/4575) Use bisection for within-range verification (@cmwaters).
- [lite2] [\#4562](https://github.com/tendermint/tendermint/pull/4562) Cache headers when using bisection (@cmwaters).
- [p2p] [\#4548](https://github.com/tendermint/tendermint/pull/4548) Add ban list to address book (@cmwaters).
- [privval] [\#4534](https://github.com/tendermint/tendermint/issues/4534) Add `error` as a return value on`GetPubKey()` (@marbar3778).
- [p2p] [\#4621](https://github.com/tendermint/tendermint/issues/4621) Ban peers when messages are unsolicited or too frequent (@cmwaters).
- [rpc] [\#4703](https://github.com/tendermint/tendermint/pull/4703) Add `count` and `total` to `/validators` response (@melekes).
- [tools] [\#4615](https://github.com/tendermint/tendermint/issues/4615) Allow developers to use Docker to generate proto stubs, via `make proto-gen-docker` (@erikgrinaker).

### BUG FIXES:

- [rpc] [\#4568](https://github.com/tendermint/tendermint/issues/4568) Fix panic when `Subscribe` is called, but HTTP client is not running. `Subscribe`, `Unsubscribe(All)` methods return an error now (@melekes).

## v0.33.3

*April 6, 2020*

This security release fixes:

### Denial of service 1

Tendermint 0.33.2 and earlier does not limit P2P connection requests number.
For each p2p connection, Tendermint allocates ~0.5MB. Even though this
memory is garbage collected once the connection is terminated (due to duplicate
IP or reaching a maximum number of inbound peers), temporary memory spikes can
lead to OOM (Out-Of-Memory) exceptions.

Tendermint 0.33.3 (and 0.32.10) limits the total number of P2P incoming
connection requests to to `p2p.max_num_inbound_peers +
len(p2p.unconditional_peer_ids)`.

Notes:

- Tendermint does not rate limit P2P connection requests per IP (an attacker
  can saturate all the inbound slots);
- Tendermint does not rate limit HTTP(S) requests. If you expose any RPC
  endpoints to the public, please make sure to put in place some protection
  (https://www.nginx.com/blog/rate-limiting-nginx/). We may implement this in
  the future ([\#1696](https://github.com/tendermint/tendermint/issues/1696)).

### Denial of service 2

Tendermint 0.33.2 and earlier does not reclaim `activeID` of a peer after it's
removed in `Mempool` reactor. This does not happen all the time. It only
happens when a connection fails (for any reason) before the Peer is created and
added to all reactors. `RemovePeer` is therefore called before `AddPeer`, which
leads to always growing memory (`activeIDs` map). The `activeIDs` map has a
maximum size of 65535 and the node will panic if this map reaches the maximum.
An attacker can create a lot of connection attempts (exploiting Denial of
service 1), which ultimately will lead to the node panicking.

Tendermint 0.33.3 (and 0.32.10) claims `activeID` for a peer in `InitPeer`,
which is executed before `MConnection` is started.

Notes:

- `InitPeer` function was added to all reactors to combat a similar issue -
  [\#3338](https://github.com/tendermint/tendermint/issues/3338);
- Denial of service 2 is independent of Denial of service 1 and can be executed
  without it.

**All clients are recommended to upgrade**

Special thanks to [fudongbai](https://hackerone.com/fudongbai) for finding
and reporting this.

Friendly reminder, we have a [bug bounty
program](https://hackerone.com/tendermint).

### SECURITY:

- [mempool] Reserve IDs in InitPeer instead of AddPeer (@tessr)
- [p2p] Limit the number of incoming connections (@melekes)

## v0.33.2

*March 11, 2020*

Special thanks to external contributors on this release:
@antho1404, @michaelfig, @gterzian, @tau3, @Shivani912

Friendly reminder, we have a [bug bounty program](https://hackerone.com/tendermint).

### BREAKING CHANGES:

- CLI/RPC/Config
  - [cli] [\#4505](https://github.com/tendermint/tendermint/pull/4505) `tendermint lite` sub-command new syntax (@melekes):
    `lite cosmoshub-3 -p 52.57.29.196:26657 -w public-seed-node.cosmoshub.certus.one:26657
    --height 962118 --hash 28B97BE9F6DE51AC69F70E0B7BFD7E5C9CD1A595B7DC31AFF27C50D4948`

- Go API
  - [lite2] [\#4535](https://github.com/tendermint/tendermint/pull/4535) Remove `Start/Stop` (@melekes)
  - [lite2] [\#4469](https://github.com/tendermint/tendermint/issues/4469) Remove `RemoveNoLongerTrustedHeaders` and `RemoveNoLongerTrustedHeadersPeriod` option (@cmwaters)
  - [lite2] [\#4473](https://github.com/tendermint/tendermint/issues/4473) Return height as a 2nd param in `TrustedValidatorSet` (@melekes)
  - [lite2] [\#4536](https://github.com/tendermint/tendermint/pull/4536) `Update` returns a signed header (1st param) (@melekes)


### IMPROVEMENTS:

- [blockchain/v2] [\#4361](https://github.com/tendermint/tendermint/pull/4361) Add reactor (@brapse)
- [cmd] [\#4515](https://github.com/tendermint/tendermint/issues/4515) Change `tendermint debug dump` sub-command archives filename's format (@melekes)
- [consensus] [\#3583](https://github.com/tendermint/tendermint/issues/3583) Reduce `non-deterministic signature` log noise (@tau3)
- [examples/kvstore] [\#4507](https://github.com/tendermint/tendermint/issues/4507) ABCI query now returns the proper height (@erikgrinaker)
- [lite2] [\#4462](https://github.com/tendermint/tendermint/issues/4462) Add `NewHTTPClient` and `NewHTTPClientFromTrustedStore` (@cmwaters)
- [lite2] [\#4329](https://github.com/tendermint/tendermint/issues/4329) modified bisection to loop (@cmwaters)
- [lite2] [\#4385](https://github.com/tendermint/tendermint/issues/4385) Disconnect from bad nodes (@melekes)
- [lite2] [\#4398](https://github.com/tendermint/tendermint/issues/4398) Add `VerifyAdjacent` and `VerifyNonAdjacent` funcs (@cmwaters)
- [lite2] [\#4426](https://github.com/tendermint/tendermint/issues/4426) Don't save intermediate headers (@cmwaters)
- [lite2] [\#4464](https://github.com/tendermint/tendermint/issues/4464) Cross-check first header (@cmwaters)
- [lite2] [\#4470](https://github.com/tendermint/tendermint/issues/4470) Fix inconsistent header-validatorset pairing (@melekes)
- [lite2] [\#4488](https://github.com/tendermint/tendermint/issues/4488) Allow local clock drift -10 sec. (@melekes)
- [p2p] [\#4449](https://github.com/tendermint/tendermint/pull/4449) Use `curve25519.X25519()` instead of `ScalarMult` (@erikgrinaker)
- [types] [\#4417](https://github.com/tendermint/tendermint/issues/4417) **VerifyCommitX() functions should return as soon as +2/3 threshold is reached** (@alessio).
- [libs/kv] [\#4542](https://github.com/tendermint/tendermint/pull/4542) remove unused type KI64Pair (@tessr)

### BUG FIXES:

- [cmd] [\#4303](https://github.com/tendermint/tendermint/issues/4303) Show useful error when Tendermint is not initialized (@melekes)
- [cmd] [\#4515](https://github.com/tendermint/tendermint/issues/4515) **Fix `tendermint debug kill` sub-command** (@melekes)
- [rpc] [\#3935](https://github.com/tendermint/tendermint/issues/3935) **Create buffered subscriptions on `/subscribe`** (@melekes)
- [rpc] [\#4375](https://github.com/tendermint/tendermint/issues/4375) Stop searching for txs in `/tx_search` upon client timeout (@gterzian)
- [rpc] [\#4406](https://github.com/tendermint/tendermint/pull/4406) Fix issue with multiple subscriptions on the websocket (@antho1404)
- [rpc] [\#4432](https://github.com/tendermint/tendermint/issues/4432) Fix `/tx_search` pagination with ordered results (@erikgrinaker)
- [rpc] [\#4492](https://github.com/tendermint/tendermint/issues/4492) Keep the original subscription "id" field when new RPCs come in (@michaelfig)


## v0.33.1

*Feburary 13, 2020*

Special thanks to external contributors on this release:
@princesinha19

Friendly reminder, we have a [bug bounty
program](https://hackerone.com/tendermint).

### FEATURES:

- [rpc] [\#3333](https://github.com/tendermint/tendermint/issues/3333) Add `order_by` to `/tx_search` endpoint, allowing to change default ordering from asc to desc (@princesinha19)

### IMPROVEMENTS:

- [proto] [\#4369](https://github.com/tendermint/tendermint/issues/4369) Add [buf](https://buf.build/) for usage with linting and checking if there are breaking changes with the master branch.
- [proto] [\#4369](https://github.com/tendermint/tendermint/issues/4369) Add `make proto-gen` cmd to generate proto stubs outside of GOPATH.

### BUG FIXES:

- [node] [\#4311](https://github.com/tendermint/tendermint/issues/4311) Use `GRPCMaxOpenConnections` when creating the gRPC server, not `MaxOpenConnections`
- [rpc] [\#4319](https://github.com/tendermint/tendermint/issues/4319) Check `BlockMeta` is not nil in `/block` & `/block_by_hash`

## v0.33

Special thanks to external contributors on this release: @mrekucci, @PSalant726, @princesinha19, @greg-szabo, @dongsam, @cuonglm, @jgimeno, @yenkhoon

Friendly reminder, we have a [bug bounty
program.](https://hackerone.com/tendermint).

*January 14, 2020*

This release contains breaking changes to the `Block#Header`, specifically
`NumTxs` and `TotalTxs` were removed (\#2521). Here's how this change affects
different modules:

- apps: it breaks the ABCI header field numbering
- state: it breaks the format of `State` on disk
- RPC: all RPC requests which expose the header broke
- Go API: the `Header` broke
- P2P: since blocks go over the wire, technically the P2P protocol broke

Also, blocks are significantly smaller 🔥 because we got rid of the redundant
information in `Block#LastCommit`. `Commit` now mainly consists of a signature
and a validator address plus a timestamp. Note we may remove the validator
address & timestamp fields in the future (see ADR-25).

`lite2` package has been added to solve `lite` issues and introduce weak
subjectivity interface. Refer to the [spec](https://github.com/tendermint/spec/blob/master/spec/consensus/light-client.md) for complete details.
`lite` package is now deprecated and will be removed in v0.34 release.

### BREAKING CHANGES:

- CLI/RPC/Config

  - [rpc] [\#3471](https://github.com/tendermint/tendermint/issues/3471) Paginate `/validators` response (default: 30 vals per page)
  - [rpc] [\#3188](https://github.com/tendermint/tendermint/issues/3188) Remove `BlockMeta` in `ResultBlock` in favor of `BlockId` for `/block`
  - [rpc] `/block_results` response format updated (see RPC docs for details)
    ```
    {
      "jsonrpc": "2.0",
      "id": "",
      "result": {
        "height": "2109",
        "txs_results": null,
        "begin_block_events": null,
        "end_block_events": null,
        "validator_updates": null,
        "consensus_param_updates": null
      }
    }
    ```
  - [rpc] [\#4141](https://github.com/tendermint/tendermint/pull/4141) Remove `#event` suffix from the ID in event responses.
    `{"jsonrpc": "2.0", "id": 0, "result": ...}`
  - [rpc] [\#4141](https://github.com/tendermint/tendermint/pull/4141) Switch to integer IDs instead of `json-client-XYZ`
    ```
    id=0 method=/subscribe
    id=0 result=...
    id=1 method=/abci_query
    id=1 result=...
    ```
    - ID is unique for each request;
    - Request.ID is now optional. Notification is a Request without an ID. Previously ID="" or ID=0 were considered as notifications.

  - [config] [\#4046](https://github.com/tendermint/tendermint/issues/4046) Rename tag(s) to CompositeKey & places where tag is still present it was renamed to event or events. Find how a compositeKey is constructed [here](https://github.com/tendermint/tendermint/blob/6d05c531f7efef6f0619155cf10ae8557dd7832f/docs/app-dev/indexing-transactions.md)
    - You will have to generate a new config for your Tendermint node(s)
  - [genesis] [\#2565](https://github.com/tendermint/tendermint/issues/2565) Add `consensus_params.evidence.max_age_duration`. Rename
    `consensus_params.evidence.max_age` to `max_age_num_blocks`.
  - [cli] [\#1771](https://github.com/tendermint/tendermint/issues/1771) `tendermint lite` now uses new light client package (`lite2`)
    and has 3 more flags: `--trusting-period`, `--trusted-height` and
    `--trusted-hash`

- Apps

  - [tm-bench] Removed tm-bench in favor of [tm-load-test](https://github.com/informalsystems/tm-load-test)

- Go API

  - [rpc] [\#3953](https://github.com/tendermint/tendermint/issues/3953) Modify NewHTTP, NewXXXClient functions to return an error on invalid remote instead of panicking (@mrekucci)
  - [rpc/client] [\#3471](https://github.com/tendermint/tendermint/issues/3471) `Validators` now requires two more args: `page` and `perPage`
  - [libs/common] [\#3262](https://github.com/tendermint/tendermint/issues/3262) Make error the last parameter of `Task` (@PSalant726)
  - [cs/types] [\#3262](https://github.com/tendermint/tendermint/issues/3262) Rename `GotVoteFromUnwantedRoundError` to `ErrGotVoteFromUnwantedRound` (@PSalant726)
  - [libs/common] [\#3862](https://github.com/tendermint/tendermint/issues/3862) Remove `errors.go` from `libs/common`
  - [libs/common] [\#4230](https://github.com/tendermint/tendermint/issues/4230) Move `KV` out of common to its own pkg
  - [libs/common] [\#4230](https://github.com/tendermint/tendermint/issues/4230) Rename `cmn.KVPair(s)` to `kv.Pair(s)`s
  - [libs/common] [\#4232](https://github.com/tendermint/tendermint/issues/4232) Move `Service` & `BaseService` from `libs/common` to `libs/service`
  - [libs/common] [\#4232](https://github.com/tendermint/tendermint/issues/4232) Move `common/nil.go` to `types/utils.go` & make the functions private
  - [libs/common] [\#4231](https://github.com/tendermint/tendermint/issues/4231) Move random functions from `libs/common` into pkg `rand`
  - [libs/common] [\#4237](https://github.com/tendermint/tendermint/issues/4237) Move byte functions from `libs/common` into pkg `bytes`
  - [libs/common] [\#4237](https://github.com/tendermint/tendermint/issues/4237) Move throttletimer functions from `libs/common` into pkg `timer`
  - [libs/common] [\#4237](https://github.com/tendermint/tendermint/issues/4237) Move tempfile functions from `libs/common` into pkg `tempfile`
  - [libs/common] [\#4240](https://github.com/tendermint/tendermint/issues/4240) Move os functions from `libs/common` into pkg `os`
  - [libs/common] [\#4240](https://github.com/tendermint/tendermint/issues/4240) Move net functions from `libs/common` into pkg `net`
  - [libs/common] [\#4240](https://github.com/tendermint/tendermint/issues/4240) Move mathematical functions and types out of `libs/common` to `math` pkg
  - [libs/common] [\#4240](https://github.com/tendermint/tendermint/issues/4240) Move string functions out of `libs/common` to `strings` pkg
  - [libs/common] [\#4240](https://github.com/tendermint/tendermint/issues/4240) Move async functions out of `libs/common` to `async` pkg
  - [libs/common] [\#4240](https://github.com/tendermint/tendermint/issues/4240) Move bit functions out of `libs/common` to `bits` pkg
  - [libs/common] [\#4240](https://github.com/tendermint/tendermint/issues/4240) Move cmap functions out of `libs/common` to `cmap` pkg
  - [libs/common] [\#4258](https://github.com/tendermint/tendermint/issues/4258) Remove `Rand` from all `rand` pkg functions
  - [types] [\#2565](https://github.com/tendermint/tendermint/issues/2565) Remove `MockBadEvidence` & `MockGoodEvidence` in favor of `MockEvidence`

- Blockchain Protocol

  - [abci] [\#2521](https://github.com/tendermint/tendermint/issues/2521) Remove `TotalTxs` and `NumTxs` from `Header`
  - [types] [\#4151](https://github.com/tendermint/tendermint/pull/4151) Enforce ordering of votes in DuplicateVoteEvidence to be lexicographically sorted on BlockID
  - [types] [\#1648](https://github.com/tendermint/tendermint/issues/1648) Change `Commit` to consist of just signatures

- P2P Protocol

  - [p2p] [\#3668](https://github.com/tendermint/tendermint/pull/3668) Make `SecretConnection` non-malleable

- [proto] [\#3986](https://github.com/tendermint/tendermint/pull/3986) Prefix protobuf types to avoid name conflicts.
  - ABCI becomes `tendermint.abci.types` with the new API endpoint `/tendermint.abci.types.ABCIApplication/`
  - core_grpc becomes `tendermint.rpc.grpc` with the new API endpoint `/tendermint.rpc.grpc.BroadcastAPI/`
  - merkle becomes `tendermint.crypto.merkle`
  - libs.common becomes `tendermint.libs.common`
  - proto3 becomes `tendermint.types.proto3`

### FEATURES:

- [p2p] [\#4053](https://github.com/tendermint/tendermint/issues/4053) Add `unconditional_peer_ids` and `persistent_peers_max_dial_period` config variables (see ADR-050) (@dongsam)
- [tools] [\#4227](https://github.com/tendermint/tendermint/pull/4227) Implement `tendermint debug kill` and
  `tendermint debug dump` commands for Tendermint node debugging functionality. See `--help` in both
  commands for further documentation and usage.
- [cli] [\#4234](https://github.com/tendermint/tendermint/issues/4234) Add `--db_backend and --db_dir` flags (@princesinha19)
- [cli] [\#4113](https://github.com/tendermint/tendermint/issues/4113) Add optional `--genesis_hash` flag to check genesis hash upon startup
- [config] [\#3831](https://github.com/tendermint/tendermint/issues/3831) Add support for [RocksDB](https://rocksdb.org/) (@Stumble)
- [rpc] [\#3985](https://github.com/tendermint/tendermint/issues/3985) Add new `/block_by_hash` endpoint, which allows to fetch a block by its hash (@princesinha19)
- [metrics] [\#4263](https://github.com/tendermint/tendermint/issues/4263) Add
  - `consensus_validator_power`: track your validators power
  - `consensus_validator_last_signed_height`: track at which height the validator last signed
  - `consensus_validator_missed_blocks`: total amount of missed blocks for a validator
  as gauges in prometheus for validator specific metrics
- [rpc/lib] [\#4248](https://github.com/tendermint/tendermint/issues/4248) RPC client basic authentication support (@greg-szabo)
- [lite2] [\#1771](https://github.com/tendermint/tendermint/issues/1771) Light client with weak subjectivity

### IMPROVEMENTS:

- [rpc] [\#3188](https://github.com/tendermint/tendermint/issues/3188) Added `block_size` to `BlockMeta` this is reflected in `/blockchain`
- [types] [\#2521](https://github.com/tendermint/tendermint/issues/2521) Add `NumTxs` to `BlockMeta` and `EventDataNewBlockHeader`
- [p2p] [\#4185](https://github.com/tendermint/tendermint/pull/4185) Simplify `SecretConnection` handshake with merlin
- [cli] [\#4065](https://github.com/tendermint/tendermint/issues/4065) Add `--consensus.create_empty_blocks_interval` flag (@jgimeno)
- [docs] [\#4065](https://github.com/tendermint/tendermint/issues/4065) Document `--consensus.create_empty_blocks_interval` flag (@jgimeno)
- [crypto] [\#4190](https://github.com/tendermint/tendermint/pull/4190) Added SR25519 signature scheme
- [abci] [\#4177] kvstore: Return `LastBlockHeight` and `LastBlockAppHash` in `Info` (@princesinha19)
- [rpc] [\#2741](https://github.com/tendermint/tendermint/issues/2741) Add `proposer` to `/consensus_state` response (@princesinha19)
- [deps] [\#4289](https://github.com/tendermint/tendermint/pull/4289) Update tm-db to 0.4.0, this includes major breaking changes in the dep that change how errors are handled.

### BUG FIXES:

- [rpc/lib][\#4051](https://github.com/tendermint/tendermint/pull/4131) Fix RPC client, which was previously resolving https protocol to http (@yenkhoon)
- [rpc] [\#4141](https://github.com/tendermint/tendermint/pull/4141) JSONRPCClient: validate that Response.ID matches Request.ID
- [rpc] [\#4141](https://github.com/tendermint/tendermint/pull/4141) WSClient: check for unsolicited responses
- [types] [\4164](https://github.com/tendermint/tendermint/pull/4164) Prevent temporary power overflows on validator updates
- [cs] [\#4069](https://github.com/tendermint/tendermint/issues/4069) Don't panic when block meta is not found in store (@gregzaitsev)
- [types] [\#4164](https://github.com/tendermint/tendermint/issues/4164) Prevent temporary power overflows on validator updates (joint
  efforts of @gchaincl and @ancazamfir)
- [p2p] [\#4140](https://github.com/tendermint/tendermint/issues/4140) `SecretConnection`: use the transcript solely for authentication (i.e. MAC)
- [consensus/types] [\#4243](https://github.com/tendermint/tendermint/issues/4243) fix BenchmarkRoundStateDeepCopy panics (@cuonglm)
- [rpc] [\#4256](https://github.com/tendermint/tendermint/issues/4256) Pass `outCapacity` to `eventBus#Subscribe` when subscribing using a local client

## v0.32.13

*August 5, 2020*

 ### BUG FIXES

 - [privval] [\#5112](https://github.com/tendermint/tendermint/issues/5112) If remote signer errors, don't retry (@melekes)

## v0.32.12

*May 19, 2020*

### BUG FIXES

- [p2p] [\#4847](https://github.com/tendermint/tendermint/pull/4847) Return masked IP (not the actual IP) in addrbook#groupKey (@melekes)

## v0.32.11

*April 29, 2020*

### BUG FIXES:

- [privval] [\#4275](https://github.com/tendermint/tendermint/issues/4275) Fix consensus failure when remote signer drops (@melekes)

## v0.32.10

*April 6, 2020*

This security release fixes:

### Denial of Service 1

Tendermint 0.33.2 and earlier does not limit the number of P2P connection
requests. For each p2p connection, Tendermint allocates ~0.5MB. Even though
this memory is garbage collected once the connection is terminated (due to
duplicate IP or reaching a maximum number of inbound peers), temporary memory
spikes can lead to OOM (Out-Of-Memory) exceptions.

Tendermint 0.33.3 (and 0.32.10) limits the total number of P2P incoming
connection requests to to `p2p.max_num_inbound_peers +
len(p2p.unconditional_peer_ids)`.

Notes:

- Tendermint does not rate limit P2P connection requests per IP (an attacker
  can saturate all the inbound slots);
- Tendermint does not rate limit HTTP(S) requests. If you expose any RPC
  endpoints to the public, please make sure to put in place some protection
  (https://www.nginx.com/blog/rate-limiting-nginx/). We may implement this in
  the future ([\#1696](https://github.com/tendermint/tendermint/issues/1696)).

### Denial of Service 2

Tendermint 0.33.2 and earlier does not reclaim `activeID` of a peer after it's
removed in `Mempool` reactor. This does not happen all the time. It only
happens when a connection fails (for any reason) before the Peer is created and
added to all reactors. `RemovePeer` is therefore called before `AddPeer`, which
leads to always growing memory (`activeIDs` map). The `activeIDs` map has a
maximum size of 65535 and the node will panic if this map reaches the maximum.
An attacker can create a lot of connection attempts (exploiting Denial of
Service 1), which ultimately will lead to the node panicking.

Tendermint 0.33.3 (and 0.32.10) claims `activeID` for a peer in `InitPeer`,
which is executed before `MConnection` is started.

Notes:

- `InitPeer` function was added to all reactors to combat a similar issue -
  [\#3338](https://github.com/tendermint/tendermint/issues/3338);
- Denial of Service 2 is independent of Denial of Service 1 and can be executed
  without it.

**All clients are recommended to upgrade**

Special thanks to [fudongbai](https://hackerone.com/fudongbai) for finding
and reporting this.

Friendly reminder, we have a [bug bounty
program](https://hackerone.com/tendermint).

### SECURITY:

- [mempool] Reserve IDs in InitPeer instead of AddPeer (@tessr)
- [p2p] Limit the number of incoming connections (@melekes)

## v0.32.9

_January, 9, 2020_

Special thanks to external contributors on this release: @greg-szabo, @gregzaitsev, @yenkhoon

Friendly reminder, we have a [bug bounty
program](https://hackerone.com/tendermint).

### FEATURES:

- [rpc/lib] [\#4248](https://github.com/tendermint/tendermint/issues/4248) RPC client basic authentication support (@greg-szabo)

- [metrics] [\#4294](https://github.com/tendermint/tendermint/pull/4294) Add
  - `consensus_validator_power`: track your validators power
  - `consensus_validator_last_signed_height`: track at which height the validator last signed
  - `consensus_validator_missed_blocks`: total amount of missed blocks for a validator
    as gauges in prometheus for validator specific metrics

### BUG FIXES:

- [rpc/lib] [\#4131](https://github.com/tendermint/tendermint/pull/4131) Fix RPC client, which was previously resolving https protocol to http (@yenkhoon)
- [cs] [\#4069](https://github.com/tendermint/tendermint/issues/4069) Don't panic when block meta is not found in store (@gregzaitsev)

## v0.32.8

*November 19, 2019*

Special thanks to external contributors on this release: @erikgrinaker, @guagualvcha, @hsyis, @cosmostuba, @whunmr, @austinabell

Friendly reminder, we have a [bug bounty
program.](https://hackerone.com/tendermint).


### BREAKING CHANGES:

- Go API

  - [libs/pubsub] [\#4070](https://github.com/tendermint/tendermint/pull/4070) `Query#(Matches|Conditions)` returns an error.

### IMPROVEMENTS:

- [mempool] [\#4083](https://github.com/tendermint/tendermint/pull/4083) Added TxInfo parameter to CheckTx(), and removed CheckTxWithInfo() (@erikgrinaker)
- [mempool] [\#4057](https://github.com/tendermint/tendermint/issues/4057) Include peer ID when logging rejected txns (@erikgrinaker)
- [tools] [\#4023](https://github.com/tendermint/tendermint/issues/4023) Improved `tm-monitor` formatting of start time and avg tx throughput (@erikgrinaker)
- [p2p] [\#3991](https://github.com/tendermint/tendermint/issues/3991) Log "has been established or dialed" as debug log instead of Error for connected peers (@whunmr)
- [rpc] [\#4077](https://github.com/tendermint/tendermint/pull/4077) Added support for `EXISTS` clause to the Websocket query interface.
- [privval] Add `SignerDialerEndpointRetryWaitInterval` option (@cosmostuba)
- [crypto] Add `RegisterKeyType` to amino to allow external key types registration (@austinabell)

### BUG FIXES:

- [libs/pubsub] [\#4070](https://github.com/tendermint/tendermint/pull/4070) Strip out non-numeric characters when attempting to match numeric values.
- [libs/pubsub] [\#4070](https://github.com/tendermint/tendermint/pull/4070) No longer panic in Query#(Matches|Conditions) preferring to return an error instead.
- [tools] [\#4023](https://github.com/tendermint/tendermint/issues/4023) Refresh `tm-monitor` health when validator count is updated (@erikgrinaker)
- [state] [\#4104](https://github.com/tendermint/tendermint/pull/4104) txindex/kv: Fsync data to disk immediately after receiving it (@guagualvcha)
- [state] [\#4095](https://github.com/tendermint/tendermint/pull/4095) txindex/kv: Return an error if there's one when the user searches for a tx (hash=X) (@hsyis)

## v0.32.7

*October 18, 2019*

This security release fixes a vulnerability found in the `consensus` package,
where an attacker could construct a `BlockPartMessage` message in such a way
that it will lead to consensus failure. A few similar issues have been
identified and fixed here.

**All clients are recommended to upgrade**

Special thanks to [elvishacker](https://hackerone.com/elvishacker) for finding
and reporting this.

Friendly reminder, we have a [bug bounty
program](https://hackerone.com/tendermint).

### BREAKING CHANGES:

- Go API
  - [consensus] Modify `WAL#Write` and `WAL#WriteSync` to return an error if
    they fail to write a message

### SECURITY:

- [consensus] Validate incoming messages more throughly

## v0.32.6

*October 8, 2019*

The previous patch was insufficient because the attacker could still find a way
to submit a `nil` pubkey by constructing a `PubKeyMultisigThreshold` pubkey
with `nil` subpubkeys for example.

This release provides multiple fixes, which include recovering from panics when
accepting new peers and only allowing `ed25519` pubkeys.

**All clients are recommended to upgrade**

Special thanks to [fudongbai](https://hackerone.com/fudongbai) for pointing
this out.

Friendly reminder, we have a [bug bounty
program](https://hackerone.com/tendermint).

### SECURITY:

- [p2p] [\#4030](https://github.com/tendermint/tendermint/issues/4030) Only allow ed25519 pubkeys when connecting

## v0.32.5

*October 1, 2019*

This release fixes a major security vulnerability found in the `p2p` package.
All clients are recommended to upgrade. See
[\#4030](https://github.com/tendermint/tendermint/issues/4030) for details.

Special thanks to [fudongbai](https://hackerone.com/fudongbai) for discovering
and reporting this issue.

Friendly reminder, we have a [bug bounty
program](https://hackerone.com/tendermint).

### SECURITY:

- [p2p] [\#4030](https://github.com/tendermint/tendermint/issues/4030) Fix for panic on nil public key send to a peer

## v0.32.4

*September 19, 2019*

Special thanks to external contributors on this release: @jon-certik, @gracenoah, @PSalant726, @gchaincl

Friendly reminder, we have a [bug bounty
program](https://hackerone.com/tendermint).

### BREAKING CHANGES:

- CLI/RPC/Config
  - [rpc] [\#3984](https://github.com/tendermint/tendermint/issues/3984) Add `MempoolClient` interface to `Client` interface

### IMPROVEMENTS:

- [rpc] [\#2010](https://github.com/tendermint/tendermint/issues/2010) Add NewHTTPWithClient and NewJSONRPCClientWithHTTPClient (note these and NewHTTP, NewJSONRPCClient functions panic if remote is invalid) (@gracenoah)
- [rpc] [\#3882](https://github.com/tendermint/tendermint/issues/3882) Add custom marshalers to proto messages to disable `omitempty`
- [deps] [\#3952](https://github.com/tendermint/tendermint/pull/3952) bump github.com/go-kit/kit from 0.6.0 to 0.9.0
- [deps] [\#3951](https://github.com/tendermint/tendermint/pull/3951) bump github.com/stretchr/testify from 1.3.0 to 1.4.0
- [deps] [\#3945](https://github.com/tendermint/tendermint/pull/3945) bump github.com/gorilla/websocket from 1.2.0 to 1.4.1
- [deps] [\#3948](https://github.com/tendermint/tendermint/pull/3948) bump github.com/libp2p/go-buffer-pool from 0.0.1 to 0.0.2
- [deps] [\#3943](https://github.com/tendermint/tendermint/pull/3943) bump github.com/fortytw2/leaktest from 1.2.0 to 1.3.0
- [deps] [\#3939](https://github.com/tendermint/tendermint/pull/3939) bump github.com/rs/cors from 1.6.0 to 1.7.0
- [deps] [\#3937](https://github.com/tendermint/tendermint/pull/3937) bump github.com/magiconair/properties from 1.8.0 to 1.8.1
- [deps] [\#3947](https://github.com/tendermint/tendermint/pull/3947) update gogo/protobuf version from v1.2.1 to v1.3.0
- [deps] [\#4001](https://github.com/tendermint/tendermint/pull/4001) bump github.com/tendermint/tm-db from 0.1.1 to 0.2.0

### BUG FIXES:

- [consensus] [\#3908](https://github.com/tendermint/tendermint/issues/3908) Wait `timeout_commit` to pass even if `create_empty_blocks` is `false`
- [mempool] [\#3968](https://github.com/tendermint/tendermint/issues/3968) Fix memory loading error on 32-bit machines (@jon-certik)

## v0.32.3

*August 28, 2019*

@climber73 wrote the [Writing a Tendermint Core application in Java
(gRPC)](https://github.com/tendermint/tendermint/blob/master/docs/guides/java.md)
guide.

Special thanks to external contributors on this release:
@gchaincl, @bluele, @climber73

Friendly reminder, we have a [bug bounty
program](https://hackerone.com/tendermint).

### IMPROVEMENTS:

- [consensus] [\#3839](https://github.com/tendermint/tendermint/issues/3839) Reduce "Error attempting to add vote" message severity (Error -> Info)
- [mempool] [\#3877](https://github.com/tendermint/tendermint/pull/3877) Make `max_tx_bytes` configurable instead of `max_msg_bytes` (@bluele)
- [privval] [\#3370](https://github.com/tendermint/tendermint/issues/3370) Refactor and simplify validator/kms connection handling. Please refer to [this comment](https://github.com/tendermint/tendermint/pull/3370#issue-257360971) for details
- [rpc] [\#3880](https://github.com/tendermint/tendermint/issues/3880) Document endpoints with `swagger`, introduce contract tests of implementation against documentation

### BUG FIXES:

- [config] [\#3868](https://github.com/tendermint/tendermint/issues/3868) Move misplaced `max_msg_bytes` into mempool section (@bluele)
- [rpc] [\#3910](https://github.com/tendermint/tendermint/pull/3910) Fix DATA RACE in HTTP client (@gchaincl)
- [store] [\#3893](https://github.com/tendermint/tendermint/issues/3893) Fix "Unregistered interface types.Evidence" panic

## v0.32.2

*July 31, 2019*

Special thanks to external contributors on this release:
@ruseinov, @bluele, @guagualvcha

Friendly reminder, we have a [bug bounty
program](https://hackerone.com/tendermint).

### BREAKING CHANGES:

- Go API
  - [libs] [\#3811](https://github.com/tendermint/tendermint/issues/3811) Remove `db` from libs in favor of `https://github.com/tendermint/tm-db`

### FEATURES:

- [blockchain] [\#3561](https://github.com/tendermint/tendermint/issues/3561) Add early version of the new blockchain reactor, which is supposed to be more modular and testable compared to the old version. To try it, you'll have to change `version` in the config file, [here](https://github.com/tendermint/tendermint/blob/master/config/toml.go#L303) NOTE: It's not ready for a production yet. For further information, see [ADR-40](https://github.com/tendermint/tendermint/blob/master/docs/architecture/adr-040-blockchain-reactor-refactor.md) & [ADR-43](https://github.com/tendermint/tendermint/blob/master/docs/architecture/adr-043-blockchain-riri-org.md)
- [mempool] [\#3826](https://github.com/tendermint/tendermint/issues/3826) Make `max_msg_bytes` configurable(@bluele)
- [node] [\#3846](https://github.com/tendermint/tendermint/pull/3846) Allow replacing existing p2p.Reactor(s) using [`CustomReactors`
  option](https://godoc.org/github.com/tendermint/tendermint/node#CustomReactors).
  Warning: beware of accidental name clashes. Here is the list of existing
  reactors: MEMPOOL, BLOCKCHAIN, CONSENSUS, EVIDENCE, PEX.
- [rpc] [\#3818](https://github.com/tendermint/tendermint/issues/3818) Make `max_body_bytes` and `max_header_bytes` configurable(@bluele)
- [rpc] [\#2252](https://github.com/tendermint/tendermint/issues/2252) Add `/broadcast_evidence` endpoint to submit double signing and other types of evidence

### IMPROVEMENTS:

- [abci] [\#3809](https://github.com/tendermint/tendermint/issues/3809) Recover from application panics in `server/socket_server.go` to allow socket cleanup (@ruseinov)
- [p2p] [\#3664](https://github.com/tendermint/tendermint/issues/3664) p2p/conn: reuse buffer when write/read from secret connection(@guagualvcha)
- [p2p] [\#3834](https://github.com/tendermint/tendermint/issues/3834) Do not write 'Couldn't connect to any seeds' error log if there are no seeds in config file
- [rpc] [\#3076](https://github.com/tendermint/tendermint/issues/3076) Improve transaction search performance

### BUG FIXES:

- [p2p] [\#3644](https://github.com/tendermint/tendermint/issues/3644) Fix error logging for connection stop (@defunctzombie)
- [rpc] [\#3813](https://github.com/tendermint/tendermint/issues/3813) Return err if page is incorrect (less than 0 or greater than total pages)

## v0.32.1

*July 15, 2019*

Special thanks to external contributors on this release:
@ParthDesai, @climber73, @jim380, @ashleyvega

This release contains a minor enhancement to the ABCI and some breaking changes to our libs folder, namely:
- CheckTx requests include a `CheckTxType` enum that can be set to `Recheck` to indicate to the application that this transaction was already checked/validated and certain expensive operations (like checking signatures) can be skipped
- Removed various functions from `libs` pkgs

Friendly reminder, we have a [bug bounty
program](https://hackerone.com/tendermint).

### BREAKING CHANGES:

- Go API

  -  [abci] [\#2127](https://github.com/tendermint/tendermint/issues/2127) The CheckTx and DeliverTx methods in the ABCI `Application` interface now take structs  as arguments (RequestCheckTx and RequestDeliverTx, respectively), instead of just the raw tx bytes. This allows more information to be passed to these methods, for instance, indicating whether a tx has already been checked.
  - [libs] Remove unused `db/debugDB` and `common/colors.go` & `errors/errors.go` files (@marbar3778)
  - [libs] [\#2432](https://github.com/tendermint/tendermint/issues/2432) Remove unused `common/heap.go` file (@marbar3778)
  - [libs] Remove unused `date.go`, `io.go`. Remove `GoPath()`, `Prompt()` and `IsDirEmpty()` functions from `os.go` (@marbar3778)
  - [libs] Remove unused `FailRand()` func and minor clean up to `fail.go`(@marbar3778)

### FEATURES:

- [node] Add variadic argument to `NewNode` to support functional options, allowing the Node to be more easily customized.
- [node][\#3730](https://github.com/tendermint/tendermint/pull/3730) Add `CustomReactors` option to `NewNode` allowing caller to pass
  custom reactors to run inside Tendermint node (@ParthDesai)
- [abci] [\#2127](https://github.com/tendermint/tendermint/issues/2127)RequestCheckTx has a new field, `CheckTxType`, which can take values of `CheckTxType_New` and `CheckTxType_Recheck`, indicating whether this is a new tx being checked for the first time or whether this tx is being rechecked after a block commit. This allows applications to skip certain expensive operations, like signature checking, if they've already been done once. see [docs](https://github.com/tendermint/tendermint/blob/eddb433d7c082efbeaf8974413a36641519ee895/docs/spec/abci/apps.md#mempool-connection)

### IMPROVEMENTS:

- [rpc] [\#3700](https://github.com/tendermint/tendermint/issues/3700) Make possible to set absolute paths for TLS cert and key (@climber73)
- [abci] [\#3513](https://github.com/tendermint/tendermint/issues/3513) Call the reqRes callback after the resCb so they always happen in the same order

### BUG FIXES:

- [p2p] [\#3338](https://github.com/tendermint/tendermint/issues/3338) Prevent "sent next PEX request too soon" errors by not calling
  ensurePeers outside of ensurePeersRoutine
- [behaviour] [\3772](https://github.com/tendermint/tendermint/pull/3772) Return correct reason in MessageOutOfOrder (@jim380)
- [config] [\#3723](https://github.com/tendermint/tendermint/issues/3723) Add consensus_params to testnet config generation; document time_iota_ms (@ashleyvega)


## v0.32.0

*June 25, 2019*

Special thanks to external contributors on this release:
@needkane, @SebastianElvis, @andynog, @Yawning, @wooparadog

This release contains breaking changes to our build and release processes, ABCI,
and the RPC, namely:
- Use Go modules instead of dep
- Bring active development to the `master` Github branch
- ABCI Tags are now Events - see
  [docs](https://github.com/tendermint/tendermint/blob/60827f75623b92eff132dc0eff5b49d2025c591e/docs/spec/abci/abci.md#events)
- Bind RPC to localhost by default, not to the public interface [UPGRADING/RPC_Changes](./UPGRADING.md#rpc_changes)

Friendly reminder, we have a [bug bounty
program](https://hackerone.com/tendermint).

### BREAKING CHANGES:

* CLI/RPC/Config
  - [cli] [\#3613](https://github.com/tendermint/tendermint/issues/3613) Switch from golang/dep to Go Modules to resolve dependencies:
    It is recommended to switch to Go Modules if your project has tendermint as
    a dependency. Read more on Modules here:
    https://github.com/golang/go/wiki/Modules
  - [config] [\#3632](https://github.com/tendermint/tendermint/pull/3632) Removed `leveldb` as generic
    option for `db_backend`. Must be `goleveldb` or `cleveldb`.
  - [rpc] [\#3616](https://github.com/tendermint/tendermint/issues/3616) Fix field names for `/block_results` response (eg. `results.DeliverTx`
    -> `results.deliver_tx`). See docs for details.
  - [rpc] [\#3724](https://github.com/tendermint/tendermint/issues/3724) RPC now binds to `127.0.0.1` by default instead of `0.0.0.0`

* Apps
  - [abci] [\#1859](https://github.com/tendermint/tendermint/issues/1859) `ResponseCheckTx`, `ResponseDeliverTx`, `ResponseBeginBlock`,
    and `ResponseEndBlock` now include `Events` instead of `Tags`. Each `Event`
    contains a `type` and a list of `attributes` (list of key-value pairs)
    allowing for inclusion of multiple distinct events in each response.

* Go API
  - [abci] [\#3193](https://github.com/tendermint/tendermint/issues/3193) Use RequestDeliverTx and RequestCheckTx in the ABCI
    Application interface
  - [libs/db] [\#3632](https://github.com/tendermint/tendermint/pull/3632) Removed deprecated `LevelDBBackend` const
    If you have `db_backend` set to `leveldb` in your config file, please
    change it to `goleveldb` or `cleveldb`.
  - [p2p] [\#3521](https://github.com/tendermint/tendermint/issues/3521) Remove NewNetAddressStringWithOptionalID

* Blockchain Protocol

* P2P Protocol

### FEATURES:

### IMPROVEMENTS:
- [abci/examples] [\#3659](https://github.com/tendermint/tendermint/issues/3659) Change validator update tx format in the `persistent_kvstore` to use base64 for pubkeys instead of hex (@needkane)
- [consensus] [\#3656](https://github.com/tendermint/tendermint/issues/3656) Exit if SwitchToConsensus fails
- [p2p] [\#3666](https://github.com/tendermint/tendermint/issues/3666) Add per channel telemetry to improve reactor observability
- [rpc] [\#3686](https://github.com/tendermint/tendermint/pull/3686) `HTTPClient#Call` returns wrapped errors, so a caller could use `errors.Cause` to retrieve an error code. (@wooparadog)

### BUG FIXES:
- [libs/db] [\#3717](https://github.com/tendermint/tendermint/issues/3717) Fixed the BoltDB backend's Batch.Delete implementation (@Yawning)
- [libs/db] [\#3718](https://github.com/tendermint/tendermint/issues/3718) Fixed the BoltDB backend's Get and Iterator implementation (@Yawning)
- [node] [\#3716](https://github.com/tendermint/tendermint/issues/3716) Fix a bug where `nil` is recorded as node's address
- [node] [\#3741](https://github.com/tendermint/tendermint/issues/3741) Fix profiler blocking the entire node

*Tendermint 0.31 release series has reached End-Of-Life and is no longer supported.*

## v0.31.12

*April 6, 2020*

This security release fixes:

### Denial of Service 1

Tendermint 0.33.2 and earlier does not limit the number of P2P connection requests.
For each p2p connection, Tendermint allocates ~0.5MB. Even though this
memory is garbage collected once the connection is terminated (due to duplicate
IP or reaching a maximum number of inbound peers), temporary memory spikes can
lead to OOM (Out-Of-Memory) exceptions.

Tendermint 0.33.3, 0.32.10, and 0.31.12 limit the total number of P2P incoming
connection requests to to `p2p.max_num_inbound_peers +
len(p2p.unconditional_peer_ids)`.

Notes:

- Tendermint does not rate limit P2P connection requests per IP (an attacker
  can saturate all the inbound slots);
- Tendermint does not rate limit HTTP(S) requests. If you expose any RPC
  endpoints to the public, please make sure to put in place some protection
  (https://www.nginx.com/blog/rate-limiting-nginx/). We may implement this in
  the future ([\#1696](https://github.com/tendermint/tendermint/issues/1696)).

### Denial of Service 2

Tendermint 0.33.2 and earlier does not reclaim `activeID` of a peer after it's
removed in `Mempool` reactor. This does not happen all the time. It only
happens when a connection fails (for any reason) before the Peer is created and
added to all reactors. `RemovePeer` is therefore called before `AddPeer`, which
leads to always growing memory (`activeIDs` map). The `activeIDs` map has a
maximum size of 65535 and the node will panic if this map reaches the maximum.
An attacker can create a lot of connection attempts (exploiting Denial of
Service 1), which ultimately will lead to the node panicking.

Tendermint 0.33.3, 0.32.10, and 0.31.12 claim `activeID` for a peer in `InitPeer`,
which is executed before `MConnection` is started.

Notes:

- `InitPeer` function was added to all reactors to combat a similar issue -
  [\#3338](https://github.com/tendermint/tendermint/issues/3338);
- Denial of Service 2 is independent of Denial of Service 1 and can be executed
  without it.

**All clients are recommended to upgrade**

Special thanks to [fudongbai](https://hackerone.com/fudongbai) for finding
and reporting this.

Friendly reminder, we have a [bug bounty
program](https://hackerone.com/tendermint).

### SECURITY:

- [mempool] Reserve IDs in InitPeer instead of AddPeer (@tessr)
- [p2p] Limit the number of incoming connections (@melekes)

## v0.31.11

*October 18, 2019*

This security release fixes a vulnerability found in the `consensus` package,
where an attacker could construct a `BlockPartMessage` message in such a way
that it will lead to consensus failure. A few similar issues have been
identified and fixed here.

**All clients are recommended to upgrade**

Special thanks to [elvishacker](https://hackerone.com/elvishacker) for finding
and reporting this.

Friendly reminder, we have a [bug bounty
program](https://hackerone.com/tendermint).

### BREAKING CHANGES:

- Go API
  - [consensus] Modify `WAL#Write` and `WAL#WriteSync` to return an error if
    they fail to write a message

### SECURITY:

- [consensus] Validate incoming messages more throughly

## v0.31.10

*October 8, 2019*

The previous patch was insufficient because the attacker could still find a way
to submit a `nil` pubkey by constructing a `PubKeyMultisigThreshold` pubkey
with `nil` subpubkeys for example.

This release provides multiple fixes, which include recovering from panics when
accepting new peers and only allowing `ed25519` pubkeys.

**All clients are recommended to upgrade**

Special thanks to [fudongbai](https://hackerone.com/fudongbai) for pointing
this out.

Friendly reminder, we have a [bug bounty
program](https://hackerone.com/tendermint).

### SECURITY:

- [p2p] [\#4030](https://github.com/tendermint/tendermint/issues/4030) Only allow ed25519 pubkeys when connecting

## v0.31.9

*October 1, 2019*

This release fixes a major security vulnerability found in the `p2p` package.
All clients are recommended to upgrade. See
[\#4030](https://github.com/tendermint/tendermint/issues/4030) for details.

Special thanks to [fudongbai](https://hackerone.com/fudongbai) for discovering
and reporting this issue.

Friendly reminder, we have a [bug bounty
program](https://hackerone.com/tendermint).

### SECURITY:

- [p2p] [\#4030](https://github.com/tendermint/tendermint/issues/4030) Fix for panic on nil public key send to a peer

### BUG FIXES:

- [node] [\#3716](https://github.com/tendermint/tendermint/issues/3716) Fix a bug where `nil` is recorded as node's address
- [node] [\#3741](https://github.com/tendermint/tendermint/issues/3741) Fix profiler blocking the entire node

## v0.31.8

*July 29, 2019*

This releases fixes one bug in the PEX reactor and adds a `recover` to the Go's
ABCI server, which allows it to properly cleanup.

### IMPROVEMENTS:
- [abci] [\#3809](https://github.com/tendermint/tendermint/issues/3809) Recover from application panics in `server/socket_server.go` to allow socket cleanup (@ruseinov)

### BUG FIXES:
- [p2p] [\#3338](https://github.com/tendermint/tendermint/issues/3338) Prevent "sent next PEX request too soon" errors by not calling
  ensurePeers outside of ensurePeersRoutine

## v0.31.7

*June 3, 2019*

This releases fixes a regression in the mempool introduced in v0.31.6.
The regression caused the invalid committed txs to be proposed in blocks over and
over again.

### BUG FIXES:
- [mempool] [\#3699](https://github.com/tendermint/tendermint/issues/3699) Remove all committed txs from the mempool.
    This reverts the change from v0.31.6 where we only remove valid txs from the mempool.
    Note this means malicious proposals can cause txs to be dropped from the
    mempools of other nodes by including them in blocks before they are valid.
    See [\#3322](https://github.com/tendermint/tendermint/issues/3322).

## v0.31.6

*May 31st, 2019*

This release contains many fixes and improvements, primarily for p2p functionality.
It also fixes a security issue in the mempool package.

With this release, Tendermint now supports [boltdb](https://github.com/etcd-io/bbolt), although
in experimental mode. Feel free to try and report to us any findings/issues.
Note also that the build tags for compiling CLevelDB have changed.

Special thanks to external contributors on this release:
@guagualvcha, @james-ray, @gregdhill, @climber73, @yutianwu,
@carlosflrs, @defunctzombie, @leoluk, @needkane, @CrocdileChan

### BREAKING CHANGES:

* Go API
  - [libs/common] Removed deprecated `PanicSanity`, `PanicCrisis`,
    `PanicConsensus` and `PanicQ`
  - [mempool, state] [\#2659](https://github.com/tendermint/tendermint/issues/2659) `Mempool` now an interface that lives in the mempool package.
    See issue and PR for more details.
  - [p2p] [\#3346](https://github.com/tendermint/tendermint/issues/3346) `Reactor#InitPeer` method is added to `Reactor` interface
  - [types] [\#1648](https://github.com/tendermint/tendermint/issues/1648) `Commit#VoteSignBytes` signature was changed

### FEATURES:
- [node] [\#2659](https://github.com/tendermint/tendermint/issues/2659) Add `node.Mempool()` method, which allows you to access mempool
- [libs/db] [\#3604](https://github.com/tendermint/tendermint/pull/3604) Add experimental support for bolt db (etcd's fork of bolt) (@CrocdileChan)

### IMPROVEMENTS:
- [cli] [\#3585](https://github.com/tendermint/tendermint/issues/3585) Add `--keep-addr-book` option to `unsafe_reset_all` cmd to not
  clear the address book (@climber73)
- [cli] [\#3160](https://github.com/tendermint/tendermint/issues/3160) Add
  `--config=<path-to-config>` option to `testnet` cmd (@gregdhill)
- [cli] [\#3661](https://github.com/tendermint/tendermint/pull/3661) Add
  `--hostname-suffix`, `--hostname` and `--random-monikers` options to `testnet`
  cmd for greater peer address/identity generation flexibility.
- [crypto] [\#3672](https://github.com/tendermint/tendermint/issues/3672) Return more info in the `AddSignatureFromPubKey` error
- [cs/replay] [\#3460](https://github.com/tendermint/tendermint/issues/3460) Check appHash for each block
- [libs/db] [\#3611](https://github.com/tendermint/tendermint/issues/3611) Conditional compilation
  * Use `cleveldb` tag instead of `gcc` to compile Tendermint with CLevelDB or
    use `make build_c` / `make install_c` (full instructions can be found at
    https://docs.tendermint.com/master/introduction/install.html#compile-with-cleveldb-support)
  * Use `boltdb` tag to compile Tendermint with bolt db
- [node] [\#3362](https://github.com/tendermint/tendermint/issues/3362) Return an error if `persistent_peers` list is invalid (except
  when IP lookup fails)
- [p2p] [\#3463](https://github.com/tendermint/tendermint/pull/3463) Do not log "Can't add peer's address to addrbook" error for a private peer (@guagualvcha)
- [p2p] [\#3531](https://github.com/tendermint/tendermint/issues/3531) Terminate session on nonce wrapping (@climber73)
- [pex] [\#3647](https://github.com/tendermint/tendermint/pull/3647) Dial seeds, if any, instead of crawling peers first (@defunctzombie)
- [rpc] [\#3534](https://github.com/tendermint/tendermint/pull/3534) Add support for batched requests/responses in JSON RPC
- [rpc] [\#3362](https://github.com/tendermint/tendermint/issues/3362) `/dial_seeds` & `/dial_peers` return errors if addresses are
  incorrect (except when IP lookup fails)

### BUG FIXES:
- [consensus] [\#3067](https://github.com/tendermint/tendermint/issues/3067) Fix replay from appHeight==0 with validator set changes (@james-ray)
- [consensus] [\#3304](https://github.com/tendermint/tendermint/issues/3304) Create a peer state in consensus reactor before the peer
  is started (@guagualvcha)
- [lite] [\#3669](https://github.com/tendermint/tendermint/issues/3669) Add context parameter to RPC Handlers in proxy routes (@yutianwu)
- [mempool] [\#3322](https://github.com/tendermint/tendermint/issues/3322) When a block is committed, only remove committed txs from the mempool
that were valid (ie. `ResponseDeliverTx.Code == 0`)
- [p2p] [\#3338](https://github.com/tendermint/tendermint/issues/3338) Ensure `RemovePeer` is always called before `InitPeer` (upon a peer
  reconnecting to our node)
- [p2p] [\#3532](https://github.com/tendermint/tendermint/issues/3532) Limit the number of attempts to connect to a peer in seed mode
  to 16 (as a result, the node will stop retrying after a 35 hours time window)
- [p2p] [\#3362](https://github.com/tendermint/tendermint/issues/3362) Allow inbound peers to be persistent, including for seed nodes.
- [pex] [\#3603](https://github.com/tendermint/tendermint/pull/3603) Dial seeds when addrbook needs more addresses (@defunctzombie)

### OTHERS:
- [networks] fixes ansible integration script (@carlosflrs)

## v0.31.5

*April 16th, 2019*

This release fixes a regression from v0.31.4 where, in existing chains that
were upgraded, `/validators` could return an empty validator set. This is true
for almost all heights, given the validator set remains the same.

Special thanks to external contributors on this release:
@brapse, @guagualvcha, @dongsam, @phucc

### IMPROVEMENTS:

- [libs/common] `CMap`: slight optimization in `Keys()` and `Values()` (@phucc)
- [gitignore] gitignore: add .vendor-new (@dongsam)

### BUG FIXES:

- [state] [\#3537](https://github.com/tendermint/tendermint/pull/3537#issuecomment-482711833)
  `LoadValidators`: do not return an empty validator set
- [blockchain] [\#3457](https://github.com/tendermint/tendermint/issues/3457)
  Fix "peer did not send us anything" in `fast_sync` mode when under high pressure

## v0.31.4

*April 12th, 2019*

This release fixes a regression from v0.31.3 which used the peer's `SocketAddr` to add the peer to
the address book. This swallowed the peer's self-reported port which is important in case of reconnect.
It brings back `NetAddress()` to `NodeInfo` and uses it instead of `SocketAddr` for adding peers.
Additionally, it improves response time on the `/validators` or `/status` RPC endpoints.
As a side-effect it makes these RPC endpoint more difficult to DoS and fixes a performance degradation in `ExecCommitBlock`.
Also, it contains an [ADR](https://github.com/tendermint/tendermint/pull/3539) that proposes decoupling the
responsibility for peer behaviour from the `p2p.Switch` (by @brapse).

Special thanks to external contributors on this release:
@brapse, @guagualvcha, @mydring

### IMPROVEMENTS:

- [p2p] [\#3463](https://github.com/tendermint/tendermint/pull/3463) Do not log "Can't add peer's address to addrbook" error for a private peer
- [p2p] [\#3547](https://github.com/tendermint/tendermint/pull/3547) Fix a couple of annoying typos (@mdyring)

### BUG FIXES:

- [docs] [\#3514](https://github.com/tendermint/tendermint/issues/3514) Fix block.Header.Time description (@melekes)
- [p2p] [\#2716](https://github.com/tendermint/tendermint/issues/2716) Check if we're already connected to peer right before dialing it (@melekes)
- [p2p] [\#3545](https://github.com/tendermint/tendermint/issues/3545) Add back `NetAddress()` to `NodeInfo` and use it instead of peer's `SocketAddr()` when adding a peer to the `PEXReactor` (potential fix for [\#3532](https://github.com/tendermint/tendermint/issues/3532))
- [state] [\#3438](https://github.com/tendermint/tendermint/pull/3438)
  Persist validators every 100000 blocks even if no changes to the set
  occurred (@guagualvcha). This
  1) Prevents possible DoS attack using `/validators` or `/status` RPC
  endpoints. Before response time was growing linearly with height if no
  changes were made to the validator set.
  2) Fixes performance degradation in `ExecCommitBlock` where we call
  `LoadValidators` for each `Evidence` in the block.

## v0.31.3

*April 1st, 2019*

This release includes two security sensitive fixes: it ensures generated private
keys are valid, and it prevents certain DNS lookups that would cause the node to
panic if the lookup failed.

### BREAKING CHANGES:
* Go API
  - [crypto/secp256k1] [\#3439](https://github.com/tendermint/tendermint/issues/3439)
    The `secp256k1.GenPrivKeySecp256k1` function has changed to guarantee that it returns a valid key, which means it
    will return a different private key than in previous versions for the same secret.

### BUG FIXES:

- [crypto/secp256k1] [\#3439](https://github.com/tendermint/tendermint/issues/3439)
    Ensure generated private keys are valid by randomly sampling until a valid key is found.
    Previously, it was possible (though rare!) to generate keys that exceeded the curve order.
    Such keys would lead to invalid signatures.
- [p2p] [\#3522](https://github.com/tendermint/tendermint/issues/3522) Memoize
  socket address in peer connections to avoid DNS lookups. Previously, failed
  DNS lookups could cause the node to panic.

## v0.31.2

*March 30th, 2019*

This release fixes a regression from v0.31.1 where Tendermint panics under
mempool load for external ABCI apps.

Special thanks to external contributors on this release:
@guagualvcha

### BREAKING CHANGES:

* CLI/RPC/Config

* Apps

* Go API
  - [libs/autofile] [\#3504](https://github.com/tendermint/tendermint/issues/3504) Remove unused code in autofile package. Deleted functions: `Group.Search`, `Group.FindLast`, `GroupReader.ReadLine`, `GroupReader.PushLine`, `MakeSimpleSearchFunc` (@guagualvcha)

* Blockchain Protocol

* P2P Protocol

### FEATURES:

### IMPROVEMENTS:

- [circle] [\#3497](https://github.com/tendermint/tendermint/issues/3497) Move release management to CircleCI

### BUG FIXES:

- [mempool] [\#3512](https://github.com/tendermint/tendermint/issues/3512) Fix panic from concurrent access to txsMap, a regression for external ABCI apps introduced in v0.31.1

## v0.31.1

*March 27th, 2019*

This release contains a major improvement for the mempool that reduce the amount of sent data by about 30%
(see some numbers below).
It also fixes a memory leak in the mempool and adds TLS support to the RPC server by providing a certificate and key in the config.

Special thanks to external contributors on this release:
@brapse, @guagualvcha, @HaoyangLiu, @needkane, @TraceBundy

### BREAKING CHANGES:

* CLI/RPC/Config

* Apps

* Go API
  - [crypto] [\#3426](https://github.com/tendermint/tendermint/pull/3426) Remove `Ripemd160` helper method (@needkane)
  - [libs/common] [\#3429](https://github.com/tendermint/tendermint/pull/3429) Remove `RepeatTimer` (also `TimerMaker` and `Ticker` interface)
  - [rpc/client] [\#3458](https://github.com/tendermint/tendermint/issues/3458) Include `NetworkClient` interface into `Client` interface
  - [types] [\#3448](https://github.com/tendermint/tendermint/issues/3448) Remove method `PB2TM.ConsensusParams`

* Blockchain Protocol

* P2P Protocol

### FEATURES:

 - [rpc] [\#3419](https://github.com/tendermint/tendermint/issues/3419) Start HTTPS server if `rpc.tls_cert_file` and `rpc.tls_key_file` are provided in the config (@guagualvcha)

### IMPROVEMENTS:

- [docs] [\#3140](https://github.com/tendermint/tendermint/issues/3140) Formalize proposer election algorithm properties
- [docs] [\#3482](https://github.com/tendermint/tendermint/issues/3482) Fix broken links (@brapse)
- [mempool] [\#2778](https://github.com/tendermint/tendermint/issues/2778) No longer send txs back to peers who sent it to you.
Also, limit to 65536 active peers.
This vastly improves the bandwidth consumption of nodes.
For instance, for a 4 node localnet, in a test sending 250byte txs for 120 sec. at 500 txs/sec (total of 15MB):
  - total bytes received from 1st node:
     - before: 42793967 (43MB)
     - after: 30003256 (30MB)
  - total bytes sent to 1st node:
     - before: 30569339 (30MB)
     - after: 19304964 (19MB)
- [p2p] [\#3475](https://github.com/tendermint/tendermint/issues/3475) Simplify `GetSelectionWithBias` for addressbook (@guagualvcha)
- [rpc/lib/client] [\#3430](https://github.com/tendermint/tendermint/issues/3430) Disable compression for HTTP client to prevent GZIP-bomb DoS attacks (@guagualvcha)

### BUG FIXES:

- [blockchain] [\#2699](https://github.com/tendermint/tendermint/issues/2699) Update the maxHeight when a peer is removed
- [mempool] [\#3478](https://github.com/tendermint/tendermint/issues/3478) Fix memory-leak related to `broadcastTxRoutine` (@HaoyangLiu)


## v0.31.0

*March 16th, 2019*

Special thanks to external contributors on this release:
@danil-lashin, @guagualvcha, @siburu, @silasdavis, @srmo, @Stumble, @svenstaro

This release is primarily about the new pubsub implementation, dubbed `pubsub 2.0`, and related changes,
like configurable limits on the number of active RPC subscriptions at a time (`max_subscription_clients`).
Pubsub 2.0 is an improved version of the older pubsub that is non-blocking and has a nicer API.
Note the improved pubsub API also resulted in some improvements to the HTTPClient interface and the API for WebSocket subscriptions.
This release also adds a configurable limit to the mempool size (`max_txs_bytes`, default 1GB)
and a configurable timeout for the `/broadcast_tx_commit` endpoint.

See the [v0.31.0
Milestone](https://github.com/tendermint/tendermint/milestone/19?closed=1) for
more details.

Friendly reminder, we have a [bug bounty
program](https://hackerone.com/tendermint).

### BREAKING CHANGES:

* CLI/RPC/Config
  - [config] [\#2920](https://github.com/tendermint/tendermint/issues/2920) Remove `consensus.blocktime_iota` parameter
  - [rpc] [\#3227](https://github.com/tendermint/tendermint/issues/3227) New PubSub design does not block on clients when publishing
    messages. Slow clients may miss messages and receive an error, terminating
    the subscription.
  - [rpc] [\#3269](https://github.com/tendermint/tendermint/issues/2826) Limit number of unique clientIDs with open subscriptions. Configurable via `rpc.max_subscription_clients`
  - [rpc] [\#3269](https://github.com/tendermint/tendermint/issues/2826) Limit number of unique queries a given client can subscribe to at once. Configurable via `rpc.max_subscriptions_per_client`.
  - [rpc] [\#3435](https://github.com/tendermint/tendermint/issues/3435) Default ReadTimeout and WriteTimeout changed to 10s. WriteTimeout can increased by setting `rpc.timeout_broadcast_tx_commit` in the config.
  - [rpc/client] [\#3269](https://github.com/tendermint/tendermint/issues/3269) Update `EventsClient` interface to reflect new pubsub/eventBus API [ADR-33](https://github.com/tendermint/tendermint/blob/develop/docs/architecture/adr-033-pubsub.md). This includes `Subscribe`, `Unsubscribe`, and `UnsubscribeAll` methods.

* Apps
  - [abci] [\#3403](https://github.com/tendermint/tendermint/issues/3403) Remove `time_iota_ms` from BlockParams. This is a
    ConsensusParam but need not be exposed to the app for now.
  - [abci] [\#2920](https://github.com/tendermint/tendermint/issues/2920) Rename `consensus_params.block_size` to `consensus_params.block` in ABCI ConsensusParams

* Go API
  - [libs/common] TrapSignal accepts logger as a first parameter and does not block anymore
    * previously it was dumping "captured ..." msg to os.Stdout
    * TrapSignal should not be responsible for blocking thread of execution
  - [libs/db] [\#3397](https://github.com/tendermint/tendermint/pull/3397) Add possibility to `Close()` `Batch` to prevent memory leak when using ClevelDB. (@Stumble)
  - [types] [\#3354](https://github.com/tendermint/tendermint/issues/3354) Remove RoundState from EventDataRoundState
  - [rpc] [\#3435](https://github.com/tendermint/tendermint/issues/3435) `StartHTTPServer` / `StartHTTPAndTLSServer` now require a Config (use `rpcserver.DefaultConfig`)

* Blockchain Protocol

* P2P Protocol

### FEATURES:
- [config] [\#3269](https://github.com/tendermint/tendermint/issues/2826) New configuration values for controlling RPC subscriptions:
    - `rpc.max_subscription_clients` sets the maximum number of unique clients
      with open subscriptions
    - `rpc.max_subscriptions_per_client`sets the maximum number of unique
      subscriptions from a given client
    - `rpc.timeout_broadcast_tx_commit` sets the time to wait for a tx to be committed during `/broadcast_tx_commit`
- [types] [\#2920](https://github.com/tendermint/tendermint/issues/2920) Add `time_iota_ms` to block's consensus parameters (not exposed to the application)
- [lite] [\#3269](https://github.com/tendermint/tendermint/issues/3269) Add `/unsubscribe_all` endpoint to unsubscribe from all events
- [mempool] [\#3079](https://github.com/tendermint/tendermint/issues/3079) Bound mempool memory usage via the `mempool.max_txs_bytes` configuration value. Set to 1GB by default. The mempool's current `txs_total_bytes` is exposed via `total_bytes` field in
  `/num_unconfirmed_txs` and `/unconfirmed_txs` RPC endpoints.

### IMPROVEMENTS:
- [all] [\#3385](https://github.com/tendermint/tendermint/issues/3385), [\#3386](https://github.com/tendermint/tendermint/issues/3386) Various linting improvements
- [crypto] [\#3371](https://github.com/tendermint/tendermint/issues/3371) Copy in secp256k1 package from go-ethereum instead of importing
  go-ethereum (@silasdavis)
- [deps] [\#3382](https://github.com/tendermint/tendermint/issues/3382) Don't pin repos without releases
- [deps] [\#3357](https://github.com/tendermint/tendermint/issues/3357), [\#3389](https://github.com/tendermint/tendermint/issues/3389), [\#3392](https://github.com/tendermint/tendermint/issues/3392) Update gogo/protobuf, golang/protobuf, levigo, golang.org/x/crypto
- [libs/common] [\#3238](https://github.com/tendermint/tendermint/issues/3238) exit with zero (0) code upon receiving SIGTERM/SIGINT
- [libs/db] [\#3378](https://github.com/tendermint/tendermint/issues/3378) CLevelDB#Stats now returns the following properties:
  - leveldb.num-files-at-level{n}
  - leveldb.stats
  - leveldb.sstables
  - leveldb.blockpool
  - leveldb.cachedblock
  - leveldb.openedtables
  - leveldb.alivesnaps
  - leveldb.aliveiters
- [privval] [\#3351](https://github.com/tendermint/tendermint/pull/3351) First part of larger refactoring that clarifies and separates concerns in the privval package.

### BUG FIXES:
- [blockchain] [\#3358](https://github.com/tendermint/tendermint/pull/3358) Fix timer leak in `BlockPool` (@guagualvcha)
- [cmd] [\#3408](https://github.com/tendermint/tendermint/issues/3408) Fix `testnet` command's panic when creating non-validator configs (using `--n` flag) (@srmo)
- [libs/db/remotedb/grpcdb] [\#3402](https://github.com/tendermint/tendermint/issues/3402) Close Iterator/ReverseIterator after use
- [libs/pubsub] [\#951](https://github.com/tendermint/tendermint/issues/951), [\#1880](https://github.com/tendermint/tendermint/issues/1880) Use non-blocking send when dispatching messages [ADR-33](https://github.com/tendermint/tendermint/blob/develop/docs/architecture/adr-033-pubsub.md)
- [lite] [\#3364](https://github.com/tendermint/tendermint/issues/3364) Fix `/validators` and `/abci_query` proxy endpoints
  (@guagualvcha)
- [p2p/conn] [\#3347](https://github.com/tendermint/tendermint/issues/3347) Reject all-zero shared secrets in the Diffie-Hellman step of secret-connection
- [p2p] [\#3369](https://github.com/tendermint/tendermint/issues/3369) Do not panic when filter times out
- [p2p] [\#3359](https://github.com/tendermint/tendermint/pull/3359) Fix reconnecting report duplicate ID error due to race condition between adding peer to peerSet and starting it (@guagualvcha)

## v0.30.2

*March 10th, 2019*

This release fixes a CLevelDB memory leak. It was happening because we were not
closing the WriteBatch object after use. See [levigo's
godoc](https://godoc.org/github.com/jmhodges/levigo#WriteBatch.Close) for the
Close method. Special thanks goes to @Stumble who both reported an issue in
[cosmos-sdk](https://github.com/cosmos/cosmos-sdk/issues/3842) and provided a
fix here.

### BREAKING CHANGES:

* Go API
  - [libs/db] [\#3842](https://github.com/cosmos/cosmos-sdk/issues/3842) Add Close() method to Batch interface (@Stumble)

### BUG FIXES:
- [libs/db] [\#3842](https://github.com/cosmos/cosmos-sdk/issues/3842) Fix CLevelDB memory leak (@Stumble)

## v0.30.1

*February 20th, 2019*

This release fixes a consensus halt and a DataCorruptionError after restart
discovered in `game_of_stakes_6`. It also fixes a security issue in the p2p
handshake by authenticating the NetAddress.ID of the peer we're dialing.

### IMPROVEMENTS:

* [config] [\#3291](https://github.com/tendermint/tendermint/issues/3291) Make
  config.ResetTestRootWithChainID() create concurrency-safe test directories.

### BUG FIXES:

* [consensus] [\#3295](https://github.com/tendermint/tendermint/issues/3295)
  Flush WAL on stop to prevent data corruption during graceful shutdown.
* [consensus] [\#3302](https://github.com/tendermint/tendermint/issues/3302)
  Fix possible halt by resetting TriggeredTimeoutPrecommit before starting next height.
* [rpc] [\#3251](https://github.com/tendermint/tendermint/issues/3251) Fix
  `/net_info#peers#remote_ip` format. New format spec:
  * dotted decimal ("192.0.2.1"), if ip is an IPv4 or IP4-mapped IPv6 address
  * IPv6 ("2001:db8::1"), if ip is a valid IPv6 address
* [cmd] [\#3314](https://github.com/tendermint/tendermint/issues/3314) Return
  an error on `show_validator` when the private validator file does not exist.
* [p2p] [\#3010](https://github.com/tendermint/tendermint/issues/3010#issuecomment-464287627)
  Authenticate a peer against its NetAddress.ID when dialing.

## v0.30.0

*February 8th, 2019*

This release fixes yet another issue with the proposer selection algorithm.
We hope it's the last one, but we won't be surprised if it's not.
We plan to one day expose the selection algorithm more directly to
the application ([\#3285](https://github.com/tendermint/tendermint/issues/3285)), and even to support randomness ([\#763](https://github.com/tendermint/tendermint/issues/763)).
For more, see issues marked
[proposer-selection](https://github.com/tendermint/tendermint/labels/proposer-selection).

This release also includes a fix to prevent Tendermint from including the same
piece of evidence in more than one block. This issue was reported by @chengwenxi in our
[bug bounty program](https://hackerone.com/tendermint).

### BREAKING CHANGES:

* Apps
  - [state] [\#3222](https://github.com/tendermint/tendermint/issues/3222)
    Duplicate updates for the same validator are forbidden. Apps must ensure
    that a given `ResponseEndBlock.ValidatorUpdates` contains only one entry per pubkey.

* Go API
  - [types] [\#3222](https://github.com/tendermint/tendermint/issues/3222)
    Remove `Add` and `Update` methods from `ValidatorSet` in favor of new
    `UpdateWithChangeSet`. This allows updates to be applied as a set, instead of
    one at a time.

* Block Protocol
  - [state] [\#3286](https://github.com/tendermint/tendermint/issues/3286) Blocks that include already committed evidence are invalid.

* P2P Protocol
  - [consensus] [\#3222](https://github.com/tendermint/tendermint/issues/3222)
    Validator updates are applied as a set, instead of one at a time, thus
    impacting the proposer priority calculation. This ensures that the proposer
    selection algorithm does not depend on the order of updates in
    `ResponseEndBlock.ValidatorUpdates`.

### IMPROVEMENTS:
- [crypto] [\#3279](https://github.com/tendermint/tendermint/issues/3279) Use `btcec.S256().N` directly instead of hard coding a copy.

### BUG FIXES:
- [state] [\#3222](https://github.com/tendermint/tendermint/issues/3222) Fix validator set updates so they are applied as a set, rather
  than one at a time. This makes the proposer selection algorithm independent of
  the order of updates in `ResponseEndBlock.ValidatorUpdates`.
- [evidence] [\#3286](https://github.com/tendermint/tendermint/issues/3286) Don't add committed evidence to evidence pool.

## v0.29.2

*February 7th, 2019*

Special thanks to external contributors on this release:
@ackratos, @rickyyangz

**Note**: This release contains security sensitive patches in the `p2p` and
`crypto` packages:
- p2p:
  - Partial fix for MITM attacks on the p2p connection. MITM conditions may
    still exist. See [\#3010](https://github.com/tendermint/tendermint/issues/3010).
- crypto:
  - Eliminate our fork of `btcd` and use the `btcd/btcec` library directly for
    native secp256k1 signing. Note we still modify the signature encoding to
    prevent malleability.
  - Support the libsecp256k1 library via CGo through the `go-ethereum/crypto/secp256k1` package.
  - Eliminate MixEntropy functions

### BREAKING CHANGES:

* Go API
  - [crypto] [\#3278](https://github.com/tendermint/tendermint/issues/3278) Remove
    MixEntropy functions
  - [types] [\#3245](https://github.com/tendermint/tendermint/issues/3245) Commit uses `type CommitSig Vote` instead of `Vote` directly.
    In preparation for removing redundant fields from the commit [\#1648](https://github.com/tendermint/tendermint/issues/1648)

### IMPROVEMENTS:
- [consensus] [\#3246](https://github.com/tendermint/tendermint/issues/3246) Better logging and notes on recovery for corrupted WAL file
- [crypto] [\#3163](https://github.com/tendermint/tendermint/issues/3163) Use ethereum's libsecp256k1 go-wrapper for signatures when cgo is available
- [crypto] [\#3162](https://github.com/tendermint/tendermint/issues/3162) Wrap btcd instead of forking it to keep up with fixes (used if cgo is not available)
- [makefile] [\#3233](https://github.com/tendermint/tendermint/issues/3233) Use golangci-lint instead of go-metalinter
- [tools] [\#3218](https://github.com/tendermint/tendermint/issues/3218) Add go-deadlock tool to help detect deadlocks
- [tools] [\#3106](https://github.com/tendermint/tendermint/issues/3106) Add tm-signer-harness test harness for remote signers
- [tests] [\#3258](https://github.com/tendermint/tendermint/issues/3258) Fixed a bunch of non-deterministic test failures

### BUG FIXES:
- [node] [\#3186](https://github.com/tendermint/tendermint/issues/3186) EventBus and indexerService should be started before first block (for replay last block on handshake) execution (@ackratos)
- [p2p] [\#3232](https://github.com/tendermint/tendermint/issues/3232) Fix infinite loop leading to addrbook deadlock for seed nodes
- [p2p] [\#3247](https://github.com/tendermint/tendermint/issues/3247) Fix panic in SeedMode when calling FlushStop and OnStop
  concurrently
- [p2p] [\#3040](https://github.com/tendermint/tendermint/issues/3040) Fix MITM on secret connection by checking low-order points
- [privval] [\#3258](https://github.com/tendermint/tendermint/issues/3258) Fix race between sign requests and ping requests in socket that was causing messages to be corrupted

## v0.29.1

*January 24, 2019*

Special thanks to external contributors on this release:
@infinytum, @gauthamzz

This release contains two important fixes: one for p2p layer where we sometimes
were not closing connections and one for consensus layer where consensus with
no empty blocks (`create_empty_blocks = false`) could halt.

Friendly reminder, we have a [bug bounty
program](https://hackerone.com/tendermint).

### IMPROVEMENTS:
- [pex] [\#3037](https://github.com/tendermint/tendermint/issues/3037) Only log "Reached max attempts to dial" once
- [rpc] [\#3159](https://github.com/tendermint/tendermint/issues/3159) Expose
  `triggered_timeout_commit` in the `/dump_consensus_state`

### BUG FIXES:
- [consensus] [\#3199](https://github.com/tendermint/tendermint/issues/3199) Fix consensus halt with no empty blocks from not resetting triggeredTimeoutCommit
- [p2p] [\#2967](https://github.com/tendermint/tendermint/issues/2967) Fix file descriptor leak

## v0.29.0

*January 21, 2019*

Special thanks to external contributors on this release:
@bradyjoestar, @kunaldhariwal, @gauthamzz, @hrharder

This release is primarily about making some breaking changes to
the Block protocol version before Cosmos launch, and to fixing more issues
in the proposer selection algorithm discovered on Cosmos testnets.

The Block protocol changes include using a standard Merkle tree format (RFC 6962),
fixing some inconsistencies between field orders in Vote and Proposal structs,
and constraining the hash of the ConsensusParams to include only a few fields.

The proposer selection algorithm saw significant progress,
including a [formal proof by @cwgoes for the base-case in Idris](https://github.com/cwgoes/tm-proposer-idris)
and a [much more detailed specification (still in progress) by
@ancazamfir](https://github.com/tendermint/tendermint/pull/3140).

Fixes to the proposer selection algorithm include normalizing the proposer
priorities to mitigate the effects of large changes to the validator set.
That said, we just discovered [another bug](https://github.com/tendermint/tendermint/issues/3181),
which will be fixed in the next breaking release.

While we are trying to stabilize the Block protocol to preserve compatibility
with old chains, there may be some final changes yet to come before Cosmos
launch as we continue to audit and test the software.

Friendly reminder, we have a [bug bounty
program](https://hackerone.com/tendermint).

### BREAKING CHANGES:

* CLI/RPC/Config

* Apps
  - [state] [\#3049](https://github.com/tendermint/tendermint/issues/3049) Total voting power of the validator set is upper bounded by
    `MaxInt64 / 8`. Apps must ensure they do not return changes to the validator
    set that cause this maximum to be exceeded.

* Go API
  - [node] [\#3082](https://github.com/tendermint/tendermint/issues/3082) MetricsProvider now requires you to pass a chain ID
  - [types] [\#2713](https://github.com/tendermint/tendermint/issues/2713) Rename `TxProof.LeafHash` to `TxProof.Leaf`
  - [crypto/merkle] [\#2713](https://github.com/tendermint/tendermint/issues/2713) `SimpleProof.Verify` takes a `leaf` instead of a
    `leafHash` and performs the hashing itself

* Blockchain Protocol
  * [crypto/merkle] [\#2713](https://github.com/tendermint/tendermint/issues/2713) Merkle trees now match the RFC 6962 specification
  * [types] [\#3078](https://github.com/tendermint/tendermint/issues/3078) Re-order Timestamp and BlockID in CanonicalVote so it's
    consistent with CanonicalProposal (BlockID comes
    first)
  * [types] [\#3165](https://github.com/tendermint/tendermint/issues/3165) Hash of ConsensusParams only includes BlockSize.MaxBytes and
    BlockSize.MaxGas

* P2P Protocol
  - [consensus] [\#3049](https://github.com/tendermint/tendermint/issues/3049) Normalize priorities to not exceed `2*TotalVotingPower` to mitigate unfair proposer selection
    heavily preferring earlier joined validators in the case of an early bonded large validator unbonding

### FEATURES:

### IMPROVEMENTS:
- [rpc] [\#3065](https://github.com/tendermint/tendermint/issues/3065) Return maxPerPage (100), not defaultPerPage (30) if `per_page` is greater than the max 100.
- [instrumentation] [\#3082](https://github.com/tendermint/tendermint/issues/3082) Add `chain_id` label for all metrics

### BUG FIXES:
- [crypto] [\#3164](https://github.com/tendermint/tendermint/issues/3164) Update `btcd` fork for rare signRFC6979 bug
- [lite] [\#3171](https://github.com/tendermint/tendermint/issues/3171) Fix verifying large validator set changes
- [log] [\#3125](https://github.com/tendermint/tendermint/issues/3125) Fix year format
- [mempool] [\#3168](https://github.com/tendermint/tendermint/issues/3168) Limit tx size to fit in the max reactor msg size
- [scripts] [\#3147](https://github.com/tendermint/tendermint/issues/3147) Fix json2wal for large block parts (@bradyjoestar)

## v0.28.1

*January 18th, 2019*

Special thanks to external contributors on this release:
@HaoyangLiu

Friendly reminder, we have a [bug bounty
program](https://hackerone.com/tendermint).

### BUG FIXES:
- [consensus] Fix consensus halt from proposing blocks with too much evidence

## v0.28.0

*January 16th, 2019*

Special thanks to external contributors on this release:
@fmauricios, @gianfelipe93, @husio, @needkane, @srmo, @yutianwu

This release is primarily about upgrades to the `privval` system -
separating the `priv_validator.json` into distinct config and data files, and
refactoring the socket validator to support reconnections.

**Note:** Please backup your existing `priv_validator.json` before using this
version.

See [UPGRADING.md](UPGRADING.md) for more details.

### BREAKING CHANGES:

* CLI/RPC/Config
  - [cli] Removed `--proxy_app=dummy` option. Use `kvstore` (`persistent_kvstore`) instead.
  - [cli] Renamed `--proxy_app=nilapp` to `--proxy_app=noop`.
  - [config] [\#2992](https://github.com/tendermint/tendermint/issues/2992) `allow_duplicate_ip` is now set to false
  - [privval] [\#1181](https://github.com/tendermint/tendermint/issues/1181) Split `priv_validator.json` into immutable (`config/priv_validator_key.json`) and mutable (`data/priv_validator_state.json`) parts (@yutianwu)
  - [privval] [\#2926](https://github.com/tendermint/tendermint/issues/2926) Split up `PubKeyMsg` into `PubKeyRequest` and `PubKeyResponse` to be consistent with other message types
  - [privval] [\#2923](https://github.com/tendermint/tendermint/issues/2923) Listen for unix socket connections instead of dialing them

* Apps

* Go API
  - [types] [\#2981](https://github.com/tendermint/tendermint/issues/2981) Remove `PrivValidator.GetAddress()`

* Blockchain Protocol

* P2P Protocol

### FEATURES:
- [rpc] [\#3052](https://github.com/tendermint/tendermint/issues/3052) Include peer's remote IP in `/net_info`

### IMPROVEMENTS:
- [consensus] [\#3086](https://github.com/tendermint/tendermint/issues/3086) Log peerID on ignored votes (@srmo)
- [docs] [\#3061](https://github.com/tendermint/tendermint/issues/3061) Added specification for signing consensus msgs at
  ./docs/spec/consensus/signing.md
- [privval] [\#2948](https://github.com/tendermint/tendermint/issues/2948) Memoize pubkey so it's only requested once on startup
- [privval] [\#2923](https://github.com/tendermint/tendermint/issues/2923) Retry RemoteSigner connections on error

### BUG FIXES:

- [build] [\#3085](https://github.com/tendermint/tendermint/issues/3085) Fix `Version` field in build scripts (@husio)
- [crypto/multisig] [\#3102](https://github.com/tendermint/tendermint/issues/3102) Fix multisig keys address length
- [crypto/encoding] [\#3101](https://github.com/tendermint/tendermint/issues/3101) Fix `PubKeyMultisigThreshold` unmarshalling into `crypto.PubKey` interface
- [p2p/conn] [\#3111](https://github.com/tendermint/tendermint/issues/3111) Make SecretConnection thread safe
- [rpc] [\#3053](https://github.com/tendermint/tendermint/issues/3053) Fix internal error in `/tx_search` when results are empty
  (@gianfelipe93)
- [types] [\#2926](https://github.com/tendermint/tendermint/issues/2926) Do not panic if retrieving the privval's public key fails

## v0.27.4

*December 21st, 2018*

### BUG FIXES:

- [mempool] [\#3036](https://github.com/tendermint/tendermint/issues/3036) Fix
  LRU cache by popping the least recently used item when the cache is full,
  not the most recently used one!

## v0.27.3

*December 16th, 2018*

### BREAKING CHANGES:

* Go API
  - [dep] [\#3027](https://github.com/tendermint/tendermint/issues/3027) Revert to mainline Go crypto library, eliminating the modified
    `bcrypt.GenerateFromPassword`

## v0.27.2

*December 16th, 2018*

### IMPROVEMENTS:

- [node] [\#3025](https://github.com/tendermint/tendermint/issues/3025) Validate NodeInfo addresses on startup.

### BUG FIXES:

- [p2p] [\#3025](https://github.com/tendermint/tendermint/pull/3025) Revert to using defers in addrbook.  Fixes deadlocks in pex and consensus upon invalid ExternalAddr/ListenAddr configuration.

## v0.27.1

*December 15th, 2018*

Special thanks to external contributors on this release:
@danil-lashin, @hleb-albau, @james-ray, @leo-xinwang

### FEATURES:
- [rpc] [\#2964](https://github.com/tendermint/tendermint/issues/2964) Add `UnconfirmedTxs(limit)` and `NumUnconfirmedTxs()` methods to HTTP/Local clients (@danil-lashin)
- [docs] [\#3004](https://github.com/tendermint/tendermint/issues/3004) Enable full-text search on docs pages

### IMPROVEMENTS:
- [consensus] [\#2971](https://github.com/tendermint/tendermint/issues/2971) Return error if ValidatorSet is empty after InitChain
  (@leo-xinwang)
- [ci/cd] [\#3005](https://github.com/tendermint/tendermint/issues/3005) Updated CircleCI job to trigger website build when docs are updated
- [docs] Various updates

### BUG FIXES:
- [cmd] [\#2983](https://github.com/tendermint/tendermint/issues/2983) `testnet` command always sets `addr_book_strict = false`
- [config] [\#2980](https://github.com/tendermint/tendermint/issues/2980) Fix CORS options formatting
- [kv indexer] [\#2912](https://github.com/tendermint/tendermint/issues/2912) Don't ignore key when executing CONTAINS
- [mempool] [\#2961](https://github.com/tendermint/tendermint/issues/2961) Call `notifyTxsAvailable` if there're txs left after committing a block, but recheck=false
- [mempool] [\#2994](https://github.com/tendermint/tendermint/issues/2994) Reject txs with negative GasWanted
- [p2p] [\#2990](https://github.com/tendermint/tendermint/issues/2990) Fix a bug where seeds don't disconnect from a peer after 3h
- [consensus] [\#3006](https://github.com/tendermint/tendermint/issues/3006) Save state after InitChain only when stateHeight is also 0 (@james-ray)

## v0.27.0

*December 5th, 2018*

Special thanks to external contributors on this release:
@danil-lashin, @srmo

Special thanks to @dlguddus for discovering a [major
issue](https://github.com/tendermint/tendermint/issues/2718#issuecomment-440888677)
in the proposer selection algorithm.

Friendly reminder, we have a [bug bounty
program](https://hackerone.com/tendermint).

This release is primarily about fixes to the proposer selection algorithm
in preparation for the [Cosmos Game of
Stakes](https://blog.cosmos.network/the-game-of-stakes-is-open-for-registration-83a404746ee6).
It also makes use of the `ConsensusParams.Validator.PubKeyTypes` to restrict the
key types that can be used by validators, and removes the `Heartbeat` consensus
message.

### BREAKING CHANGES:

* CLI/RPC/Config
  - [rpc] [\#2932](https://github.com/tendermint/tendermint/issues/2932) Rename `accum` to `proposer_priority`

* Go API
  - [db] [\#2913](https://github.com/tendermint/tendermint/pull/2913)
    ReverseIterator API change: start < end, and end is exclusive.
  - [types] [\#2932](https://github.com/tendermint/tendermint/issues/2932) Rename `Validator.Accum` to `Validator.ProposerPriority`

* Blockchain Protocol
  - [state] [\#2714](https://github.com/tendermint/tendermint/issues/2714) Validators can now only use pubkeys allowed within
    ConsensusParams.Validator.PubKeyTypes

* P2P Protocol
  - [consensus] [\#2871](https://github.com/tendermint/tendermint/issues/2871)
    Remove *ProposalHeartbeat* message as it serves no real purpose (@srmo)
  - [state] Fixes for proposer selection:
    - [\#2785](https://github.com/tendermint/tendermint/issues/2785) Accum for new validators is `-1.125*totalVotingPower` instead of 0
    - [\#2941](https://github.com/tendermint/tendermint/issues/2941) val.Accum is preserved during ValidatorSet.Update to avoid being
      reset to 0

### IMPROVEMENTS:

- [state] [\#2929](https://github.com/tendermint/tendermint/issues/2929) Minor refactor of updateState logic (@danil-lashin)
- [node] [\#2959](https://github.com/tendermint/tendermint/issues/2959) Allow node to start even if software's BlockProtocol is
  different from state's BlockProtocol
- [pex] [\#2959](https://github.com/tendermint/tendermint/issues/2959) Pex reactor logger uses `module=pex`

### BUG FIXES:

- [p2p] [\#2968](https://github.com/tendermint/tendermint/issues/2968) Panic on transport error rather than continuing to run but not
  accept new connections
- [p2p] [\#2969](https://github.com/tendermint/tendermint/issues/2969) Fix mismatch in peer count between `/net_info` and the prometheus
  metrics
- [rpc] [\#2408](https://github.com/tendermint/tendermint/issues/2408) `/broadcast_tx_commit`: Fix "interface conversion: interface {} in nil, not EventDataTx" panic (could happen if somebody sent a tx using `/broadcast_tx_commit` while Tendermint was being stopped)
- [state] [\#2785](https://github.com/tendermint/tendermint/issues/2785) Fix accum for new validators to be `-1.125*totalVotingPower`
  instead of 0, forcing them to wait before becoming the proposer. Also:
    - do not batch clip
    - keep accums averaged near 0
- [txindex/kv] [\#2925](https://github.com/tendermint/tendermint/issues/2925) Don't return false positives when range searching for a prefix of a tag value
- [types] [\#2938](https://github.com/tendermint/tendermint/issues/2938) Fix regression in v0.26.4 where we panic on empty
  genDoc.Validators
- [types] [\#2941](https://github.com/tendermint/tendermint/issues/2941) Preserve val.Accum during ValidatorSet.Update to avoid it being
  reset to 0 every time a validator is updated

## v0.26.4

*November 27th, 2018*

Special thanks to external contributors on this release:
@ackratos, @goolAdapter, @james-ray, @joe-bowman, @kostko,
@nagarajmanjunath, @tomtau

Friendly reminder, we have a [bug bounty
program](https://hackerone.com/tendermint).

### FEATURES:

- [rpc] [\#2747](https://github.com/tendermint/tendermint/issues/2747) Enable subscription to tags emitted from `BeginBlock`/`EndBlock` (@kostko)
- [types] [\#2747](https://github.com/tendermint/tendermint/issues/2747) Add `ResultBeginBlock` and `ResultEndBlock` fields to `EventDataNewBlock`
    and `EventDataNewBlockHeader` to support subscriptions (@kostko)
- [types] [\#2918](https://github.com/tendermint/tendermint/issues/2918) Add Marshal, MarshalTo, Unmarshal methods to various structs
  to support Protobuf compatibility (@nagarajmanjunath)

### IMPROVEMENTS:

- [config] [\#2877](https://github.com/tendermint/tendermint/issues/2877) Add `blocktime_iota` to the config.toml (@ackratos)
    - NOTE: this should be a ConsensusParam, not part of the config, and will be
      removed from the config at a later date
      ([\#2920](https://github.com/tendermint/tendermint/issues/2920).
- [mempool] [\#2882](https://github.com/tendermint/tendermint/issues/2882) Add txs from Update to cache
- [mempool] [\#2891](https://github.com/tendermint/tendermint/issues/2891) Remove local int64 counter from being stored in every tx
- [node] [\#2866](https://github.com/tendermint/tendermint/issues/2866) Add ability to instantiate IPCVal (@joe-bowman)

### BUG FIXES:

- [blockchain] [\#2731](https://github.com/tendermint/tendermint/issues/2731) Retry both blocks if either is bad to avoid getting stuck during fast sync (@goolAdapter)
- [consensus] [\#2893](https://github.com/tendermint/tendermint/issues/2893) Use genDoc.Validators instead of state.NextValidators on replay when appHeight==0 (@james-ray)
- [log] [\#2868](https://github.com/tendermint/tendermint/issues/2868) Fix `module=main` setting overriding all others
    - NOTE: this changes the default logging behaviour to be much less verbose.
      Set `log_level="info"` to restore the previous behaviour.
- [rpc] [\#2808](https://github.com/tendermint/tendermint/issues/2808) Fix `accum` field in `/validators` by calling `IncrementAccum` if necessary
- [rpc] [\#2811](https://github.com/tendermint/tendermint/issues/2811) Allow integer IDs in JSON-RPC requests (@tomtau)
- [txindex/kv] [\#2759](https://github.com/tendermint/tendermint/issues/2759) Fix tx.height range queries
- [txindex/kv] [\#2775](https://github.com/tendermint/tendermint/issues/2775) Order tx results by index if height is the same
- [txindex/kv] [\#2908](https://github.com/tendermint/tendermint/issues/2908) Don't return false positives when searching for a prefix of a tag value

## v0.26.3

*November 17th, 2018*

Special thanks to external contributors on this release:
@danil-lashin, @kevlubkcm, @krhubert, @srmo

Friendly reminder, we have a [bug bounty
program](https://hackerone.com/tendermint).

### BREAKING CHANGES:

* Go API
  - [rpc] [\#2791](https://github.com/tendermint/tendermint/issues/2791) Functions that start HTTP servers are now blocking:
    - Impacts `StartHTTPServer`, `StartHTTPAndTLSServer`, and `StartGRPCServer`
    - These functions now take a `net.Listener` instead of an address
  - [rpc] [\#2767](https://github.com/tendermint/tendermint/issues/2767) Subscribing to events
  `NewRound` and `CompleteProposal` return new types `EventDataNewRound` and
  `EventDataCompleteProposal`, respectively, instead of the generic `EventDataRoundState`. (@kevlubkcm)

### FEATURES:

- [log] [\#2843](https://github.com/tendermint/tendermint/issues/2843) New `log_format` config option, which can be set to 'plain' for colored
  text or 'json' for JSON output
- [types] [\#2767](https://github.com/tendermint/tendermint/issues/2767) New event types EventDataNewRound (with ProposerInfo) and EventDataCompleteProposal (with BlockID). (@kevlubkcm)

### IMPROVEMENTS:

- [dep] [\#2844](https://github.com/tendermint/tendermint/issues/2844) Dependencies are no longer pinned to an exact version in the
  Gopkg.toml:
  - Serialization libs are allowed to vary by patch release
  - Other libs are allowed to vary by minor release
- [p2p] [\#2857](https://github.com/tendermint/tendermint/issues/2857) "Send failed" is logged at debug level instead of error.
- [rpc] [\#2780](https://github.com/tendermint/tendermint/issues/2780) Add read and write timeouts to HTTP servers
- [state] [\#2848](https://github.com/tendermint/tendermint/issues/2848) Make "Update to validators" msg value pretty (@danil-lashin)

### BUG FIXES:
- [consensus] [\#2819](https://github.com/tendermint/tendermint/issues/2819) Don't send proposalHearbeat if not a validator
- [docs] [\#2859](https://github.com/tendermint/tendermint/issues/2859) Fix ConsensusParams details in spec
- [libs/autofile] [\#2760](https://github.com/tendermint/tendermint/issues/2760) Comment out autofile permissions check - should fix
  running Tendermint on Windows
- [p2p] [\#2869](https://github.com/tendermint/tendermint/issues/2869) Set connection config properly instead of always using default
- [p2p/pex] [\#2802](https://github.com/tendermint/tendermint/issues/2802) Seed mode fixes:
  - Only disconnect from inbound peers
  - Use FlushStop instead of Sleep to ensure all messages are sent before
    disconnecting

## v0.26.2

*November 15th, 2018*

Special thanks to external contributors on this release: @hleb-albau, @zhuzeyu

Friendly reminder, we have a [bug bounty program](https://hackerone.com/tendermint).

### FEATURES:

- [rpc] [\#2582](https://github.com/tendermint/tendermint/issues/2582) Enable CORS on RPC API (@hleb-albau)

### BUG FIXES:

- [abci] [\#2748](https://github.com/tendermint/tendermint/issues/2748) Unlock mutex in localClient so even when app panics (e.g. during CheckTx), consensus continue working
- [abci] [\#2748](https://github.com/tendermint/tendermint/issues/2748) Fix DATA RACE in localClient
- [amino] [\#2822](https://github.com/tendermint/tendermint/issues/2822) Update to v0.14.1 to support compiling on 32-bit platforms
- [rpc] [\#2748](https://github.com/tendermint/tendermint/issues/2748) Drain channel before calling Unsubscribe(All) in `/broadcast_tx_commit`

## v0.26.1

*November 11, 2018*

Special thanks to external contributors on this release: @katakonst

Friendly reminder, we have a [bug bounty program](https://hackerone.com/tendermint).

### IMPROVEMENTS:

- [consensus] [\#2704](https://github.com/tendermint/tendermint/issues/2704) Simplify valid POL round logic
- [docs] [\#2749](https://github.com/tendermint/tendermint/issues/2749) Deduplicate some ABCI docs
- [mempool] More detailed log messages
    - [\#2724](https://github.com/tendermint/tendermint/issues/2724)
    - [\#2762](https://github.com/tendermint/tendermint/issues/2762)

### BUG FIXES:

- [autofile] [\#2703](https://github.com/tendermint/tendermint/issues/2703) Do not panic when checking Head size
- [crypto/merkle] [\#2756](https://github.com/tendermint/tendermint/issues/2756) Fix crypto/merkle ProofOperators.Verify to check bounds on keypath parts.
- [mempool] fix a bug where we create a WAL despite `wal_dir` being empty
- [p2p] [\#2771](https://github.com/tendermint/tendermint/issues/2771) Fix `peer-id` label name to `peer_id` in prometheus metrics
- [p2p] [\#2797](https://github.com/tendermint/tendermint/pull/2797) Fix IDs in peer NodeInfo and require them for addresses
  in AddressBook
- [p2p] [\#2797](https://github.com/tendermint/tendermint/pull/2797) Do not close conn immediately after sending pex addrs in seed mode. Partial fix for [\#2092](https://github.com/tendermint/tendermint/issues/2092).

## v0.26.0

*November 2, 2018*

Special thanks to external contributors on this release:
@bradyjoestar, @connorwstein, @goolAdapter, @HaoyangLiu,
@james-ray, @overbool, @phymbert, @Slamper, @Uzair1995, @yutianwu.

Special thanks to @Slamper for a series of bug reports in our [bug bounty
program](https://hackerone.com/tendermint) which are fixed in this release.

This release is primarily about adding Version fields to various data structures,
optimizing consensus messages for signing and verification in
restricted environments (like HSMs and the Ethereum Virtual Machine), and
aligning the consensus code with the [specification](https://arxiv.org/abs/1807.04938).
It also includes our first take at a generalized merkle proof system, and
changes the length of hashes used for hashing data structures from 20 to 32
bytes.

See the [UPGRADING.md](UPGRADING.md#v0.26.0) for details on upgrading to the new
version.

Please note that we are still making breaking changes to the protocols.
While the new Version fields should help us to keep the software backwards compatible
even while upgrading the protocols, we cannot guarantee that new releases will
be compatible with old chains just yet. We expect there will be another breaking
release or two before the Cosmos Hub launch, but we will otherwise be paying
increasing attention to backwards compatibility. Thanks for bearing with us!

### BREAKING CHANGES:

* CLI/RPC/Config
  * [config] [\#2232](https://github.com/tendermint/tendermint/issues/2232) Timeouts are now strings like "3s" and "100ms", not ints
  * [config] [\#2505](https://github.com/tendermint/tendermint/issues/2505) Remove Mempool.RecheckEmpty (it was effectively useless anyways)
  * [config] [\#2490](https://github.com/tendermint/tendermint/issues/2490) `mempool.wal` is disabled by default
  * [privval] [\#2459](https://github.com/tendermint/tendermint/issues/2459) Split `SocketPVMsg`s implementations into Request and Response, where the Response may contain a error message (returned by the remote signer)
  * [state] [\#2644](https://github.com/tendermint/tendermint/issues/2644) Add Version field to State, breaking the format of State as
    encoded on disk.
  * [rpc] [\#2298](https://github.com/tendermint/tendermint/issues/2298) `/abci_query` takes `prove` argument instead of `trusted` and switches the default
    behaviour to `prove=false`
  * [rpc] [\#2654](https://github.com/tendermint/tendermint/issues/2654) Remove all `node_info.other.*_version` fields in `/status` and
    `/net_info`
  * [rpc] [\#2636](https://github.com/tendermint/tendermint/issues/2636) Remove
    `_params` suffix from fields in `consensus_params`.

* Apps
  * [abci] [\#2298](https://github.com/tendermint/tendermint/issues/2298) ResponseQuery.Proof is now a structured merkle.Proof, not just
    arbitrary bytes
  * [abci] [\#2644](https://github.com/tendermint/tendermint/issues/2644) Add Version to Header and shift all fields by one
  * [abci] [\#2662](https://github.com/tendermint/tendermint/issues/2662) Bump the field numbers for some `ResponseInfo` fields to make room for
      `AppVersion`
  * [abci] [\#2636](https://github.com/tendermint/tendermint/issues/2636) Updates to ConsensusParams
    * Remove `Params` suffix from field names
    * Add `Params` suffix to message types
    * Add new field and type, `Validator ValidatorParams`, to control what types of validator keys are allowed.

* Go API
  * [config] [\#2232](https://github.com/tendermint/tendermint/issues/2232) Timeouts are time.Duration, not ints
  * [crypto/merkle & lite] [\#2298](https://github.com/tendermint/tendermint/issues/2298) Various changes to accomodate General Merkle trees
  * [crypto/merkle] [\#2595](https://github.com/tendermint/tendermint/issues/2595) Remove all Hasher objects in favor of byte slices
  * [crypto/merkle] [\#2635](https://github.com/tendermint/tendermint/issues/2635) merkle.SimpleHashFromTwoHashes is no longer exported
  * [node] [\#2479](https://github.com/tendermint/tendermint/issues/2479) Remove node.RunForever
  * [rpc/client] [\#2298](https://github.com/tendermint/tendermint/issues/2298) `ABCIQueryOptions.Trusted` -> `ABCIQueryOptions.Prove`
  * [types] [\#2298](https://github.com/tendermint/tendermint/issues/2298) Remove `Index` and `Total` fields from `TxProof`.
  * [types] [\#2598](https://github.com/tendermint/tendermint/issues/2598)
    `VoteTypeXxx` are now of type `SignedMsgType byte` and named `XxxType`, eg.
    `PrevoteType`, `PrecommitType`.
  * [types] [\#2636](https://github.com/tendermint/tendermint/issues/2636) Rename fields in ConsensusParams to remove `Params` suffixes
  * [types] [\#2735](https://github.com/tendermint/tendermint/issues/2735) Simplify Proposal message to align with spec

* Blockchain Protocol
  * [crypto/tmhash] [\#2732](https://github.com/tendermint/tendermint/issues/2732) TMHASH is now full 32-byte SHA256
    * All hashes in the block header and Merkle trees are now 32-bytes
    * PubKey Addresses are still only 20-bytes
  * [state] [\#2587](https://github.com/tendermint/tendermint/issues/2587) Require block.Time of the fist block to be genesis time
  * [state] [\#2644](https://github.com/tendermint/tendermint/issues/2644) Require block.Version to match state.Version
  * [types] Update SignBytes for `Vote`/`Proposal`/`Heartbeat`:
    * [\#2459](https://github.com/tendermint/tendermint/issues/2459) Use amino encoding instead of JSON in `SignBytes`.
    * [\#2598](https://github.com/tendermint/tendermint/issues/2598) Reorder fields and use fixed sized encoding.
    * [\#2598](https://github.com/tendermint/tendermint/issues/2598) Change `Type` field from `string` to `byte` and use new
      `SignedMsgType` to enumerate.
  * [types] [\#2730](https://github.com/tendermint/tendermint/issues/2730) Use
    same order for fields in `Vote` as in the SignBytes
  * [types] [\#2732](https://github.com/tendermint/tendermint/issues/2732) Remove the address field from the validator hash
  * [types] [\#2644](https://github.com/tendermint/tendermint/issues/2644) Add Version struct to Header
  * [types] [\#2609](https://github.com/tendermint/tendermint/issues/2609) ConsensusParams.Hash() is the hash of the amino encoded
    struct instead of the Merkle tree of the fields
  * [types] [\#2670](https://github.com/tendermint/tendermint/issues/2670) Header.Hash() builds Merkle tree out of fields in the same
    order they appear in the header, instead of sorting by field name
  * [types] [\#2682](https://github.com/tendermint/tendermint/issues/2682) Use proto3 `varint` encoding for ints that are usually unsigned (instead of zigzag encoding).
  * [types] [\#2636](https://github.com/tendermint/tendermint/issues/2636) Add Validator field to ConsensusParams
      (Used to control which pubkey types validators can use, by abci type).

* P2P Protocol
  * [consensus] [\#2652](https://github.com/tendermint/tendermint/issues/2652)
    Replace `CommitStepMessage` with `NewValidBlockMessage`
  * [consensus] [\#2735](https://github.com/tendermint/tendermint/issues/2735) Simplify `Proposal` message to align with spec
  * [consensus] [\#2730](https://github.com/tendermint/tendermint/issues/2730)
    Add `Type` field to `Proposal` and use same order of fields as in the
    SignBytes for both `Proposal` and `Vote`
  * [p2p] [\#2654](https://github.com/tendermint/tendermint/issues/2654) Add `ProtocolVersion` struct with protocol versions to top of
    DefaultNodeInfo and require `ProtocolVersion.Block` to match during peer handshake


### FEATURES:
- [abci] [\#2557](https://github.com/tendermint/tendermint/issues/2557) Add `Codespace` field to `Response{CheckTx, DeliverTx, Query}`
- [abci] [\#2662](https://github.com/tendermint/tendermint/issues/2662) Add `BlockVersion` and `P2PVersion` to `RequestInfo`
- [crypto/merkle] [\#2298](https://github.com/tendermint/tendermint/issues/2298) General Merkle Proof scheme for chaining various types of Merkle trees together
- [docs/architecture] [\#1181](https://github.com/tendermint/tendermint/issues/1181) S
plit immutable and mutable parts of priv_validator.json

### IMPROVEMENTS:
- Additional Metrics
    - [consensus] [\#2169](https://github.com/cosmos/cosmos-sdk/issues/2169)
    - [p2p] [\#2169](https://github.com/cosmos/cosmos-sdk/issues/2169)
- [config] [\#2232](https://github.com/tendermint/tendermint/issues/2232) Added ValidateBasic method, which performs basic checks
- [crypto/ed25519] [\#2558](https://github.com/tendermint/tendermint/issues/2558) Switch to use latest `golang.org/x/crypto` through our fork at
  github.com/tendermint/crypto
- [libs/log] [\#2707](https://github.com/tendermint/tendermint/issues/2707) Add year to log format (@yutianwu)
- [tools] [\#2238](https://github.com/tendermint/tendermint/issues/2238) Binary dependencies are now locked to a specific git commit

### BUG FIXES:
- [\#2711](https://github.com/tendermint/tendermint/issues/2711) Validate all incoming reactor messages. Fixes various bugs due to negative ints.
- [autofile] [\#2428](https://github.com/tendermint/tendermint/issues/2428) Group.RotateFile need call Flush() before rename (@goolAdapter)
- [common] [\#2533](https://github.com/tendermint/tendermint/issues/2533) Fixed a bug in the `BitArray.Or` method
- [common] [\#2506](https://github.com/tendermint/tendermint/issues/2506) Fixed a bug in the `BitArray.Sub` method (@james-ray)
- [common] [\#2534](https://github.com/tendermint/tendermint/issues/2534) Fix `BitArray.PickRandom` to choose uniformly from true bits
- [consensus] [\#1690](https://github.com/tendermint/tendermint/issues/1690) Wait for
  timeoutPrecommit before starting next round
- [consensus] [\#1745](https://github.com/tendermint/tendermint/issues/1745) Wait for
  Proposal or timeoutProposal before entering prevote
- [consensus] [\#2642](https://github.com/tendermint/tendermint/issues/2642) Only propose ValidBlock, not LockedBlock
- [consensus] [\#2642](https://github.com/tendermint/tendermint/issues/2642) Initialized ValidRound and LockedRound to -1
- [consensus] [\#1637](https://github.com/tendermint/tendermint/issues/1637) Limit the amount of evidence that can be included in a
  block
- [consensus] [\#2652](https://github.com/tendermint/tendermint/issues/2652) Ensure valid block property with faulty proposer
- [evidence] [\#2515](https://github.com/tendermint/tendermint/issues/2515) Fix db iter leak (@goolAdapter)
- [libs/event] [\#2518](https://github.com/tendermint/tendermint/issues/2518) Fix event concurrency flaw (@goolAdapter)
- [node] [\#2434](https://github.com/tendermint/tendermint/issues/2434) Make node respond to signal interrupts while sleeping for genesis time
- [state] [\#2616](https://github.com/tendermint/tendermint/issues/2616) Pass nil to NewValidatorSet() when genesis file's Validators field is nil
- [p2p] [\#2555](https://github.com/tendermint/tendermint/issues/2555) Fix p2p switch FlushThrottle value (@goolAdapter)
- [p2p] [\#2668](https://github.com/tendermint/tendermint/issues/2668) Reconnect to originally dialed address (not self-reported address) for persistent peers

## v0.25.0

*September 22, 2018*

Special thanks to external contributors on this release:
@scriptionist, @bradyjoestar, @WALL-E

This release is mostly about the ConsensusParams - removing fields and enforcing MaxGas.
It also addresses some issues found via security audit, removes various unused
functions from `libs/common`, and implements
[ADR-012](https://github.com/tendermint/tendermint/blob/develop/docs/architecture/adr-012-peer-transport.md).

Friendly reminder, we have a [bug bounty program](https://hackerone.com/tendermint).

BREAKING CHANGES:

* CLI/RPC/Config
  * [rpc] [\#2391](https://github.com/tendermint/tendermint/issues/2391) /status `result.node_info.other` became a map
  * [types] [\#2364](https://github.com/tendermint/tendermint/issues/2364) Remove `TxSize` and `BlockGossip` from `ConsensusParams`
    * Maximum tx size is now set implicitly via the `BlockSize.MaxBytes`
    * The size of block parts in the consensus is now fixed to 64kB

* Apps
  * [mempool] [\#2360](https://github.com/tendermint/tendermint/issues/2360) Mempool tracks the `ResponseCheckTx.GasWanted` and
    `ConsensusParams.BlockSize.MaxGas` and enforces:
    - `GasWanted <= MaxGas` for every tx
    - `(sum of GasWanted in block) <= MaxGas` for block proposal

* Go API
  * [libs/common] [\#2431](https://github.com/tendermint/tendermint/issues/2431) Remove Word256 due to lack of use
  * [libs/common] [\#2452](https://github.com/tendermint/tendermint/issues/2452) Remove the following functions due to lack of use:
    * byteslice.go: cmn.IsZeros, cmn.RightPadBytes, cmn.LeftPadBytes, cmn.PrefixEndBytes
    * strings.go: cmn.IsHex, cmn.StripHex
    * int.go: Uint64Slice, all put/get int64 methods

FEATURES:
- [rpc] [\#2415](https://github.com/tendermint/tendermint/issues/2415) New `/consensus_params?height=X` endpoint to query the consensus
  params at any height (@scriptonist)
- [types] [\#1714](https://github.com/tendermint/tendermint/issues/1714) Add Address to GenesisValidator
- [metrics] [\#2337](https://github.com/tendermint/tendermint/issues/2337) `consensus.block_interval_metrics` is now gauge, not histogram (you will be able to see spikes, if any)
- [libs] [\#2286](https://github.com/tendermint/tendermint/issues/2286) Panic if `autofile` or `db/fsdb` permissions change from 0600.

IMPROVEMENTS:
- [libs/db] [\#2371](https://github.com/tendermint/tendermint/issues/2371) Output error instead of panic when the given `db_backend` is not initialised (@bradyjoestar)
- [mempool] [\#2399](https://github.com/tendermint/tendermint/issues/2399) Make mempool cache a proper LRU (@bradyjoestar)
- [p2p] [\#2126](https://github.com/tendermint/tendermint/issues/2126) Introduce PeerTransport interface to improve isolation of concerns
- [libs/common] [\#2326](https://github.com/tendermint/tendermint/issues/2326) Service returns ErrNotStarted

BUG FIXES:
- [node] [\#2294](https://github.com/tendermint/tendermint/issues/2294) Delay starting node until Genesis time
- [consensus] [\#2048](https://github.com/tendermint/tendermint/issues/2048) Correct peer statistics for marking peer as good
- [rpc] [\#2460](https://github.com/tendermint/tendermint/issues/2460) StartHTTPAndTLSServer() now passes StartTLS() errors back to the caller rather than hanging forever.
- [p2p] [\#2047](https://github.com/tendermint/tendermint/issues/2047) Accept new connections asynchronously
- [tm-bench] [\#2410](https://github.com/tendermint/tendermint/issues/2410) Enforce minimum transaction size (@WALL-E)

## 0.24.0

*September 6th, 2018*

Special thanks to external contributors with PRs included in this release: ackratos, james-ray, bradyjoestar,
peerlink, Ahmah2009, bluele, b00f.

This release includes breaking upgrades in the block header,
including the long awaited changes for delaying validator set updates by one
block to better support light clients.
It also fixes enforcement on the maximum size of blocks, and includes a BFT
timestamp in each block that can be safely used by applications.
There are also some minor breaking changes to the rpc, config, and ABCI.

See the [UPGRADING.md](UPGRADING.md#v0.24.0) for details on upgrading to the new
version.

From here on, breaking changes will be broken down to better reflect how users
are affected by a change.

A few more breaking changes are in the works - each will come with a clear
Architecture Decision Record (ADR) explaining the change. You can review ADRs
[here](https://github.com/tendermint/tendermint/tree/develop/docs/architecture)
or in the [open Pull Requests](https://github.com/tendermint/tendermint/pulls).
You can also check in on the [issues marked as
breaking](https://github.com/tendermint/tendermint/issues?q=is%3Aopen+is%3Aissue+label%3Abreaking).

BREAKING CHANGES:

* CLI/RPC/Config
  - [config] [\#2169](https://github.com/tendermint/tendermint/issues/2169) Replace MaxNumPeers with MaxNumInboundPeers and MaxNumOutboundPeers
  - [config] [\#2300](https://github.com/tendermint/tendermint/issues/2300) Reduce default mempool size from 100k to 5k, until ABCI rechecking is implemented.
  - [rpc] [\#1815](https://github.com/tendermint/tendermint/issues/1815) `/commit` returns a `signed_header` field instead of everything being top-level

* Apps
  - [abci] Added address of the original proposer of the block to Header
  - [abci] Change ABCI Header to match Tendermint exactly
  - [abci] [\#2159](https://github.com/tendermint/tendermint/issues/2159) Update use of `Validator` (see
    [ADR-018](https://github.com/tendermint/tendermint/blob/develop/docs/architecture/adr-018-ABCI-Validators.md)):
    - Remove PubKey from `Validator` (so it's just Address and Power)
    - Introduce `ValidatorUpdate` (with just PubKey and Power)
    - InitChain and EndBlock use ValidatorUpdate
    - Update field names and types in BeginBlock
  - [state] [\#1815](https://github.com/tendermint/tendermint/issues/1815) Validator set changes are now delayed by one block
    - updates returned in ResponseEndBlock for block H will be included in RequestBeginBlock for block H+2

* Go API
  - [lite] [\#1815](https://github.com/tendermint/tendermint/issues/1815) Complete refactor of the package
  - [node] [\#2212](https://github.com/tendermint/tendermint/issues/2212) NewNode now accepts a `*p2p.NodeKey` (@bradyjoestar)
  - [libs/common] [\#2199](https://github.com/tendermint/tendermint/issues/2199) Remove Fmt, in favor of fmt.Sprintf
  - [libs/common] SplitAndTrim was deleted
  - [libs/common] [\#2274](https://github.com/tendermint/tendermint/issues/2274) Remove unused Math functions like MaxInt, MaxInt64,
    MinInt, MinInt64 (@Ahmah2009)
  - [libs/clist] Panics if list extends beyond MaxLength
  - [crypto] [\#2205](https://github.com/tendermint/tendermint/issues/2205) Rename AminoRoute variables to no longer be prefixed by signature type.

* Blockchain Protocol
  - [state] [\#1815](https://github.com/tendermint/tendermint/issues/1815) Validator set changes are now delayed by one block (!)
    - Add NextValidatorSet to State, changes on-disk representation of state
  - [state] [\#2184](https://github.com/tendermint/tendermint/issues/2184) Enforce ConsensusParams.BlockSize.MaxBytes (See
    [ADR-020](https://github.com/tendermint/tendermint/blob/develop/docs/architecture/adr-020-block-size.md)).
    - Remove ConsensusParams.BlockSize.MaxTxs
    - Introduce maximum sizes for all components of a block, including ChainID
  - [types] Updates to the block Header:
    - [\#1815](https://github.com/tendermint/tendermint/issues/1815) NextValidatorsHash - hash of the validator set for the next block,
      so the current validators actually sign over the hash for the new
      validators
    - [\#2106](https://github.com/tendermint/tendermint/issues/2106) ProposerAddress - address of the block's original proposer
  - [consensus] [\#2203](https://github.com/tendermint/tendermint/issues/2203) Implement BFT time
    - Timestamp in block must be monotonic and equal the median of timestamps in block's LastCommit
  - [crypto] [\#2239](https://github.com/tendermint/tendermint/issues/2239) Secp256k1 signature changes (See
    [ADR-014](https://github.com/tendermint/tendermint/blob/develop/docs/architecture/adr-014-secp-malleability.md)):
    - format changed from DER to `r || s`, both little endian encoded as 32 bytes.
    - malleability removed by requiring `s` to be in canonical form.

* P2P Protocol
  - [p2p] [\#2263](https://github.com/tendermint/tendermint/issues/2263) Update secret connection to use a little endian encoded nonce
  - [blockchain] [\#2213](https://github.com/tendermint/tendermint/issues/2213) Fix Amino routes for blockchain reactor messages
    (@peerlink)


FEATURES:
- [types] [\#2015](https://github.com/tendermint/tendermint/issues/2015) Allow genesis file to have 0 validators (@b00f)
  - Initial validator set can be determined by the app in ResponseInitChain
- [rpc] [\#2161](https://github.com/tendermint/tendermint/issues/2161) New event `ValidatorSetUpdates` for when the validator set changes
- [crypto/multisig] [\#2164](https://github.com/tendermint/tendermint/issues/2164) Introduce multisig pubkey and signature format
- [libs/db] [\#2293](https://github.com/tendermint/tendermint/issues/2293) Allow passing options through when creating instances of leveldb dbs

IMPROVEMENTS:
- [docs] Lint documentation with `write-good` and `stop-words`.
- [docs] [\#2249](https://github.com/tendermint/tendermint/issues/2249) Refactor, deduplicate, and improve the ABCI docs and spec (with thanks to @ttmc).
- [scripts] [\#2196](https://github.com/tendermint/tendermint/issues/2196) Added json2wal tool, which is supposed to help our users restore (@bradyjoestar)
  corrupted WAL files and compose test WAL files (@bradyjoestar)
- [mempool] [\#2234](https://github.com/tendermint/tendermint/issues/2234) Now stores txs by hash inside of the cache, to mitigate memory leakage
- [mempool] [\#2166](https://github.com/tendermint/tendermint/issues/2166) Set explicit capacity for map when updating txs (@bluele)

BUG FIXES:
- [config] [\#2284](https://github.com/tendermint/tendermint/issues/2284) Replace `db_path` with `db_dir` from automatically generated configuration files.
- [mempool] [\#2188](https://github.com/tendermint/tendermint/issues/2188) Fix OOM issue from cache map and list getting out of sync
- [state] [\#2051](https://github.com/tendermint/tendermint/issues/2051) KV store index supports searching by `tx.height` (@ackratos)
- [rpc] [\#2327](https://github.com/tendermint/tendermint/issues/2327) `/dial_peers` does not try to dial existing peers
- [node] [\#2323](https://github.com/tendermint/tendermint/issues/2323) Filter empty strings from config lists (@james-ray)
- [abci/client] [\#2236](https://github.com/tendermint/tendermint/issues/2236) Fix closing GRPC connection (@bradyjoestar)

## 0.23.1

*August 22nd, 2018*

BUG FIXES:
- [libs/autofile] [\#2261](https://github.com/tendermint/tendermint/issues/2261) Fix log rotation so it actually happens.
    - Fixes issues with consensus WAL growing unbounded ala [\#2259](https://github.com/tendermint/tendermint/issues/2259)

## 0.23.0

*August 5th, 2018*

This release includes breaking upgrades in our P2P encryption,
some ABCI messages, and how we encode time and signatures.

A few more changes are still coming to the Header, ABCI,
and validator set handling to better support light clients, BFT time, and
upgrades. Most notably, validator set changes will be delayed by one block (see
[#1815][i1815]).

We also removed `make ensure_deps` in favour of `make get_vendor_deps`.

BREAKING CHANGES:
- [abci] Changed time format from int64 to google.protobuf.Timestamp
- [abci] Changed Validators to LastCommitInfo in RequestBeginBlock
- [abci] Removed Fee from ResponseDeliverTx and ResponseCheckTx
- [crypto] Switch crypto.Signature from interface to []byte for space efficiency
  [#2128](https://github.com/tendermint/tendermint/pull/2128)
    - NOTE: this means signatures no longer have the prefix bytes in Amino
      binary nor the `type` field in Amino JSON. They're just bytes.
- [p2p] Remove salsa and ripemd primitives, in favor of using chacha as a stream cipher, and hkdf [#2054](https://github.com/tendermint/tendermint/pull/2054)
- [tools] Removed `make ensure_deps` in favor of `make get_vendor_deps`
- [types] CanonicalTime uses nanoseconds instead of clipping to ms
    - breaks serialization/signing of all messages with a timestamp

FEATURES:
- [tools] Added `make check_dep`
    - ensures gopkg.lock is synced with gopkg.toml
    - ensures no branches are used in the gopkg.toml

IMPROVEMENTS:
- [blockchain] Improve fast-sync logic
  [#1805](https://github.com/tendermint/tendermint/pull/1805)
    - tweak params
    - only process one block at a time to avoid starving
- [common] bit array functions which take in another parameter are now thread safe
- [crypto] Switch hkdfchachapoly1305 to xchachapoly1305
- [p2p] begin connecting to peers as soon a seed node provides them to you ([#2093](https://github.com/tendermint/tendermint/issues/2093))

BUG FIXES:
- [common] Safely handle cases where atomic write files already exist [#2109](https://github.com/tendermint/tendermint/issues/2109)
- [privval] fix a deadline for accepting new connections in socket private
  validator.
- [p2p] Allow startup if a configured seed node's IP can't be resolved ([#1716](https://github.com/tendermint/tendermint/issues/1716))
- [node] Fully exit when CTRL-C is pressed even if consensus state panics [#2072](https://github.com/tendermint/tendermint/issues/2072)

[i1815]: https://github.com/tendermint/tendermint/pull/1815

## 0.22.8

*July 26th, 2018*

BUG FIXES

- [consensus, blockchain] Fix 0.22.7 below.

## 0.22.7

*July 26th, 2018*

BUG FIXES

- [consensus, blockchain] Register the Evidence interface so it can be
  marshalled/unmarshalled by the blockchain and consensus reactors

## 0.22.6

*July 24th, 2018*

BUG FIXES

- [rpc] Fix `/blockchain` endpoint
    - (#2049) Fix OOM attack by returning error on negative input
    - Fix result length to have max 20 (instead of 21) block metas
- [rpc] Validate height is non-negative in `/abci_query`
- [consensus] (#2050) Include evidence in proposal block parts (previously evidence was
  not being included in blocks!)
- [p2p] (#2046) Close rejected inbound connections so file descriptor doesn't
  leak
- [Gopkg] (#2053) Fix versions in the toml

## 0.22.5

*July 23th, 2018*

BREAKING CHANGES:
- [crypto] Refactor `tendermint/crypto` into many subpackages
- [libs/common] remove exponentially distributed random numbers

IMPROVEMENTS:
- [abci, libs/common] Generated gogoproto static marshaller methods
- [config] Increase default send/recv rates to 5 mB/s
- [p2p] reject addresses coming from private peers
- [p2p] allow persistent peers to be private

BUG FIXES:
- [mempool] fixed a race condition when `create_empty_blocks=false` where a
  transaction is published at an old height.
- [p2p] dial external IP setup by `persistent_peers`, not internal NAT IP
- [rpc] make `/status` RPC endpoint resistant to consensus halt

## 0.22.4

*July 14th, 2018*

BREAKING CHANGES:
- [genesis] removed deprecated `app_options` field.
- [types] Genesis.AppStateJSON -> Genesis.AppState

FEATURES:
- [tools] Merged in from github.com/tendermint/tools

BUG FIXES:
- [tools/tm-bench] Various fixes
- [consensus] Wait for WAL to stop on shutdown
- [abci] Fix #1891, pending requests cannot hang when abci server dies.
  Previously a crash in BeginBlock could leave tendermint in broken state.

## 0.22.3

*July 10th, 2018*

IMPROVEMENTS
- Update dependencies
    * pin all values in Gopkg.toml to version or commit
    * update golang/protobuf to v1.1.0

## 0.22.2

*July 10th, 2018*

IMPROVEMENTS
- More cleanup post repo merge!
- [docs] Include `ecosystem.json` and `tendermint-bft.md` from deprecated `aib-data` repository.
- [config] Add `instrumentation.max_open_connections`, which limits the number
  of requests in flight to Prometheus server (if enabled). Default: 3.


BUG FIXES
- [rpc] Allow unquoted integers in requests
    - NOTE: this is only for URI requests. JSONRPC requests and all responses
      will use quoted integers (the proto3 JSON standard).
- [consensus] Fix halt on shutdown

## 0.22.1

*July 5th, 2018*

IMPROVEMENTS

* Cleanup post repo-merge.
* [docs] Various improvements.

BUG FIXES

* [state] Return error when EndBlock returns a 0-power validator that isn't
  already in the validator set.
* [consensus] Shut down WAL properly.


## 0.22.0

*July 2nd, 2018*

BREAKING CHANGES:
- [config]
    * Remove `max_block_size_txs` and `max_block_size_bytes` in favor of
        consensus params from the genesis file.
    * Rename `skip_upnp` to `upnp`, and turn it off by default.
    * Change `max_packet_msg_size` back to `max_packet_msg_payload_size`
- [rpc]
    * All integers are encoded as strings (part of the update for Amino v0.10.1)
    * `syncing` is now called `catching_up`
- [types] Update Amino to v0.10.1
    * Amino is now fully proto3 compatible for the basic types
    * JSON-encoded types now use the type name instead of the prefix bytes
    * Integers are encoded as strings
- [crypto] Update go-crypto to v0.10.0 and merge into `crypto`
    * privKey.Sign returns error.
    * ed25519 address changed to the first 20-bytes of the SHA256 of the raw pubkey bytes
    * `tmlibs/merkle` -> `crypto/merkle`. Uses SHA256 instead of RIPEMD160
- [tmlibs] Update to v0.9.0 and merge into `libs`
    * remove `merkle` package (moved to `crypto/merkle`)

FEATURES
- [cmd] Added metrics (served under `/metrics` using a Prometheus client;
  disabled by default). See the new `instrumentation` section in the config and
  [metrics](https://tendermint.readthedocs.io/projects/tools/en/develop/metrics.html)
  guide.
- [p2p] Add IPv6 support to peering.
- [p2p] Add `external_address` to config to allow specifying the address for
  peers to dial

IMPROVEMENT
- [rpc/client] Supports https and wss now.
- [crypto] Make public key size into public constants
- [mempool] Log tx hash, not entire tx
- [abci] Merged in github.com/tendermint/abci
- [crypto] Merged in github.com/tendermint/go-crypto
- [libs] Merged in github.com/tendermint/tmlibs
- [docs] Move from .rst to .md

BUG FIXES:
- [rpc] Limit maximum number of HTTP/WebSocket connections
  (`rpc.max_open_connections`) and gRPC connections
  (`rpc.grpc_max_open_connections`). Check out "Running In Production" guide if
  you want to increase them.
- [rpc] Limit maximum request body size to 1MB (header is limited to 1MB).
- [consensus] Fix a halting bug where `create_empty_blocks=false`
- [p2p] Fix panic in seed mode

## 0.21.0

*June 21th, 2018*

BREAKING CHANGES

- [config] Change default ports from 4665X to 2665X. Ports over 32768 are
  ephemeral and reserved for use by the kernel.
- [cmd] `unsafe_reset_all` removes the addrbook.json

IMPROVEMENT

- [pubsub] Set default capacity to 0
- [docs] Various improvements

BUG FIXES

- [consensus] Fix an issue where we don't make blocks after `fast_sync` when `create_empty_blocks=false`
- [mempool] Fix #1761 where we don't process txs if `cache_size=0`
- [rpc] Fix memory leak in Websocket (when using `/subscribe` method)
- [config] Escape paths in config - fixes config paths on Windows

## 0.20.0

*June 6th, 2018*

This is the first in a series of breaking releases coming to Tendermint after
soliciting developer feedback and conducting security audits.

This release does not break any blockchain data structures or
protocols other than the ABCI messages between Tendermint and the application.

Applications that upgrade for ABCI v0.11.0 should be able to continue running Tendermint
v0.20.0 on blockchains created with v0.19.X

BREAKING CHANGES

- [abci] Upgrade to
  [v0.11.0](https://github.com/tendermint/abci/blob/master/CHANGELOG.md#0110)
- [abci] Change Query path for filtering peers by node ID from
  `p2p/filter/pubkey/<id>` to `p2p/filter/id/<id>`

## 0.19.9

*June 5th, 2018*

BREAKING CHANGES

- [types/priv_validator] Moved to top level `privval` package

FEATURES

- [config] Collapse PeerConfig into P2PConfig
- [docs] Add quick-install script
- [docs/spec] Add table of Amino prefixes

BUG FIXES

- [rpc] Return 404 for unknown endpoints
- [consensus] Flush WAL on stop
- [evidence] Don't send evidence to peers that are behind
- [p2p] Fix memory leak on peer disconnects
- [rpc] Fix panic when `per_page=0`

## 0.19.8

*June 4th, 2018*

BREAKING:

- [p2p] Remove `auth_enc` config option, peer connections are always auth
  encrypted. Technically a breaking change but seems no one was using it and
  arguably a bug fix :)

BUG FIXES

- [mempool] Fix deadlock under high load when `skip_timeout_commit=true` and
  `create_empty_blocks=false`

## 0.19.7

*May 31st, 2018*

BREAKING:

- [libs/pubsub] TagMap#Get returns a string value
- [libs/pubsub] NewTagMap accepts a map of strings

FEATURES

- [rpc] the RPC documentation is now published to https://tendermint.github.io/slate
- [p2p] AllowDuplicateIP config option to refuse connections from same IP.
    - true by default for now, false by default in next breaking release
- [docs] Add docs for query, tx indexing, events, pubsub
- [docs] Add some notes about running Tendermint in production

IMPROVEMENTS:

- [consensus] Consensus reactor now receives events from a separate synchronous event bus,
  which is not dependant on external RPC load
- [consensus/wal] do not look for height in older files if we've seen height - 1
- [docs] Various cleanup and link fixes

## 0.19.6

*May 29th, 2018*

BUG FIXES

- [blockchain] Fix fast-sync deadlock during high peer turnover

BUG FIX:

- [evidence] Dont send peers evidence from heights they haven't synced to yet
- [p2p] Refuse connections to more than one peer with the same IP
- [docs] Various fixes

## 0.19.5

*May 20th, 2018*

BREAKING CHANGES

- [rpc/client] TxSearch and UnconfirmedTxs have new arguments (see below)
- [rpc/client] TxSearch returns ResultTxSearch
- [version] Breaking changes to Go APIs will not be reflected in breaking
  version change, but will be included in changelog.

FEATURES

- [rpc] `/tx_search` takes `page` (starts at 1) and `per_page` (max 100, default 30) args to paginate results
- [rpc] `/unconfirmed_txs` takes `limit` (max 100, default 30) arg to limit the output
- [config] `mempool.size` and `mempool.cache_size` options

IMPROVEMENTS

- [docs] Lots of updates
- [consensus] Only Fsync() the WAL before executing msgs from ourselves

BUG FIXES

- [mempool] Enforce upper bound on number of transactions

## 0.19.4 (May 17th, 2018)

IMPROVEMENTS

- [state] Improve tx indexing by using batches
- [consensus, state] Improve logging (more consensus logs, fewer tx logs)
- [spec] Moved to `docs/spec` (TODO cleanup the rest of the docs ...)

BUG FIXES

- [consensus] Fix issue #1575 where a late proposer can get stuck

## 0.19.3 (May 14th, 2018)

FEATURES

- [rpc] New `/consensus_state` returns just the votes seen at the current height

IMPROVEMENTS

- [rpc] Add stringified votes and fraction of power voted to `/dump_consensus_state`
- [rpc] Add PeerStateStats to `/dump_consensus_state`

BUG FIXES

- [cmd] Set GenesisTime during `tendermint init`
- [consensus] fix ValidBlock rules

## 0.19.2 (April 30th, 2018)

FEATURES:

- [p2p] Allow peers with different Minor versions to connect
- [rpc] `/net_info` includes `n_peers`

IMPROVEMENTS:

- [p2p] Various code comments, cleanup, error types
- [p2p] Change some Error logs to Debug

BUG FIXES:

- [p2p] Fix reconnect to persistent peer when first dial fails
- [p2p] Validate NodeInfo.ListenAddr
- [p2p] Only allow (MaxNumPeers - MaxNumOutboundPeers) inbound peers
- [p2p/pex] Limit max msg size to 64kB
- [p2p] Fix panic when pex=false
- [p2p] Allow multiple IPs per ID in AddrBook
- [p2p] Fix before/after bugs in addrbook isBad()

## 0.19.1 (April 27th, 2018)

Note this release includes some small breaking changes in the RPC and one in the
config that are really bug fixes. v0.19.1 will work with existing chains, and make Tendermint
easier to use and debug. With <3

BREAKING (MINOR)

- [config] Removed `wal_light` setting. If you really needed this, let us know

FEATURES:

- [networks] moved in tooling from devops repo: terraform and ansible scripts for deploying testnets !
- [cmd] Added `gen_node_key` command

BUG FIXES

Some of these are breaking in the RPC response, but they're really bugs!

- [spec] Document address format and pubkey encoding pre and post Amino
- [rpc] Lower case JSON field names
- [rpc] Fix missing entries, improve, and lower case the fields in `/dump_consensus_state`
- [rpc] Fix NodeInfo.Channels format to hex
- [rpc] Add Validator address to `/status`
- [rpc] Fix `prove` in ABCIQuery
- [cmd] MarshalJSONIndent on init

## 0.19.0 (April 13th, 2018)

BREAKING:
- [cmd] improved `testnet` command; now it can fill in `persistent_peers` for you in the config file and much more (see `tendermint testnet --help` for details)
- [cmd] `show_node_id` now returns an error if there is no node key
- [rpc]: changed the output format for the `/status` endpoint (see https://godoc.org/github.com/tendermint/tendermint/rpc/core#Status)

Upgrade from go-wire to go-amino. This is a sweeping change that breaks everything that is
serialized to disk or over the network.

See github.com/tendermint/go-amino for details on the new format.

See `scripts/wire2amino.go` for a tool to upgrade
genesis/priv_validator/node_key JSON files.

FEATURES

- [test] docker-compose for local testnet setup (thanks Greg!)

## 0.18.0 (April 6th, 2018)

BREAKING:

- [types] Merkle tree uses different encoding for varints (see tmlibs v0.8.0)
- [types] ValidtorSet.GetByAddress returns -1 if no validator found
- [p2p] require all addresses come with an ID no matter what
- [rpc] Listening address must contain tcp:// or unix:// prefix

FEATURES:

- [rpc] StartHTTPAndTLSServer (not used yet)
- [rpc] Include validator's voting power in `/status`
- [rpc] `/tx` and `/tx_search` responses now include the transaction hash
- [rpc] Include peer NodeIDs in `/net_info`

IMPROVEMENTS:
- [config] trim whitespace from elements of lists (like `persistent_peers`)
- [rpc] `/tx_search` results are sorted by height
- [p2p] do not try to connect to ourselves (ok, maybe only once)
- [p2p] seeds respond with a bias towards good peers

BUG FIXES:
- [rpc] fix subscribing using an abci.ResponseDeliverTx tag
- [rpc] fix tx_indexers matchRange
- [rpc] fix unsubscribing (see tmlibs v0.8.0)

## 0.17.1 (March 27th, 2018)

BUG FIXES:
- [types] Actually support `app_state` in genesis as `AppStateJSON`

## 0.17.0 (March 27th, 2018)

BREAKING:
- [types] WriteSignBytes -> SignBytes

IMPROVEMENTS:
- [all] renamed `dummy` (`persistent_dummy`) to `kvstore` (`persistent_kvstore`) (name "dummy" is deprecated and will not work in the next breaking release)
- [docs] note on determinism (docs/determinism.rst)
- [genesis] `app_options` field is deprecated. please rename it to `app_state` in your genesis file(s). `app_options` will not work in the next breaking release
- [p2p] dial seeds directly without potential peers
- [p2p] exponential backoff for addrs in the address book
- [p2p] mark peer as good if it contributed enough votes or block parts
- [p2p] stop peer if it sends incorrect data, msg to unknown channel, msg we did not expect
- [p2p] when `auth_enc` is true, all dialed peers must have a node ID in their address
- [spec] various improvements
- switched from glide to dep internally for package management
- [wire] prep work for upgrading to new go-wire (which is now called go-amino)

FEATURES:
- [config] exposed `auth_enc` flag to enable/disable encryption
- [config] added the `--p2p.private_peer_ids` flag and `PrivatePeerIDs` config variable (see config for description)
- [rpc] added `/health` endpoint, which returns empty result for now
- [types/priv_validator] new format and socket client, allowing for remote signing

BUG FIXES:
- [consensus] fix liveness bug by introducing ValidBlock mechanism

## 0.16.0 (February 20th, 2018)

BREAKING CHANGES:
- [config] use $TMHOME/config for all config and json files
- [p2p] old `--p2p.seeds` is now `--p2p.persistent_peers` (persistent peers to which TM will always connect to)
- [p2p] now `--p2p.seeds` only used for getting addresses (if addrbook is empty; not persistent)
- [p2p] NodeInfo: remove RemoteAddr and add Channels
    - we must have at least one overlapping channel with peer
    - we only send msgs for channels the peer advertised
- [p2p/conn] pong timeout
- [lite] comment out IAVL related code

FEATURES:
- [p2p] added new `/dial_peers&persistent=_` **unsafe** endpoint
- [p2p] persistent node key in `$THMHOME/config/node_key.json`
- [p2p] introduce peer ID and authenticate peers by ID using addresses like `ID@IP:PORT`
- [p2p/pex] new seed mode crawls the network and serves as a seed.
- [config] MempoolConfig.CacheSize
- [config] P2P.SeedMode (`--p2p.seed_mode`)

IMPROVEMENT:
- [p2p/pex] stricter rules in the PEX reactor for better handling of abuse
- [p2p] various improvements to code structure including subpackages for `pex` and `conn`
- [docs] new spec!
- [all] speed up the tests!

BUG FIX:
- [blockchain] StopPeerForError on timeout
- [consensus] StopPeerForError on a bad Maj23 message
- [state] flush mempool conn before calling commit
- [types] fix priv val signing things that only differ by timestamp
- [mempool] fix memory leak causing zombie peers
- [p2p/conn] fix potential deadlock

## 0.15.0 (December 29, 2017)

BREAKING CHANGES:
- [p2p] enable the Peer Exchange reactor by default
- [types] add Timestamp field to Proposal/Vote
- [types] add new fields to Header: TotalTxs, ConsensusParamsHash, LastResultsHash, EvidenceHash
- [types] add Evidence to Block
- [types] simplify ValidateBasic
- [state] updates to support changes to the header
- [state] Enforce <1/3 of validator set can change at a time

FEATURES:
- [state] Send indices of absent validators and addresses of byzantine validators in BeginBlock
- [state] Historical ConsensusParams and ABCIResponses
- [docs] Specification for the base Tendermint data structures.
- [evidence] New evidence reactor for gossiping and managing evidence
- [rpc] `/block_results?height=X` returns the DeliverTx results for a given height.

IMPROVEMENTS:
- [consensus] Better handling of corrupt WAL file

BUG FIXES:
- [lite] fix race
- [state] validate block.Header.ValidatorsHash
- [p2p] allow seed addresses to be prefixed with eg. `tcp://`
- [p2p] use consistent key to refer to peers so we dont try to connect to existing peers
- [cmd] fix `tendermint init` to ignore files that are there and generate files that aren't.

## 0.14.0 (December 11, 2017)

BREAKING CHANGES:
- consensus/wal: removed separator
- rpc/client: changed Subscribe/Unsubscribe/UnsubscribeAll funcs signatures to be identical to event bus.

FEATURES:
- new `tendermint lite` command (and `lite/proxy` pkg) for running a light-client RPC proxy.
    NOTE it is currently insecure and its APIs are not yet covered by semver

IMPROVEMENTS:
- rpc/client: can act as event bus subscriber (See https://github.com/tendermint/tendermint/issues/945).
- p2p: use exponential backoff from seconds to hours when attempting to reconnect to persistent peer
- config: moniker defaults to the machine's hostname instead of "anonymous"

BUG FIXES:
- p2p: no longer exit if one of the seed addresses is incorrect

## 0.13.0 (December 6, 2017)

BREAKING CHANGES:
- abci: update to v0.8 using gogo/protobuf; includes tx tags, vote info in RequestBeginBlock, data.Bytes everywhere, use int64, etc.
- types: block heights are now `int64` everywhere
- types & node: EventSwitch and EventCache have been replaced by EventBus and EventBuffer; event types have been overhauled
- node: EventSwitch methods now refer to EventBus
- rpc/lib/types: RPCResponse is no longer a pointer; WSRPCConnection interface has been modified
- rpc/client: WaitForOneEvent takes an EventsClient instead of types.EventSwitch
- rpc/client: Add/RemoveListenerForEvent are now Subscribe/Unsubscribe
- rpc/core/types: ResultABCIQuery wraps an abci.ResponseQuery
- rpc: `/subscribe` and `/unsubscribe` take `query` arg instead of `event`
- rpc: `/status` returns the LatestBlockTime in human readable form instead of in nanoseconds
- mempool: cached transactions return an error instead of an ABCI response with BadNonce

FEATURES:
- rpc: new `/unsubscribe_all` WebSocket RPC endpoint
- rpc: new `/tx_search` endpoint for filtering transactions by more complex queries
- p2p/trust: new trust metric for tracking peers. See ADR-006
- config: TxIndexConfig allows to set what DeliverTx tags to index

IMPROVEMENTS:
- New asynchronous events system using `tmlibs/pubsub`
- logging: Various small improvements
- consensus: Graceful shutdown when app crashes
- tests: Fix various non-deterministic errors
- p2p: more defensive programming

BUG FIXES:
- consensus: fix panic where prs.ProposalBlockParts is not initialized
- p2p: fix panic on bad channel

## 0.12.1 (November 27, 2017)

BUG FIXES:
- upgrade tmlibs dependency to enable Windows builds for Tendermint

## 0.12.0 (October 27, 2017)

BREAKING CHANGES:
 - rpc/client: websocket ResultsCh and ErrorsCh unified in ResponsesCh.
 - rpc/client: ABCIQuery no longer takes `prove`
 - state: remove GenesisDoc from state.
 - consensus: new binary WAL format provides efficiency and uses checksums to detect corruption
    - use scripts/wal2json to convert to json for debugging

FEATURES:
 - new `Verifiers` pkg contains the tendermint light-client library (name subject to change)!
 - rpc: `/genesis` includes the `app_options` .
 - rpc: `/abci_query` takes an additional `height` parameter to support historical queries.
 - rpc/client: new ABCIQueryWithOptions supports options like `trusted` (set false to get a proof) and `height` to query a historical height.

IMPROVEMENTS:
 - rpc: `/genesis` result includes `app_options`
 - rpc/lib/client: add jitter to reconnects.
 - rpc/lib/types: `RPCError` satisfies the `error` interface.

BUG FIXES:
 - rpc/client: fix ws deadlock after stopping
 - blockchain: fix panic on AddBlock when peer is nil
 - mempool: fix sending on TxsAvailable when a tx has been invalidated
 - consensus: dont run WAL catchup if we fast synced

## 0.11.1 (October 10, 2017)

IMPROVEMENTS:
 - blockchain/reactor: respondWithNoResponseMessage for missing height

BUG FIXES:
 - rpc: fixed client WebSocket timeout
 - rpc: client now resubscribes on reconnection
 - rpc: fix panics on missing params
 - rpc: fix `/dump_consensus_state` to have normal json output (NOTE: technically breaking, but worth a bug fix label)
 - types: fixed out of range error in VoteSet.addVote
 - consensus: fix wal autofile via https://github.com/tendermint/tmlibs/blob/master/CHANGELOG.md#032-october-2-2017

## 0.11.0 (September 22, 2017)

BREAKING:
 - genesis file: validator `amount` is now `power`
 - abci: Info, BeginBlock, InitChain all take structs
 - rpc: various changes to match JSONRPC spec (http://www.jsonrpc.org/specification), including breaking ones:
    - requests that previously returned HTTP code 4XX now return 200 with an error code in the JSONRPC.
    - `rpctypes.RPCResponse` uses new `RPCError` type instead of `string`.

 - cmd: if there is no genesis, exit immediately instead of waiting around for one to show.
 - types: `Signer.Sign` returns an error.
 - state: every validator set change is persisted to disk, which required some changes to the `State` structure.
 - p2p: new `p2p.Peer` interface used for all reactor methods (instead of `*p2p.Peer` struct).

FEATURES:
 - rpc: `/validators?height=X` allows querying of validators at previous heights.
 - rpc: Leaving the `height` param empty for `/block`, `/validators`, and `/commit` will return the value for the latest height.

IMPROVEMENTS:
 - docs: Moved all docs from the website and tools repo in, converted to `.rst`, and cleaned up for presentation on `tendermint.readthedocs.io`

BUG FIXES:
 - fix WAL openning issue on Windows

## 0.10.4 (September 5, 2017)

IMPROVEMENTS:
- docs: Added Slate docs to each rpc function (see rpc/core)
- docs: Ported all website docs to Read The Docs
- config: expose some p2p params to tweak performance: RecvRate, SendRate, and MaxMsgPacketPayloadSize
- rpc: Upgrade the websocket client and server, including improved auto reconnect, and proper ping/pong

BUG FIXES:
- consensus: fix panic on getVoteBitArray
- consensus: hang instead of panicking on byzantine consensus failures
- cmd: dont load config for version command

## 0.10.3 (August 10, 2017)

FEATURES:
- control over empty block production:
  - new flag, `--consensus.create_empty_blocks`; when set to false, blocks are only created when there are txs or when the AppHash changes.
  - new config option, `consensus.create_empty_blocks_interval`; an empty block is created after this many seconds.
  - in normal operation, `create_empty_blocks = true` and `create_empty_blocks_interval = 0`, so blocks are being created all the time (as in all previous versions of tendermint). The number of empty blocks can be reduced by increasing `create_empty_blocks_interval` or by setting `create_empty_blocks = false`.
  - new `TxsAvailable()` method added to Mempool that returns a channel which fires when txs are available.
  - new heartbeat message added to consensus reactor to notify peers that a node is waiting for txs before entering propose step.
- rpc: Add `syncing` field to response returned by `/status`. Is `true` while in fast-sync mode.

IMPROVEMENTS:
- various improvements to documentation and code comments

BUG FIXES:
- mempool: pass height into constructor so it doesn't always start at 0

## 0.10.2 (July 10, 2017)

FEATURES:
- Enable lower latency block commits by adding consensus reactor sleep durations and p2p flush throttle timeout to the config

IMPROVEMENTS:
- More detailed logging in the consensus reactor and state machine
- More in-code documentation for many exposed functions, especially in consensus/reactor.go and p2p/switch.go
- Improved readability for some function definitions and code blocks with long lines

## 0.10.1 (June 28, 2017)

FEATURES:
- Use `--trace` to get stack traces for logged errors
- types: GenesisDoc.ValidatorHash returns the hash of the genesis validator set
- types: GenesisDocFromFile parses a GenesiDoc from a JSON file

IMPROVEMENTS:
- Add a Code of Conduct
- Variety of improvements as suggested by `megacheck` tool
- rpc: deduplicate tests between rpc/client and rpc/tests
- rpc: addresses without a protocol prefix default to `tcp://`. `http://` is also accepted as an alias for `tcp://`
- cmd: commands are more easily reuseable from other tools
- DOCKER: automate build/push

BUG FIXES:
- Fix log statements using keys with spaces (logger does not currently support spaces)
- rpc: set logger on websocket connection
- rpc: fix ws connection stability by setting write deadline on pings

## 0.10.0 (June 2, 2017)

Includes major updates to configuration, logging, and json serialization.
Also includes the Grand Repo-Merge of 2017.

BREAKING CHANGES:

- Config and Flags:
  - The `config` map is replaced with a [`Config` struct](https://github.com/tendermint/tendermint/blob/master/config/config.go#L11),
containing substructs: `BaseConfig`, `P2PConfig`, `MempoolConfig`, `ConsensusConfig`, `RPCConfig`
  - This affects the following flags:
    - `--seeds` is now `--p2p.seeds`
    - `--node_laddr` is now `--p2p.laddr`
    - `--pex` is now `--p2p.pex`
    - `--skip_upnp` is now `--p2p.skip_upnp`
    - `--rpc_laddr` is now `--rpc.laddr`
    - `--grpc_laddr` is now `--rpc.grpc_laddr`
  - Any configuration option now within a substract must come under that heading in the `config.toml`, for instance:
    ```
    [p2p]
    laddr="tcp://1.2.3.4:46656"

    [consensus]
    timeout_propose=1000
    ```
  - Use viper and `DefaultConfig() / TestConfig()` functions to handle defaults, and remove `config/tendermint` and `config/tendermint_test`
  - Change some function and method signatures to
  - Change some [function and method signatures](https://gist.github.com/ebuchman/640d5fc6c2605f73497992fe107ebe0b) accomodate new config

- Logger
  - Replace static `log15` logger with a simple interface, and provide a new implementation using `go-kit`.
See our new [logging library](https://github.com/tendermint/tmlibs/log) and [blog post](https://tendermint.com/blog/abstracting-the-logger-interface-in-go) for more details
  - Levels `warn` and `notice` are removed (you may need to change them in your `config.toml`!)
  - Change some [function and method signatures](https://gist.github.com/ebuchman/640d5fc6c2605f73497992fe107ebe0b) to accept a logger

- JSON serialization:
  - Replace `[TypeByte, Xxx]` with `{"type": "some-type", "data": Xxx}` in RPC and all `.json` files by using `go-wire/data`. For instance, a public key is now:
    ```
    "pub_key": {
      "type": "ed25519",
      "data": "83DDF8775937A4A12A2704269E2729FCFCD491B933C4B0A7FFE37FE41D7760D0"
    }
    ```
  - Remove type information about RPC responses, so `[TypeByte, {"jsonrpc": "2.0", ... }]` is now just `{"jsonrpc": "2.0", ... }`
  - Change `[]byte` to `data.Bytes` in all serialized types (for hex encoding)
  - Lowercase the JSON tags in `ValidatorSet` fields
  - Introduce `EventDataInner` for serializing events

- Other:
  - Send InitChain message in handshake if `appBlockHeight == 0`
  - Do not include the `Accum` field when computing the validator hash. This makes the ValidatorSetHash unique for a given validator set, rather than changing with every block (as the Accum changes)
  - Unsafe RPC calls are not enabled by default. This includes `/dial_seeds`, and all calls prefixed with `unsafe`. Use the `--rpc.unsafe` flag to enable.


FEATURES:

- Per-module log levels. For instance, the new default is `state:info,*:error`, which means the `state` package logs at `info` level, and everything else logs at `error` level
- Log if a node is validator or not in every consensus round
- Use ldflags to set git hash as part of the version
- Ignore `address` and `pub_key` fields in `priv_validator.json` and overwrite them with the values derrived from the `priv_key`

IMPROVEMENTS:

- Merge `tendermint/go-p2p -> tendermint/tendermint/p2p` and `tendermint/go-rpc -> tendermint/tendermint/rpc/lib`
- Update paths for grand repo merge:
  - `go-common -> tmlibs/common`
  - `go-data -> go-wire/data`
  - All other `go-` libs, except `go-crypto` and `go-wire`, are merged under `tmlibs`
- No global loggers (loggers are passed into constructors, or preferably set with a SetLogger method)
- Return HTTP status codes with errors for RPC responses
- Limit `/blockchain_info` call to return a maximum of 20 blocks
- Use `.Wrap()` and `.Unwrap()` instead of eg. `PubKeyS` for `go-crypto` types
- RPC JSON responses use pretty printing (via `json.MarshalIndent`)
- Color code different instances of the consensus for tests
- Isolate viper to `cmd/tendermint/commands` and do not read config from file for tests


## 0.9.2 (April 26, 2017)

BUG FIXES:

- Fix bug in `ResetPrivValidator` where we were using the global config and log (causing external consumers, eg. basecoin, to fail).

## 0.9.1 (April 21, 2017)

FEATURES:

- Transaction indexing - txs are indexed by their hash using a simple key-value store; easily extended to more advanced indexers
- New `/tx?hash=X` endpoint to query for transactions and their DeliverTx result by hash. Optionally returns a proof of the tx's inclusion in the block
- `tendermint testnet` command initializes files for a testnet

IMPROVEMENTS:

- CLI now uses Cobra framework
- TMROOT is now TMHOME (TMROOT will stop working in 0.10.0)
- `/broadcast_tx_XXX` also returns the Hash (can be used to query for the tx)
- `/broadcast_tx_commit` also returns the height the block was committed in
- ABCIResponses struct persisted to disk before calling Commit; makes handshake replay much cleaner
- WAL uses #ENDHEIGHT instead of #HEIGHT (#HEIGHT will stop working in 0.10.0)
- Peers included via `--seeds`, under `seeds` in the config, or in `/dial_seeds` are now persistent, and will be reconnected to if the connection breaks

BUG FIXES:

- Fix bug in fast-sync where we stop syncing after a peer is removed, even if they're re-added later
- Fix handshake replay to handle validator set changes and results of DeliverTx when we crash after app.Commit but before state.Save()

## 0.9.0 (March 6, 2017)

BREAKING CHANGES:

- Update ABCI to v0.4.0, where Query is now `Query(RequestQuery) ResponseQuery`, enabling precise proofs at particular heights:

```
message RequestQuery{
	bytes data = 1;
	string path = 2;
	uint64 height = 3;
	bool prove = 4;
}

message ResponseQuery{
	CodeType          code        = 1;
	int64             index       = 2;
	bytes             key         = 3;
	bytes             value       = 4;
	bytes             proof       = 5;
	uint64            height      = 6;
	string            log         = 7;
}
```


- `BlockMeta` data type unifies its Hash and PartSetHash under a `BlockID`:

```
type BlockMeta struct {
	BlockID BlockID `json:"block_id"` // the block hash and partsethash
	Header  *Header `json:"header"`   // The block's Header
}
```

- `ValidatorSet.Proposer` is exposed as a field and persisted with the `State`. Use `GetProposer()` to initialize or update after validator-set changes.

- `tendermint gen_validator` command output is now pure JSON

FEATURES:

- New RPC endpoint `/commit?height=X` returns header and commit for block at height `X`
- Client API for each endpoint, including mocks for testing

IMPROVEMENTS:

- `Node` is now a `BaseService`
- Simplified starting Tendermint in-process from another application
- Better organized Makefile
- Scripts for auto-building binaries across platforms
- Docker image improved, slimmed down (using Alpine), and changed from tendermint/tmbase to tendermint/tendermint
- New repo files: `CONTRIBUTING.md`, Github `ISSUE_TEMPLATE`, `CHANGELOG.md`
- Improvements on CircleCI for managing build/test artifacts
- Handshake replay is doen through the consensus package, possibly using a mockApp
- Graceful shutdown of RPC listeners
- Tests for the PEX reactor and DialSeeds

BUG FIXES:

- Check peer.Send for failure before updating PeerState in consensus
- Fix panic in `/dial_seeds` with invalid addresses
- Fix proposer selection logic in ValidatorSet by taking the address into account in the `accumComparable`
- Fix inconcistencies with `ValidatorSet.Proposer` across restarts by persisting it in the `State`


## 0.8.0 (January 13, 2017)

BREAKING CHANGES:

- New data type `BlockID` to represent blocks:

```
type BlockID struct {
	Hash        []byte        `json:"hash"`
	PartsHeader PartSetHeader `json:"parts"`
}
```

- `Vote` data type now includes validator address and index:

```
type Vote struct {
	ValidatorAddress []byte           `json:"validator_address"`
	ValidatorIndex   int              `json:"validator_index"`
	Height           int              `json:"height"`
	Round            int              `json:"round"`
	Type             byte             `json:"type"`
	BlockID          BlockID          `json:"block_id"` // zero if vote is nil.
	Signature        crypto.Signature `json:"signature"`
}
```

- Update TMSP to v0.3.0, where it is now called ABCI and AppendTx is DeliverTx
- Hex strings in the RPC are now "0x" prefixed


FEATURES:

- New message type on the ConsensusReactor, `Maj23Msg`, for peers to alert others they've seen a Maj23,
in order to track and handle conflicting votes intelligently to prevent Byzantine faults from causing halts:

```
type VoteSetMaj23Message struct {
	Height  int
	Round   int
	Type    byte
	BlockID types.BlockID
}
```

- Configurable block part set size
- Validator set changes
- Optionally skip TimeoutCommit if we have all the votes
- Handshake between Tendermint and App on startup to sync latest state and ensure consistent recovery from crashes
- GRPC server for BroadcastTx endpoint

IMPROVEMENTS:

- Less verbose logging
- Better test coverage (37% -> 49%)
- Canonical SignBytes for signable types
- Write-Ahead Log for Mempool and Consensus via tmlibs/autofile
- Better in-process testing for the consensus reactor and byzantine faults
- Better crash/restart testing for individual nodes at preset failure points, and of networks at arbitrary points
- Better abstraction over timeout mechanics

BUG FIXES:

- Fix memory leak in mempool peer
- Fix panic on POLRound=-1
- Actually set the CommitTime
- Actually send BeginBlock message
- Fix a liveness issues caused by Byzantine proposals/votes. Uses the new `Maj23Msg`.


## 0.7.4 (December 14, 2016)

FEATURES:

- Enable the Peer Exchange reactor with the `--pex` flag for more resilient gossip network (feature still in development, beware dragons)

IMPROVEMENTS:

- Remove restrictions on RPC endpoint `/dial_seeds` to enable manual network configuration

## 0.7.3 (October 20, 2016)

IMPROVEMENTS:

- Type safe FireEvent
- More WAL/replay tests
- Cleanup some docs

BUG FIXES:

- Fix deadlock in mempool for synchronous apps
- Replay handles non-empty blocks
- Fix race condition in HeightVoteSet

## 0.7.2 (September 11, 2016)

BUG FIXES:

- Set mustConnect=false so tendermint will retry connecting to the app

## 0.7.1 (September 10, 2016)

FEATURES:

- New TMSP connection for Query/Info
- New RPC endpoints:
	- `tmsp_query`
	- `tmsp_info`
- Allow application to filter peers through Query (off by default)

IMPROVEMENTS:

- TMSP connection type enforced at compile time
- All listen/client urls use a "tcp://" or "unix://" prefix

BUG FIXES:

- Save LastSignature/LastSignBytes to `priv_validator.json` for recovery
- Fix event unsubscribe
- Fix fastsync/blockchain reactor

## 0.7.0 (August 7, 2016)

BREAKING CHANGES:

- Strict SemVer starting now!
- Update to ABCI v0.2.0
- Validation types now called Commit
- NewBlock event only returns the block header


FEATURES:

- TMSP and RPC support TCP and UNIX sockets
- Addition config options including block size and consensus parameters
- New WAL mode `cswal_light`; logs only the validator's own votes
- New RPC endpoints:
	- for starting/stopping profilers, and for updating config
	- `/broadcast_tx_commit`, returns when tx is included in a block, else an error
	- `/unsafe_flush_mempool`, empties the mempool


IMPROVEMENTS:

- Various optimizations
- Remove bad or invalidated transactions from the mempool cache (allows later duplicates)
- More elaborate testing using CircleCI including benchmarking throughput on 4 digitalocean droplets

BUG FIXES:

- Various fixes to WAL and replay logic
- Various race conditions

## PreHistory

Strict versioning only began with the release of v0.7.0, in late summer 2016.
The project itself began in early summer 2014 and was workable decentralized cryptocurrency software by the end of that year.
Through the course of 2015, in collaboration with Eris Industries (now Monax Industries),
many additional features were integrated, including an implementation from scratch of the Ethereum Virtual Machine.
That implementation now forms the heart of [Burrow](https://github.com/hyperledger/burrow).
In the later half of 2015, the consensus algorithm was upgraded with a more asynchronous design and a more deterministic and robust implementation.

By late 2015, frustration with the difficulty of forking a large monolithic stack to create alternative cryptocurrency designs led to the
invention of the Application Blockchain Interface (ABCI), then called the Tendermint Socket Protocol (TMSP).
The Ethereum Virtual Machine and various other transaction features were removed, and Tendermint was whittled down to a core consensus engine
driving an application running in another process.
The ABCI interface and implementation were iterated on and improved over the course of 2016,
until versioned history kicked in with v0.7.0.<|MERGE_RESOLUTION|>--- conflicted
+++ resolved
@@ -1,47 +1,5 @@
 # Changelog
 
-<<<<<<< HEAD
-<<<<<<< HEAD
-## v0.34.0-rc5
-
-*October 13, 2020*
-
-
-Friendly reminder, we have a [bug bounty program](https://hackerone.com/tendermint).
-
-### BREAKING CHANGES
-
-- CLI/RPC/Config
-
-- Apps
-    - [ABCI] \#5447 Remove `SetOption` method from `ABCI.Client` interface
-
-- P2P Protocol
-
-- Go API
-    - [evidence] [\#5499](https://github.com/tendermint/tendermint/pull/5449) `MaxNum` evidence consensus parameter has been changed to `MaxBytes` (@cmwaters)
-
-- Blockchain Protocol
-
-### FEATURES
-
-### IMPROVEMENTS
-
-- [privval] \#5434 `NewSignerDialerEndpoint` can now be given `SignerServiceEndpointOption` (@erikgrinaker)
-
-- [config] \#5433 `statesync.rpc_servers` is now properly set when writing the configuration file (@erikgrinaker)
-
-### BUG FIXES
-
-- [privval] \#5441 Fix faulty ping message encoding causing nil message errors in logs (@erikgrinaker)
-
-## v0.34.0-rc4
-=======
-## v0.34.0
->>>>>>> 1547a7e6c12539bfe7d7ba00f9637a455c227b21
-
-*November 19, 2020*
-=======
 ## v0.34.2
 
 *January 12, 2021*
@@ -49,39 +7,13 @@
 This release fixes a substantial bug in evidence handling where evidence could
 sometimes be broadcast before the block containing that evidence was fully committed,
 resulting in some nodes panicking when trying to verify said evidence.
->>>>>>> bdbe4a7c
-
-<<<<<<< HEAD
+
 Friendly reminder, we have a [bug bounty program](https://hackerone.com/tendermint).
 
 ### BREAKING CHANGES
 
 - Go API
-<<<<<<< HEAD
-    - [evidence] [\#5317](https://github.com/tendermint/tendermint/issues/5317) Remove ConflictingHeaders evidence type & CompositeEvidence Interface. (@marbar3778)
-    - [evidence] [\#5318](https://github.com/tendermint/tendermint/issues/5318) Remove LunaticValidator evidence type. (@marbar3778)
-    - [evidence] [\#5319](https://github.com/tendermint/tendermint/issues/5319) Remove Amnesia & potentialAmnesia evidence types and removed POLC. (@marbar3778)
-    - [evidence] [\#5361](https://github.com/tendermint/tendermint/pull/5361) Add LightClientAttackEvidence and change evidence interface (@cmwaters)
-    - [params] [\#5319](https://github.com/tendermint/tendermint/issues/5319) Remove `ProofofTrialPeriod` from evidence params (@marbar3778)
-    - [light] [\#5347](https://github.com/tendermint/tendermint/issues/5347) `NewClient`, `NewHTTPClient`, `VerifyHeader` and `VerifyLightBlockAtHeight` now accept `context.Context` as 1st param (@melekes)
-    - [state] [\#5348](https://github.com/tendermint/tendermint/issues/5348) Define an Interface for the state store. (@marbar3778)
-
-### FEATURES
-
-- [privval] [\#5239](https://github.com/tendermint/tendermint/issues/5239) Add `chainID` to requests from client. (@marbar3778)
-- [config] [\#5147](https://github.com/tendermint/tendermint/issues/5147) Add `--consensus.double_sign_check_height` flag and `DoubleSignCheckHeight` config variable. See [ADR-51](https://github.com/tendermint/tendermint/blob/master/docs/architecture/adr-051-double-signing-risk-reduction.md)
-- [light] [\#5298](https://github.com/tendermint/tendermint/pull/5298) Morph validator set and signed header into light block (@cmwaters)
-- [evidence] [\#5361](https://github.com/tendermint/tendermint/pull/5361) Add LightClientAttackEvidence and refactor evidence lifecycle (@cmwaters)
-
-### IMPROVEMENTS
-
-- [blockchain] [\#5278](https://github.com/tendermint/tendermint/issues/5278) Verify only +2/3 of the signatures in a block when fast syncing. (@marbar3778)
-- [rpc] [\#5293](https://github.com/tendermint/tendermint/issues/5293) `/dial_peers` has added `private` and `unconditional` as parameters. (@marbar3778)
-- [types] [\#5340](https://github.com/tendermint/tendermint/issues/5340) Add check in `Header.ValidateBasic()` for block protocol version (@marbar3778)
-- [statesync] [\#5399](https://github.com/tendermint/tendermint/issues/5399) Add `discovery_time` configuration setting, and reduce default to 15s. (@erikgrinaker)
-=======
   - [libs/os] [\#5871](https://github.com/tendermint/tendermint/issues/5871) `EnsureDir` now propagates IO errors and checks the file type (@erikgrinaker)
->>>>>>> bdbe4a7c
 
 ### BUG FIXES
 
@@ -125,16 +57,8 @@
 
 *November 19, 2020*
 
-<<<<<<< HEAD
-*July 30, 2020*
-=======
 Holy smokes, this is a big one! For a more reader-friendly overview of the changes in 0.34.0
 (and of the changes you need to accommodate as a user), check out [UPGRADING.md](UPGRADING.md).
->>>>>>> 1547a7e6c12539bfe7d7ba00f9637a455c227b21
-=======
-Holy smokes, this is a big one! For a more reader-friendly overview of the changes in 0.34.0
-(and of the changes you need to accommodate as a user), check out [UPGRADING.md](UPGRADING.md).
->>>>>>> bdbe4a7c
 
 Special thanks to external contributors on this release: @james-ray, @fedekunze, @favadi, @alessio,
 @joe-bowman, @cuonglm, @SadPencil and @dongsam.
@@ -167,22 +91,14 @@
   - [blockchain] [\#4637](https://github.com/tendermint/tendermint/pull/4637) Migrate blockchain reactor(s) to Protobuf encoding (@marbar3778)
   - [evidence] [\#4949](https://github.com/tendermint/tendermint/pull/4949) Migrate evidence reactor to Protobuf encoding (@marbar3778)
   - [mempool] [\#4940](https://github.com/tendermint/tendermint/pull/4940) Migrate mempool from to Protobuf encoding (@marbar3778)
-<<<<<<< HEAD
-  - [mempool] [\#5321](https://github.com/tendermint/tendermint/pull/5321) Batch transactions when broadcasting them to peers (@melekes) 
-=======
   - [mempool] [\#5321](https://github.com/tendermint/tendermint/pull/5321) Batch transactions when broadcasting them to peers (@melekes)
->>>>>>> bdbe4a7c
      - `MaxBatchBytes` new config setting defines the max size of one batch.
   - [p2p/pex] [\#4973](https://github.com/tendermint/tendermint/pull/4973) Migrate `p2p/pex` reactor to Protobuf encoding (@marbar3778)
   - [statesync] [\#4943](https://github.com/tendermint/tendermint/pull/4943) Migrate state sync reactor to Protobuf encoding (@marbar3778)
 
 - Blockchain Protocol
 
-<<<<<<< HEAD
-  - [evidence] [\#4725](https://github.com/tendermint/tendermint/pull/4725) Remove `Pubkey` from `DuplicateVoteEvidence` (@marbar3778) 
-=======
   - [evidence] [\#4725](https://github.com/tendermint/tendermint/pull/4725) Remove `Pubkey` from `DuplicateVoteEvidence` (@marbar3778)
->>>>>>> bdbe4a7c
   - [evidence] [\#5499](https://github.com/tendermint/tendermint/pull/5449) Cap evidence to a maximum number of bytes (supercedes [\#4780](https://github.com/tendermint/tendermint/pull/4780)) (@cmwaters)
   - [merkle] [\#5193](https://github.com/tendermint/tendermint/pull/5193) Header hashes are no longer empty for empty inputs, notably `DataHash`, `EvidenceHash`, and `LastResultsHash` (@erikgrinaker)
   - [state] [\#4845](https://github.com/tendermint/tendermint/pull/4845) Include `GasWanted` and `GasUsed` into `LastResultsHash` (@melekes)
@@ -241,11 +157,7 @@
   - [types] [\#4852](https://github.com/tendermint/tendermint/pull/4852) Vote & Proposal `SignBytes` is now func `VoteSignBytes` & `ProposalSignBytes` (@marbar3778)
   - [types] [\#4798](https://github.com/tendermint/tendermint/pull/4798) Simplify `VerifyCommitTrusting` func + remove extra validation (@melekes)
   - [types] [\#4845](https://github.com/tendermint/tendermint/pull/4845) Remove `ABCIResult` (@melekes)
-<<<<<<< HEAD
-  - [types] [\#5029](https://github.com/tendermint/tendermint/pull/5029) Rename all values from `PartsHeader` to `PartSetHeader` to have consistency (@marbar3778) 
-=======
   - [types] [\#5029](https://github.com/tendermint/tendermint/pull/5029) Rename all values from `PartsHeader` to `PartSetHeader` to have consistency (@marbar3778)
->>>>>>> bdbe4a7c
   - [types] [\#4939](https://github.com/tendermint/tendermint/pull/4939) `Total` in `Parts` & `PartSetHeader` has been changed from a `int` to a `uint32` (@marbar3778)
   - [types] [\#4939](https://github.com/tendermint/tendermint/pull/4939) Vote: `ValidatorIndex` & `Round` are now `int32` (@marbar3778)
   - [types] [\#4939](https://github.com/tendermint/tendermint/pull/4939) Proposal: `POLRound` & `Round` are now `int32` (@marbar3778)
@@ -283,11 +195,7 @@
 - [evidence] [\#4722](https://github.com/tendermint/tendermint/pull/4722) Consolidate evidence store and pool types to improve evidence DB (@cmwaters)
 - [evidence] [\#4839](https://github.com/tendermint/tendermint/pull/4839) Reject duplicate evidence from being proposed (@cmwaters)
 - [evidence] [\#5219](https://github.com/tendermint/tendermint/pull/5219) Change the source of evidence time to block time (@cmwaters)
-<<<<<<< HEAD
-- [libs] [\#5126](https://github.com/tendermint/tendermint/pull/5126) Add a sync package which wraps sync.(RW)Mutex & deadlock.(RW)Mutex and use a build flag (deadlock) in order to enable deadlock checking (@marbar3778) 
-=======
 - [libs] [\#5126](https://github.com/tendermint/tendermint/pull/5126) Add a sync package which wraps sync.(RW)Mutex & deadlock.(RW)Mutex and use a build flag (deadlock) in order to enable deadlock checking (@marbar3778)
->>>>>>> bdbe4a7c
 - [light] [\#4935](https://github.com/tendermint/tendermint/pull/4935) Fetch and compare a new header with witnesses in parallel (@melekes)
 - [light] [\#4929](https://github.com/tendermint/tendermint/pull/4929) Compare header with witnesses only when doing bisection (@melekes)
 - [light] [\#4916](https://github.com/tendermint/tendermint/pull/4916) Validate basic for inbound validator sets and headers before further processing them (@cmwaters)
@@ -302,18 +210,10 @@
 - [types] [\#4905](https://github.com/tendermint/tendermint/pull/4905) Add `ValidateBasic` to validator and validator set (@cmwaters)
 - [types] [\#5340](https://github.com/tendermint/tendermint/pull/5340) Add check in `Header.ValidateBasic()` for block protocol version (@marbar3778)
 - [types] [\#5490](https://github.com/tendermint/tendermint/pull/5490) Use `Commit` and `CommitSig` max sizes instead of vote max size to calculate the maximum block size. (@cmwaters)
-<<<<<<< HEAD
-
-=======
->>>>>>> bdbe4a7c
+
 
 ### BUG FIXES
 
-<<<<<<< HEAD
-=======
-### BUG FIXES
-
->>>>>>> bdbe4a7c
 - [abci/grpc] [\#5520](https://github.com/tendermint/tendermint/pull/5520) Return async responses in order, to avoid mempool panics. (@erikgrinaker)
 - [blockchain/v2] [\#4971](https://github.com/tendermint/tendermint/pull/4971) Correctly set block store base in status responses (@erikgrinaker)
 - [blockchain/v2] [\#5499](https://github.com/tendermint/tendermint/pull/5499) Fix "duplicate block enqueued by processor" panic (@melekes)
