--- conflicted
+++ resolved
@@ -1718,11 +1718,7 @@
 			return added, err
 		}
 
-<<<<<<< HEAD
-		pbb := new(tmproto.Block)
-=======
 		pbb := new(cmtproto.Block)
->>>>>>> 5989a731
 		err = proto.Unmarshal(bz, pbb)
 		if err != nil {
 			return added, err
