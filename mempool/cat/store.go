--- conflicted
+++ resolved
@@ -29,14 +29,8 @@
 	}
 	s.mtx.Lock()
 	defer s.mtx.Unlock()
-<<<<<<< HEAD
-	if _, exists := s.txs[wtx.key]; !exists {
-		s.txs[wtx.key] = wtx
-=======
-	if _, exists := s.txs[wtx.key()]; !exists {
-		s.txs[wtx.key()] = wtx
-		s.orderTx(wtx)
->>>>>>> ba4c592d
+	if _, exists := s.txs[wtx.tx.Key()]; !exists {
+		s.txs[wtx.tx.Key()] = wtx
 		s.bytes += wtx.size()
 		return true
 	}
@@ -171,44 +165,4 @@
 	defer s.mtx.Unlock()
 	s.bytes = 0
 	s.txs = make(map[types.TxKey]*wrappedTx)
-<<<<<<< HEAD
-=======
-	s.orderedTxs = make([]*wrappedTx, 0)
-}
-
-func (s *store) orderTx(tx *wrappedTx) {
-	idx := s.getTxOrder(tx)
-	s.orderedTxs = append(s.orderedTxs[:idx], append([]*wrappedTx{tx}, s.orderedTxs[idx:]...)...)
-}
-
-func (s *store) deleteOrderedTx(tx *wrappedTx) error {
-	if len(s.orderedTxs) == 0 {
-		return fmt.Errorf("ordered transactions list is empty")
-	}
-	idx := s.getTxOrder(tx) - 1
-	if idx >= len(s.orderedTxs) || s.orderedTxs[idx] != tx {
-		return fmt.Errorf("transaction %X not found in ordered list", tx.key())
-	}
-	s.orderedTxs = append(s.orderedTxs[:idx], s.orderedTxs[idx+1:]...)
-	return nil
-}
-
-func (s *store) getTxOrder(tx *wrappedTx) int {
-	return sort.Search(len(s.orderedTxs), func(i int) bool {
-		if s.orderedTxs[i].priority == tx.priority {
-			return tx.timestamp.Before(s.orderedTxs[i].timestamp)
-		}
-		return s.orderedTxs[i].priority < tx.priority
-	})
-}
-
-func (s *store) iterateOrderedTxs(fn func(tx *wrappedTx) bool) {
-	s.mtx.RLock()
-	defer s.mtx.RUnlock()
-	for _, tx := range s.orderedTxs {
-		if !fn(tx) {
-			break
-		}
-	}
->>>>>>> ba4c592d
 }